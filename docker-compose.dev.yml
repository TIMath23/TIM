--- conflicted
+++ resolved
@@ -31,7 +31,6 @@
   command: ${PALI_DEV_COMMAND:-/usr/sbin/sshd -D}
   ports:
    - "49997:22"
-<<<<<<< HEAD
  textfield:
  # image: timimages/cs3sudo:rust
  # build:
@@ -56,7 +55,6 @@
   command: ${JSRUNNER_DEV_COMMAND:-/usr/sbin/sshd -D}
   ports:
    - "49951:22"
-=======
  dropdown:
   command: ${DROPDOWN_DEV_COMMAND:-/usr/sbin/sshd -D}
   ports:
@@ -69,7 +67,6 @@
   command: ${FEEDBACK_DEV_COMMAND:-/usr/sbin/sshd -D}
   ports:
    - "49978:22"
->>>>>>> bf4a8013
  csplugin:
   image: timimages/cs3sudo:rust
   build:
