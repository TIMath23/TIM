--- conflicted
+++ resolved
@@ -69,11 +69,6 @@
 
         return self.resultAsDictionary(cursor)
 
-<<<<<<< HEAD
-    def add_asked_questions(self, lecture_id: int, doc_id: int, par_id: Optional[str], asked_time: datetime,
-                            points: str, asked_json_id: int, expl: str, commit: bool=True) -> int:
-=======
->>>>>>> a8de6ace
 
     def add_asked_questions(self, lecture_id: int, doc_id: int, par_id: Optional[str], asked_time: datetime,
                             points: str, asked_json_id: int, expl: str, commit: bool=True) -> int:
