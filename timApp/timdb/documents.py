"""Defines the Documents class."""

import os

from typing import List, Optional, Dict, Tuple, Iterable

from documentmodel.docparagraph import DocParagraph
from documentmodel.docsettings import DocSettings
from documentmodel.document import Document
from documentmodel.documentparser import DocumentParser
from timdb.models.block import Block
from timdb.models.docentry import DocEntry
from timdb.models.translation import Translation
from timdb.tim_models import ReadParagraph, UserNotes, db
from timdb.timdbbase import TimDbBase
from timdb.blocktypes import blocktypes
from timdb.timdbexception import TimDbException

NOTIFICATION_TYPES = ['email_doc_modify', 'email_comment_add', 'email_comment_modify']


class Documents(TimDbBase):
    """Represents a collection of Document objects."""

    def __repr__(self):
        """For caching - we consider two Documents collections to be the same if their
        files_root_paths are equal."""
        return self.files_root_path

    def add_paragraph(self, doc: Document,
                      content: str,
                      prev_par_id: Optional[str]=None,
                      attrs: Optional[dict]=None, properties: Optional[dict]=None) -> Tuple[List[DocParagraph], Document]:
        """Adds a new markdown block to the specified document.
        
        :param attrs: The attributes for the paragraph.
        :param doc: The id of the document.
        :param content: The content of the block.
        :param prev_par_id: The id of the previous paragraph. None if this paragraph should become the last.
        :returns: A list of the added blocks.
        """

        assert doc.exists(), 'document does not exist: %r' % doc.doc_id
        content = self.trim_markdown(content)
        par = doc.insert_paragraph(content, insert_before_id=prev_par_id, attrs=attrs, properties=properties)
        self.update_last_modified(doc)
        return [par], doc

<<<<<<< HEAD
    def create_citation(self,
                        original_doc: Document,
                        owner_group_id: int,
                        path: Optional[str]=None,
                        title: Optional[str]=None,
                        ref_attribs: Optional[Dict[str, str]] = None) -> Document:
        """Creates a citation document with the specified name. Each paragraph of the citation document
        references the paragraph in the original document.

        :param title: The document title.
        :param original_doc: The original document to be cited.
        :param path: The path of the document to be created.
=======
    def create(self, name: str, owner_group_id: int, is_gamified: bool = False) -> Document:
        """Creates a new document with the specified name.
        
        :param name: The name of the document to be created (can be None).
        :param owner_group_id: The id of the owner group (can be None).
        :param is_gamified: Boolean value indicating if the document is gamified.
        :returns: The newly created document object.
        """

        return DocEntry.create(name, owner_group_id, is_gamified=is_gamified).document

    def create_translation(self, original_doc: Document, name: Optional[str], owner_group_id: int,
                           ref_attribs: Optional[Dict[str, str]] = None) -> Document:
        """Creates a translation document with the specified name.

        :param original_doc: The original document to be translated.
        :param name: The name of the document to be created.
>>>>>>> 4db6638c
        :param owner_group_id: The id of the owner group.
        :param ref_attribs: Reference attributes to be used globally.
        :returns: The newly created document object.
        """

        if not original_doc.exists():
            raise TimDbException('The document does not exist!')

        ref_attrs = ref_attribs if ref_attribs is not None else {}

        # For translations, name is None and no DocEntry is created in database.
        doc_entry = DocEntry.create(path, owner_group_id, title)
        doc = doc_entry.document

        first_par = True
        r = ref_attrs['r'] if 'r' in ref_attrs else 'tr'

        for par in original_doc:
            if first_par:
                first_par = False
                settings = DocSettings.from_paragraph(par) if par.is_setting() else DocSettings()
                settings.set_source_document(original_doc.doc_id)
                doc.add_paragraph_obj(settings.to_paragraph(doc))
                if par.is_setting():
                    continue

            ref_par = par.create_reference(doc, r, add_rd=False)
            for attr in ref_attrs:
                ref_par.set_attr(attr, ref_attrs[attr])

            doc.add_paragraph_obj(ref_par)

        return doc_entry

    def delete(self, document_id: int):
        """Deletes the specified document.
        
        :param document_id: The id of the document to be deleted.
        """

        assert self.exists(document_id), 'document does not exist: %d' % document_id
<<<<<<< HEAD
        DocEntry.query.filter_by(id=document_id).delete()
        Block.query.filter_by(type_id=blocktypes.DOCUMENT, id=document_id).delete()
        ReadParagraph.query.filter_by(doc_id=document_id).delete()
        UserNotes.query.filter_by(doc_id=document_id).delete()
        Translation.query.filter((Translation.doc_id == document_id) | (Translation.src_docid == document_id)).delete()
        db.session.commit()
=======

        cursor = self.db.cursor()
        cursor.execute('DELETE FROM DocEntry WHERE id = %s', [document_id])
        cursor.execute('DELETE FROM BlockAccess WHERE block_id = %s', [document_id])
        cursor.execute('DELETE FROM Block WHERE type_id = %s AND id = %s', [blocktypes.DOCUMENT, document_id])
        cursor.execute('DELETE FROM ReadParagraphs where doc_id = %s', [document_id])
        cursor.execute('DELETE FROM UserNotes where doc_id = %s', [document_id])
        cursor.execute('DELETE FROM Translation WHERE doc_id = %s OR src_docid = %s', [document_id, document_id])
        self.db.commit()

>>>>>>> 4db6638c
        Document.remove(document_id)

    def recover_db(self, usergroup_id: int, folder: str = None) -> int:
        """Recreates database entries for documents that already exist on the disk
        :param usergroup_id Owner for recovered documents
        :param folder Folder in which the recovered documents are placed
        :returns Number of recovered documents.
        """
        doc_dir = Document.get_documents_dir(self.files_root_path)
        if not os.path.exists(doc_dir):
            return 0

        cursor = self.db.cursor()
        recovered = 0
        for doc_item in os.listdir(doc_dir):
            if not os.path.isdir(os.path.join(doc_dir, doc_item)):
                continue
            try:
                doc_id = int(doc_item)
                cursor.execute('SELECT EXISTS(SELECT id FROM Block WHERE id = %s)', [doc_id])
                if not cursor.fetchone()[0]:
                    doc_name = "Recovered document " + str(doc_id)
                    cursor.execute("""INSERT INTO Block (id, type_id, description, created, UserGroup_id)
                                      VALUES (%s, %s, %s, CURRENT_TIMESTAMP, %s)""",
                                           [doc_id, blocktypes.DOCUMENT, doc_name, usergroup_id])
                    recovered += 1
                    doc_path = doc_name if not folder else folder + '/' + doc_name
                    cursor.execute('SELECT EXISTS(SELECT id FROM DocEntry WHERE id = %s)', [doc_id])
                    if not cursor.fetchone()[0]:
                        cursor.execute('INSERT INTO DocEntry (id, name, public) VALUES (%s, %s, TRUE)',
                                           [doc_id, doc_path])

            except ValueError:
                pass

        if recovered:
            self.db.commit()

        return recovered

    def delete_paragraph(self, doc: Document, par_id: str) -> Document:
        """Deletes a paragraph from a document.
        
        :param doc: The id of the document from which to delete the paragraph.
        :param par_id: The id of the paragraph in the document that should be deleted.
        """

        doc.delete_paragraph(par_id)
        self.update_last_modified(doc)
        return doc

    def exists(self, document_id: int) -> bool:
        """Checks whether a document with the specified id exists.
        
        :param document_id: The id of the document.
        :returns: True if the documents exists, false otherwise.
        """

        return self.blockExists(document_id, blocktypes.DOCUMENT)

    def get_documents(self, include_nonpublic: bool = False,
                      filter_ids: Optional[Iterable[int]]=None,
                      filter_folder: str=None,
                      search_recursively: bool=True) -> List[DocEntry]:
        """Gets all the documents in the database matching the given criteria.

        :param search_recursively: Whether to search recursively.
        :param filter_folder: Optionally restricts the search to a specific folder.
        :param filter_ids: An optional iterable of document ids for filtering the documents.
               Must be non-empty if supplied.
        :param include_nonpublic: Whether to include non-public document names or not.
        :returns: A list of DocEntry objects.
        """

        q = DocEntry.query
        if not include_nonpublic:
            q = q.filter_by(public=True)
        if filter_ids:
            q = q.filter(DocEntry.id.in_(filter_ids))
        if filter_folder:
            filter_folder = filter_folder.strip('/') + '/'
            if filter_folder == '/':
                filter_folder = ''
            q = q.filter(DocEntry.name.like(filter_folder + '%'))
        if not search_recursively:
            q = q.filter(DocEntry.name.notlike(filter_folder + '%/%'))
        return q.all()

    def get_documents_in_folder(self, folder_pathname: str,
                                      include_nonpublic: bool = False,
                                      filter_ids: Optional[Iterable[int]]=None) -> List[DocEntry]:
        """Gets all the documents in a folder

        :param filter_ids: An optional iterable of document ids for filtering the documents.
               Must be non-empty if supplied.
        :param folder_pathname: path to be searched for documents without ending '/'
        :param include_nonpublic: Whether to include non-public document names or not.
        :returns: A list of dictionaries of the form {'id': <doc_id>, 'name': 'document_name'}
        """
        return self.get_documents(include_nonpublic=include_nonpublic,
                                  filter_folder=folder_pathname,
                                  search_recursively=False,
                                  filter_ids=filter_ids)

    def import_document_from_file(self, document_file: str,
                                  path: str,
                                  owner_group_id: int,
                                  title: Optional[str]=None) -> Document:
        """Imports the specified document in the database.

        :param document_file: The file path of the document to import.
        :param path: The path for the document.
        :param owner_group_id: The owner group of the document.
        :returns: The created document object.
        """
        with open(document_file, 'r', encoding='utf-8') as f:
            content = f.read()  # todo: use a stream instead
        return self.import_document(content, path, owner_group_id, title=title)

    def import_document(self, content: str, path: str, owner_group_id: int, title: Optional[str]=None) -> Document:
        doc = DocEntry.create(path, owner_group_id, title=title).document
        parser = DocumentParser(content)
        for block in parser.get_blocks():
            doc.add_paragraph(text=block['md'], attrs=block.get('attrs'))
        return doc

    def modify_paragraph(self, doc: Document, par_id: str,
                         new_content: str, new_attrs: Optional[dict]=None,
                         new_properties: Optional[dict]=None) -> Tuple[List[DocParagraph], Document]:
        """Modifies a paragraph in a document.
        
        :param new_attrs: The attributes for the paragraph.
        :param doc: The document.
        :param par_id: The id of the paragraph to be modified.
        :param new_content: The new content of the paragraph.
        :returns: The paragraphs and the new document as a tuple.
        """

        assert self.exists(doc.doc_id), 'document does not exist: ' + str(doc.doc_id)
        new_content = self.trim_markdown(new_content)
        par = doc.modify_paragraph(par_id, new_content, new_attrs, new_properties)
        self.update_last_modified(doc)
        return [par], doc

    def update_document(self, doc: Document, new_content: str, original_content: str=None,
                        strict_validation=True) -> Document:
        """Updates a document.
        
        :param doc: The id of the document to be updated.
        :param new_content: The new content of the document.
        :param original_content: The original content of the document.
        :param strict_validation: Whether to use stricter validation rules for areas etc.
        :returns: The id of the new document.
        """

        assert self.exists(doc.doc_id), 'document does not exist: ' + str(doc)

        doc.update(new_content, original_content, strict_validation)
        self.update_last_modified(doc, commit=False)
        self.db.commit()
        return doc

    def trim_markdown(self, text: str):
        """Trims the specified text. Don't trim spaces from left side because they may indicate a code block

        :param text: The text to be trimmed.
        :return: The trimmed text.
        """
        return text.rstrip().strip('\r\n')

    def update_last_modified(self, doc: Document, commit: bool=True):
        cursor = self.db.cursor()
        cursor.execute('UPDATE Block SET modified = CURRENT_TIMESTAMP WHERE type_id = %s and id = %s',
                       [blocktypes.DOCUMENT, doc.doc_id])
        if commit:
            self.db.commit()

    def get_notify_settings(self, user_id: int, doc_id: int) -> dict:
        cursor = self.db.cursor()
        fieldnames = ', '.join(NOTIFICATION_TYPES)
        query = 'SELECT {} FROM Notification WHERE user_id = %s AND doc_id = %s'.format(fieldnames)
        cursor.execute(query, [user_id, doc_id])

        results = self.resultAsDictionary(cursor)
        if len(results) == 0:
            return {k: False for k in NOTIFICATION_TYPES}

        return {key: bool(results[0][key]) for key in results[0]}

    def set_notify_settings(self, user_id: int, doc_id: int, settings: dict):
        keys = NOTIFICATION_TYPES
        cursor = self.db.cursor()
        cursor.execute('SELECT EXISTS(SELECT user_id FROM Notification WHERE user_id = %s AND doc_id = %s)',
                       [user_id, doc_id])
        row_exists = cursor.fetchone()[0]

        if row_exists:
            update_statement = 'UPDATE Notification SET ' \
                               + ', '.join(['{}={}'.format(k, settings[k]) for k in keys]) \
                               + ' WHERE user_id = %s AND doc_id = %s'
            cursor.execute(update_statement, [user_id, doc_id])
        else:
            insert_statement = 'INSERT INTO Notification (user_id, doc_id, {}) VALUES (%s, %s, {})'.format(
                ', '.join(keys), ', '.join(['%s' for _ in range(len(keys))]))
            cursor.execute(insert_statement, [user_id, doc_id] + [settings[k] for k in keys])

        self.db.commit()<|MERGE_RESOLUTION|>--- conflicted
+++ resolved
@@ -11,7 +11,7 @@
 from timdb.models.block import Block
 from timdb.models.docentry import DocEntry
 from timdb.models.translation import Translation
-from timdb.tim_models import ReadParagraph, UserNotes, db
+from timdb.tim_models import ReadParagraph, UserNotes, db, BlockAccess
 from timdb.timdbbase import TimDbBase
 from timdb.blocktypes import blocktypes
 from timdb.timdbexception import TimDbException
@@ -46,7 +46,6 @@
         self.update_last_modified(doc)
         return [par], doc
 
-<<<<<<< HEAD
     def create_citation(self,
                         original_doc: Document,
                         owner_group_id: int,
@@ -59,25 +58,6 @@
         :param title: The document title.
         :param original_doc: The original document to be cited.
         :param path: The path of the document to be created.
-=======
-    def create(self, name: str, owner_group_id: int, is_gamified: bool = False) -> Document:
-        """Creates a new document with the specified name.
-        
-        :param name: The name of the document to be created (can be None).
-        :param owner_group_id: The id of the owner group (can be None).
-        :param is_gamified: Boolean value indicating if the document is gamified.
-        :returns: The newly created document object.
-        """
-
-        return DocEntry.create(name, owner_group_id, is_gamified=is_gamified).document
-
-    def create_translation(self, original_doc: Document, name: Optional[str], owner_group_id: int,
-                           ref_attribs: Optional[Dict[str, str]] = None) -> Document:
-        """Creates a translation document with the specified name.
-
-        :param original_doc: The original document to be translated.
-        :param name: The name of the document to be created.
->>>>>>> 4db6638c
         :param owner_group_id: The id of the owner group.
         :param ref_attribs: Reference attributes to be used globally.
         :returns: The newly created document object.
@@ -119,25 +99,13 @@
         """
 
         assert self.exists(document_id), 'document does not exist: %d' % document_id
-<<<<<<< HEAD
         DocEntry.query.filter_by(id=document_id).delete()
+        BlockAccess.query.filter_by(block_id=document_id).delete()
         Block.query.filter_by(type_id=blocktypes.DOCUMENT, id=document_id).delete()
         ReadParagraph.query.filter_by(doc_id=document_id).delete()
         UserNotes.query.filter_by(doc_id=document_id).delete()
         Translation.query.filter((Translation.doc_id == document_id) | (Translation.src_docid == document_id)).delete()
         db.session.commit()
-=======
-
-        cursor = self.db.cursor()
-        cursor.execute('DELETE FROM DocEntry WHERE id = %s', [document_id])
-        cursor.execute('DELETE FROM BlockAccess WHERE block_id = %s', [document_id])
-        cursor.execute('DELETE FROM Block WHERE type_id = %s AND id = %s', [blocktypes.DOCUMENT, document_id])
-        cursor.execute('DELETE FROM ReadParagraphs where doc_id = %s', [document_id])
-        cursor.execute('DELETE FROM UserNotes where doc_id = %s', [document_id])
-        cursor.execute('DELETE FROM Translation WHERE doc_id = %s OR src_docid = %s', [document_id, document_id])
-        self.db.commit()
-
->>>>>>> 4db6638c
         Document.remove(document_id)
 
     def recover_db(self, usergroup_id: int, folder: str = None) -> int:
