--- conflicted
+++ resolved
@@ -14,12 +14,7 @@
 TODO: Use Flask-Migrate <http://flask-migrate.readthedocs.io/en/latest/> instead of homebrew update mechanism.
 """
 import datetime
-<<<<<<< HEAD
-=======
-from datetime import timezone
 from sqlalchemy.schema import CreateTable
-
->>>>>>> 80c1cc9a
 import inspect
 import sys
 from datetime import timezone
