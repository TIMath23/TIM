from typing import Optional

from timdb.item import Item
from timdb.tim_models import db
from timdb.blocktypes import blocktypes
from timdb.dbutils import insert_block, copy_default_rights
from timdb.models.docentry import DocEntry
from timdb.timdbexception import TimDbException
from utils import split_location, join_location

ROOT_FOLDER_ID = -1


class Folder(db.Model, Item):
    __bind_key__ = 'tim_main'
    __tablename__ = 'folder'
    id = db.Column(db.Integer, db.ForeignKey('block.id'), primary_key=True)
    name = db.Column(db.Text, nullable=False)
    location = db.Column(db.Text, nullable=False)

    _block = db.relationship('Block', backref=db.backref('folder', lazy='dynamic'))

    @staticmethod
    def get_root() -> 'Folder':
        return Folder(id=ROOT_FOLDER_ID, name='', location='')

    @staticmethod
    def get_by_id(fid) -> Optional['Folder']:
        return Folder.query.get(fid) if fid != ROOT_FOLDER_ID else Folder.get_root()

    @staticmethod
    def find_by_location(location, name) -> Optional['Folder']:
        return Folder.query.filter_by(name=name, location=location).first()

    @staticmethod
    def find_by_path(path, fallback_to_id=False) -> Optional['Folder']:
        parent_loc, name = split_location(path)
        f = Folder.find_by_location(parent_loc, name)
        if f is None and fallback_to_id:
            try:
                return Folder.get_by_id(int(path))
            except ValueError:
                return None
        return f

    def is_root(self) -> bool:
        return self.id == -1

    @property
    def parent(self) -> Optional['Folder']:
        if self.is_root():
            return None
        return super().parent

    @property
    def path(self):
        return self.get_full_path()

    @property
    def path_without_lang(self):
        """Returns path without the language part. For folders, this is the same as the path itself."""
        return self.path

    def get_full_path(self) -> str:
        return join_location(self.location, self.name)

    def get_document(self, relative_path: str, create_if_not_exist=False, creator_group_id: int = None) -> Optional[
        DocEntry]:
        doc = DocEntry.query.filter_by(name=join_location(self.get_full_path(), relative_path)).first()
        if doc is not None:
            return doc
        if create_if_not_exist:
            rel_folder, _ = split_location(relative_path)
            Folder.create(join_location(self.get_full_path(), rel_folder), owner_group_id=creator_group_id,
                          commit=False)
            return DocEntry.create(join_location(self.get_full_path(), relative_path), owner_group_id=creator_group_id)
        else:
            return None

    @staticmethod
    def create(path: str, owner_group_id: int, title=None, commit=True, apply_default_rights=False) -> 'Folder':
        """Creates a new folder with the specified name. If the folder already exists, it is returned.

        :param title: The folder title.
        :param apply_default_rights: Whether to apply default rights from parents.
        :param commit: Whether to commit the changes.
        :param path: The name of the folder to be created.
        :param owner_group_id: The id of the owner group.
        :returns: The created or existing folder.
        """

        if '\0' in path:
            raise TimDbException('Folder name cannot contain null characters.')

        path = path.strip('/')

        # Root folder is special case
        if not path:
            return Folder.get_root()

        rel_path, rel_name = split_location(path)
        folder = Folder.query.filter_by(name=rel_name, location=rel_path).first()
        if folder is not None:
            return folder

<<<<<<< HEAD
        block_id = insert_block(title or rel_name, owner_group_id, blocktypes.FOLDER, commit=False)
=======
        block_id = insert_block(path, owner_group_id, blocktypes.FOLDER, commit=False).id
>>>>>>> 4db6638c

        f = Folder(id=block_id, name=rel_name, location=rel_path)
        db.session.add(f)

        # Make sure that the parent folder exists
        Folder.create(rel_path, owner_group_id, commit=False)

        if apply_default_rights:
            copy_default_rights(f.id, blocktypes.FOLDER, commit=False)

        if commit:
            db.session.commit()

        return f

    def to_json(self):
        return {**super().to_json(),
                'isFolder': True
                }<|MERGE_RESOLUTION|>--- conflicted
+++ resolved
@@ -103,11 +103,7 @@
         if folder is not None:
             return folder
 
-<<<<<<< HEAD
-        block_id = insert_block(title or rel_name, owner_group_id, blocktypes.FOLDER, commit=False)
-=======
-        block_id = insert_block(path, owner_group_id, blocktypes.FOLDER, commit=False).id
->>>>>>> 4db6638c
+        block_id = insert_block(title or rel_name, owner_group_id, blocktypes.FOLDER, commit=False).id
 
         f = Folder(id=block_id, name=rel_name, location=rel_path)
         db.session.add(f)
