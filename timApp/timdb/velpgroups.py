--- conflicted
+++ resolved
@@ -4,11 +4,6 @@
 
 
 class VelpGroups(TimDbBase):
-
-<<<<<<< HEAD
-    def create_velp_group(self, name: str, valid_until: Optional[str] = None):
-=======
-
     def create_default_velp_group(self, name: str, valid_until: None):
         """Creates default velp group where all velps used in document are stored
 
@@ -27,10 +22,7 @@
         velp_id = cursor.lastrowid
         return velp_id
 
-
-    @contract
-    def create_velp_group(self, name: 'str', valid_until: 'str | None' = None):
->>>>>>> 4eabaf58
+    def create_velp_group(self, name: str, valid_until: Optional[str] = None):
         """
         Create a velp group
         :param name: Name of the created group
@@ -130,7 +122,7 @@
         return self.resultAsDictionary(cursor)
 
     def get_velp_groups_in_assessment_area(self, document_id: int = None, paragraph_id: str = None,
-                                          area_id: str = None, folder_id: int = None) -> List[int]:
+                                           area_id: str = None, folder_id: int = None) -> List[int]:
         """
         Get all velp groups linked to this assessment area. Any and even all of the parameters can be null.
         :param document_id: Id of the document.
