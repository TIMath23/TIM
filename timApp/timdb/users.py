--- conflicted
+++ resolved
@@ -196,11 +196,7 @@
         """
         cursor = self.db.cursor()
         hash = self.hash_password(password)
-<<<<<<< HEAD
-        cursor.execute('INSERT INTO NewUser (email, pass, created) VALUES (%s, %s, CURRENT_TIMESTAMP) ON CONFLICT DO NOTHING', [email, hash])
-=======
         cursor.execute('INSERT INTO NewUser (email, pass, created) VALUES (%s, %s, CURRENT_TIMESTAMP) ON CONFLICT (email) DO UPDATE SET pass = EXCLUDED.pass', [email, hash])
->>>>>>> 59cb2f3b
         if commit:
             self.db.commit()
 
