--- conflicted
+++ resolved
@@ -113,25 +113,14 @@
         plugin_name = block.get_attr('plugin')
         is_gamified = block.get_attr('gamification')
 
-<<<<<<< HEAD
+        if is_gamified:
+            gamified_data = gamificationdata.gamify(block.get_markdown())
+            html_pars[idx]['html'] = render_template('gamification_map.html', gamified_data=gamified_data)
         if plugin_name and not block.is_question():
             try:
                 plugin = Plugin.from_paragraph(block, user)
             except PluginException as e:
                 html_pars[idx]['html'] = get_error_html_plugin(plugin_name, str(e))
-=======
-        if is_gamified:
-            raw_data = DocParagraph.get_markdown(block)
-            gamified_data = gamificationdata.gamify(raw_data)
-            html_pars[idx]['html'] = render_template('gamification_map.html', gamified_data=gamified_data)
-
-        if plugin_name:
-            vals = parse_plugin_values(block, global_attrs=settings.global_plugin_attrs(),
-                                       macros=settings.get_macros_with_user_specific(user),
-                                       macro_delimiter=settings.get_macro_delimiter())
-            if 'error' in vals:
-                html_pars[idx]['html'] = get_error_html_plugin(plugin_name, vals['error'])
->>>>>>> 8c81301e
                 continue
             vals = plugin.values
             if plugin_name not in plugins:
