--- conflicted
+++ resolved
@@ -917,10 +917,7 @@
             allow_non_teacher=siw,
             add_users_to_group=add_group,
             pr_data=pr_data,
-<<<<<<< HEAD
             overwrite_previous_points=overwrite_points,
-=======
->>>>>>> 620b2606
         )
 
         # TODO: Could report the result to other plugins too.
@@ -1307,11 +1304,7 @@
         answerdata["velps"] = get_annotations_with_comments_in_document(
             curr_user, d, False
         )
-<<<<<<< HEAD
-=======
         answerdata["peerreviews"] = get_reviews_for_document(d)
-
->>>>>>> 620b2606
     answerdata.pop(
         "paramComps", None
     )  # This isn't needed by jsrunner server, so don't send it.
@@ -1544,10 +1537,7 @@
     current_doc: DocInfo | None = None,
     allow_non_teacher: bool = False,
     add_users_to_group: str | None = None,
-<<<<<<< HEAD
     overwrite_previous_points: bool = False,
-=======
->>>>>>> 620b2606
     pr_data: str | None = None,
 ) -> FieldSaveResult:
     save_obj = jsonresp.get("savedata")
