--- conflicted
+++ resolved
@@ -560,7 +560,6 @@
             const latex = isMultiline
                 ? this.latexInputControl.value
                 : this.mathField.latex();
-<<<<<<< HEAD
             if (typeof latex === "string") {
                 const formulaLatex = this.useExistingParenthesis
                     ? "" +
@@ -568,12 +567,12 @@
                       latex +
                       this.existingParenthesis[1]
                     : this.formatLatex(latex, isMultiline);
-=======
-            const formulaLatex = this.formatLatex(latex, isMultiline);
->>>>>>> 9dc91f8c
-
-            this.editor.content =
-                this.oldContent.before + formulaLatex + this.oldContent.after;
+
+                this.editor.content =
+                    this.oldContent.before +
+                    formulaLatex +
+                    this.oldContent.after;
+            }
         }
     }
 
