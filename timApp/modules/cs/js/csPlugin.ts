--- conflicted
+++ resolved
@@ -3856,13 +3856,8 @@
             </div>
             <pre class="csViewCodeOver" *ngIf="viewCode && codeover">{{code}}</pre>
             <div *ngIf="formulaEditor">
-<<<<<<< HEAD
-                    <button class="timButton" (click)="onFormulaEditorAddFormula()" i18n title="Ctrl+e">Add formula</button>
-                    <button class="timButton" (click)="onFormulaEditorEditFormula()" i18n>Edit formula</button>
-=======
                     <button [hidden]="formulaEditorOpen" (click)="onFormulaEditorAddFormula()" i18n title="Ctrl+e">Add formula</button>
                     <button [hidden]="formulaEditorOpen" (click)="onFormulaEditorEditFormula()" i18n>Edit formula</button>
->>>>>>> 48f08944
                     <a href="https://tim.jyu.fi/view/kurssit/tie/proj/2023/timath/dokumentit/ohjeet/kayttoohjeet" target="_blank">                
                         <span class="glyphicon glyphicon-question-sign" title="Instructions" i18n-title></span>
                     </a>
