--- conflicted
+++ resolved
@@ -3805,8 +3805,7 @@
     selector: "cs-runner",
     template: `
         <!--suppress TypeScriptUnresolvedVariable -->
-        <div [ngClass]="{'csRunDiv': borders}" [class.cs-has-header]="header" class="type-{{rtype}} cs-flex"
-             [ngStyle]="csRunDivStyle">
+        <div [ngClass]="{'csRunDiv': borders}" [class.cs-has-header]="header" class="type-{{rtype}} cs-flex" [ngStyle]="csRunDivStyle">
             <tim-markup-error class="csMarkupError" *ngIf="markupError" [data]="markupError"></tim-markup-error>
             <h4 class="csHeader" *ngIf="header" [innerHTML]="header | purify"></h4>
             <div class="csAllSelector" *ngIf="isAll">
@@ -3817,12 +3816,7 @@
                     </select>
                 </div>
             </div>
-<<<<<<< HEAD
             <p [hidden]="formulaEditor && formulaEditorOpen" *ngIf="stem" class="stem" [innerHTML]="stem | purify" (keydown)="elementSelectAll($event)" tabindex="0"></p>
-=======
-            <p *ngIf="stem" class="stem" [innerHTML]="stem | purify" (keydown)="elementSelectAll($event)"
-               tabindex="0"></p>
->>>>>>> 848f50af
             <div class="csTaunoContent" *ngIf="isTauno">
                 <p *ngIf="taunoOn" class="pluginHide"><a (click)="hideTauno()">{{hideText}} Tauno</a></p>
                 <iframe *ngIf="iframesettings"
