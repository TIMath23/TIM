--- conflicted
+++ resolved
@@ -412,15 +412,9 @@
         runner = 'cs-sage-runner'
 
     usercode = None
-<<<<<<< HEAD
-    user_print = get_json_param(query.jso, "userPrint", None,  False)
-    if user_print:
-        usercode = get_json_eparam(query.jso, "state", "usercode", None)
-=======
     user_print = get_json_param(query.jso, "userPrint", None, False)
     if user_print:
         usercode = get_json_eparam(query.jso, "state", "usercode", None, escape_html_special_chars=False)
->>>>>>> d70e1150
     if usercode is None:
         usercode = bycode
 
