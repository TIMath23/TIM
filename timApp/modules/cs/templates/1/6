--- conflicted
+++ resolved
@@ -18,73 +18,6 @@
     score: true
     lang: 'fi'
     question: |!!
-<<<<<<< HEAD
-name: test_1_integration
-question_html: <p>Find \[\int {@p@} d{@v@}\] [[input:ans1]] [[validation:ans1]]</p>
-variables: |-
-  n:rand(5)+3;
-  a:rand(5)+3;
-  v:x
-  p:(v-a)^n;
-  ta:(v-a)^(n+1)/(n+1);
-specific_feedback_html: <p>[[feedback:prt1]]</p>
-note: \(\int {@p@} d{@v@} = {@ta@}\)
-worked_solution_html: <p>We can either do this question by inspection (i.e. spot the
-  answer) or in a more formal manner by using the substitution \[ u = ({@v@}-{@a@}).\]
-  Then, since \(\frac{d}{d{@v@}}u=1\) we have \[ \int {@p@} d{@v@} = \int u^{@n@}
-  du = \frac{u^{@n+1@}}{@n+1@}+c = {@ta@}+c.\]</p>
-inputs:
-  ans1:
-    type: algebraic
-    model_answer: ta+c
-    #box_size: 20
-    syntax_attribute: value
-    forbid_words: int
-    require_lowest_terms: true
-    check_answer_type: true
-    show_validations: with_varlist
-response_trees:
-  prt1:
-    first_node: node_0
-    nodes:
-      node_0:
-        answer_test: Int
-        answer: ans1
-        model_answer: ta
-        test_options: v
-        T:
-          score_mode: equals
-          answer_note: '1-0-T '
-        F:
-          answer_note: '1-0-F '
-tests:
-  1:
-    ans1: ta+c
-    prt1:
-      score: 1
-      penalty: 0
-      answer_note: 1-0-T
-  2:
-    ans1: ta
-    prt1:
-      score: 0
-      penalty: 0.100000
-      answer_note: 1-0-F
-  3:
-    ans1: n*(v-a)^(n-1)
-    prt1:
-      score: 0
-      penalty: 0.100000
-      answer_note: 1-0-F
-  4:
-    ans1: (v-a)^(n+1)
-    prt1:
-      score: 0
-      penalty: 0.100000
-      answer_note: 1-0-F
-stackversion: 0
-=======
 // TÄHÄN KOHTI KOPIOI MUUNTIMEN TULOS MUOKATTUNA JA POISTA TÄMÄ
->>>>>>> 1166eb41
 !!
 ```