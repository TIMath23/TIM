--- conflicted
+++ resolved
@@ -117,10 +117,7 @@
         self.kytkematta = [] # Lista porteista joiden ulostulo(t) tai sisäänmeno(t) on kytkemättä. Ne joissa kaikki kytkemättä erotellaan erilleen
         self.kelluvat =[] # komponentit, joista ei mitään kytketty, eli ei vaikuta millään tavalla kytkentään.
         self.inputkytkematta = [] # Lista kytkimistä, joita ei ole kytketty
-<<<<<<< HEAD
-=======
         self.porttiennenkytkinta = [] # lista porteista, jotka on DC:n ja kytminen välissä
->>>>>>> 46ca8724
         if data is not None:
             self.devices = {}
             self.ulostulot = []
@@ -177,24 +174,6 @@
                     #self.ulostulot.append(con)
                     # self.komponentit = {} # käytetään tämän tilalla self.devices
                     # self.reverse = reverse
-            ## Lopuksi katsotaan että oliko 3+ input komponentti ja vaihdetaan tilalle 3-input komponentit ja vastaavat kytkennät
-            # Ei toimi vielä
-            # for k, dev in list(self.devices.items()): # list because we modify self.devices
-            #     if dev.num_inputs > 2:
-            #         # print(dev.num_inputs)
-            #        self.poista_input(dev.dev_id, dev.dev_type, dev.num_inputs)
-            #print(self.connectors)
-
-                    # print(self.devices)
-
-                #print(con.from_id in self.portit)
-                #if self.devices[con.from_id].dev_type == portti:
-                    # save the device id which is connected to LED (portti)
-                    # self.ulostulot.append(con.to_id);
-                    #self.ulostulot.append(con)
-                    # self.komponentit = {} # käytetään tämän tilalla self.devices
-                    # self.reverse = reverse
-
             ## Lopuksi katsotaan että oliko 3+ input komponentti ja vaihdetaan tilalle 3-input komponentit ja vastaavat kytkennät
             # Ei toimi vielä
             # for k, dev in list(self.devices.items()): # list because we modify self.devices
@@ -305,11 +284,8 @@
             if c.from_id == c.to_id:  # Takaisinkytkentä (suoraan sisäänmenoon ulostulosta, helppo havaita, ei turhaan odoteta RecursionExce)
                 return -3, self.portit
 
-<<<<<<< HEAD
-=======
         if (self.ulostulot == [] or self.terminals == []): ## Kaikki ulostulot tai kytkimet on poistettu
             return -4, self.portit
->>>>>>> 46ca8724
         for out in self.ulostulot:
             testlist.append(self.devices[out.from_id].label)
         if len(testlist) != len(set(testlist)): # Jos duplikaatti LEDejä
@@ -321,11 +297,8 @@
         # self.kytkematta <-- jos noita niin rangaistaan
         if self.kytkematta != []: # Jos jonkin komponentin (kaikki) inputit tai (kaikki) outputit kytkemättä
             return -9, self.inputkytkematta
-<<<<<<< HEAD
-=======
         if self.porttiennenkytkinta != []: # Jos portti on DC:n ja kytkimen välissä
             return -10, self.porttiennenkytkinta
->>>>>>> 46ca8724
         kytkemattomat = list(set(self.ledit) - set(testlist))
         if kytkemattomat != []: # LED kytkemättä
             for k in kytkemattomat:
@@ -414,7 +387,6 @@
             tyyppi = tyyppi[1:]
         elif tyyppi == 'XNOR':
             tyyppi = 'XOR'
-<<<<<<< HEAD
 
         print(self.devices[dev_id])
         # Lisätään uusia virtuaalisia (x) portteja kompensoimaan n-input portin muutos 2-input porteiksi
@@ -423,16 +395,6 @@
         # Tässä pitäisi luoda uusi Device ja sitten lisätä se devices:iin ja sitten lopulta poistaa alkuperäinen n-input dev
         self.devices[dev_id+'x'+str(num_inputs)] = (tyyppi, tyyppi)
 
-=======
-
-        print(self.devices[dev_id])
-        # Lisätään uusia virtuaalisia (x) portteja kompensoimaan n-input portin muutos 2-input porteiksi
-        # poistetaan muutettava komponentti myöhemmin...
-
-        # Tässä pitäisi luoda uusi Device ja sitten lisätä se devices:iin ja sitten lopulta poistaa alkuperäinen n-input dev
-        self.devices[dev_id+'x'+str(num_inputs)] = (tyyppi, tyyppi)
-
->>>>>>> 46ca8724
         newlines = []
 
         # for (indeksi,rivi) in enumerate(self.connectors):
@@ -643,10 +605,7 @@
     # 0 -> -len, 1 -> -(len-1), ...
     # Tulostetaan virhetekstit aina (myös koetilanteessa)
     virhetekstit = [
-<<<<<<< HEAD
-=======
                     "Kytkennässä on portti jännitelähteen (DC) ja kytkimen (sisäänmeno) välissä.\nPortti ei voi olla ennen sisäänmenoa, siirrä portti kytkimen toiselle puolelle.\n",
->>>>>>> 46ca8724
                     "Kytkennässä ei ole johdotettu kaikkia käytettyjen porttien\nsisäänmenoja tai ulostuloja. Tarkista kytkennän johdotukset.\n",
                     "Kytkennässä ei ole johdotettu kaikkia kytkimiä (porttien kautta)\njohonkin ulostuloon. Tarkista kytkennän johdotukset.\n",
                     "Kytkennässä ei ole johdotettu kaikkia kytkimien sisäänmenoja\nja ulostuloja. Tarkista kytkinten johdotukset.\n",
