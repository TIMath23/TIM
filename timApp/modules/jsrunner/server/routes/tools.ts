import * as t from "io-ts";
import {widenFields} from "tim/util/common";
import {
    IError,
    IGroupData,
    IJsRunnerMarkup,
    INumbersObject,
} from "../../shared/jsrunnertypes";
import {AliasDataT, UserFieldDataT, VelpDataT} from "../servertypes";

/**
 * From name=alias list returns two lists
 * @param fields list of name=alias pairs
 */
function separateNamesAndAliases(fields: string[]): {
    names: string[];
    aliases: string[];
} {
    const raliases: string[] = [];
    const rnames: string[] = [];
    for (const f of fields) {
        const parts = f.split("=");
        const fn = parts[0].trim();
        if (!fn) {
            continue;
        }
        if (rnames.includes(fn)) {
            continue;
        }
        rnames.push(fn);
        if (parts.length < 2) {
            raliases.push(fn);
        } else {
            raliases.push(parts[1].trim());
        }
    }
    return {names: rnames, aliases: raliases};
}

function genericTypeError(parameterDescription: string, v: unknown) {
    return new Error(
        `${parameterDescription} has unexpected type: ${typeof v}`
    );
}

function fieldNameTypeError(v: unknown) {
    return genericTypeError("fieldName", v);
}

function defaultValueTypeError(v: unknown) {
    return genericTypeError("default value", v);
}

function valueTypeError(v: unknown) {
    return genericTypeError("value", v);
}

const checkString = t.string.is;
const checkNumber = t.number.is;
const checkInt = t.Int.is;

const StringOrNumber = t.union([t.string, t.number]);

const IntArray = t.array(t.Int);

function ensureStringFieldName(s: unknown): string {
    if (!checkString(s)) {
        throw fieldNameTypeError(s);
    }
    return s;
}

function ensureNumberDefault(s: unknown): number {
    if (!checkNumber(s)) {
        throw defaultValueTypeError(s);
    }
    return s;
}

function ensureIntDefault(s: unknown): number {
    if (!checkInt(s)) {
        throw defaultValueTypeError(s);
    }
    return s;
}

function ensureStringDefault(s: unknown): string {
    if (!checkString(s)) {
        throw defaultValueTypeError(s);
    }
    return s;
}

function ensureNumberLikeValue(s: unknown): number {
    if (!StringOrNumber.is(s)) {
        throw valueTypeError(s);
    }
    if (typeof s === "string") {
        const v = parseFloat(s.replace(",", "."));
        if (isNaN(v)) {
            throw valueTypeError(s);
        }
        return v;
    }
    return s;
}

function ensureStringLikeValue(s: unknown): string {
    if (!StringOrNumber.is(s)) {
        throw valueTypeError(s);
    }
    if (typeof s === "number") {
        return s.toString();
    }
    return s;
}

function round(c: number, decim: number): number {
    if (decim == null || isNaN(decim)) {
        return c;
    }
    const mul = Math.pow(10, decim);
    return Math.round(c * mul) / mul;
}

const ABSOLUTE_FIELD_REGEX = /^[0-9]+\./;

interface Point {
    x: number;
    y: number;
}

interface Linear {
    // y = a + bb
    a: number;
    b: number;
}

// const dummyGTools: GTools = new GTools(

class WithGtools {
    private gt?: GTools;

    constructor(gtools: GTools) {
        this.gt = gtools;
    }

    public clearGtools() {
        this.gt = undefined;
    }

    get gtools(): GTools {
        if (!this.gt) {
            throw new Error("Can not use tools anymore");
        }
        return this.gt;
    }
}

class LineFitter extends WithGtools {
    // see: http://mathworld.wolfram.com/LeastSquaresFitting.html
    private n = 0;
    private sumX = 0;
    private sumX2 = 0;
    private sumXY = 0;
    private sumY = 0;
    private sumY2 = 0;
    private minX = 1e100;
    private maxX = -1e100;
    private minY = 1e100;
    private maxY = -1e100;
    readonly xname: string;
    readonly yname: string;
    private cab: Linear | null = null;
    public readonly autoadd: boolean;

    constructor(
        gtools: GTools,
        xname: string,
        yname: string,
        autoadd: boolean = true
    ) {
        super(gtools);
        this.autoadd = autoadd;
        this.xname = xname;
        this.yname = yname;
    }

    add(x: number, y: number): Point {
        if (!isNaN(x) && !isNaN(y)) {
            this.n++;
            this.sumX += x;
            this.sumX2 += x * x;
            this.sumXY += x * y;
            this.sumY += y;
            this.sumY2 += y * y;
            if (x < this.minX) {
                this.minX = x;
            }
            if (x > this.maxX) {
                this.maxX = x;
            }
            if (y < this.minY) {
                this.minY = y;
            }
            if (y > this.maxY) {
                this.maxY = y;
            }
            this.cab = null;
        }
        return {x: x, y: y};
    }

    addxy(xy: Point): Point {
        this.add(xy.x, xy.y);
        return xy;
    }

    addField(): Point {
        return this.add(
            this.gtools.tools.getDouble(this.xname, NaN),
            this.gtools.tools.getDouble(this.yname, NaN)
        );
    }

    ab(adecim: number = NaN, bdecim: number = NaN): Linear {
        if (this.cab) {
            return this.cab;
        }
        const div = this.n * this.sumX2 - this.sumX * this.sumX;
        let a = (this.sumY * this.sumX2 - this.sumX * this.sumXY) / div;
        let b = (this.n * this.sumXY - this.sumX * this.sumY) / div;
        if (!isNaN(adecim)) {
            a = round(a, adecim);
            if (isNaN(bdecim)) {
                bdecim = adecim;
            }
        }
        if (!isNaN(bdecim)) {
            b = round(b, bdecim);
        }
        this.cab = {a: a, b: b};
        return this.cab;
    }

    f(x: number): number {
        const ab = this.ab();
        return ab.a + ab.b * x;
    }

    limits() {
        return {
            minX: this.minX,
            maxX: this.maxX,
            minY: this.minY,
            maxY: this.maxY,
            n: this.n,
        };
    }

    r2() {
        const ssxx = this.sumX2 - (this.sumX * this.sumX) / this.n;
        const ssyy = this.sumY2 - (this.sumY * this.sumY) / this.n;
        const ssxy = this.sumXY - (this.sumX * this.sumY) / this.n;
        return (ssxy * ssxy) / (ssxx * ssyy);
    }

    r() {
        return Math.sqrt(this.r2());
    }

    r2string(decim: number) {
        return "r² = " + round(this.r2(), decim);
    }

    rstring(decim: number) {
        return "r = " + round(this.r(), decim);
    }

    line(xdecim: number = NaN, ydecim: number = NaN): Point[] {
        if (!isNaN(xdecim) && isNaN(ydecim)) {
            ydecim = xdecim;
        }
        const x1 = round(this.minX, xdecim);
        const x2 = round(this.maxX, xdecim);
        const y1 = round(this.f(x1), ydecim);
        const y2 = round(this.f(x2), ydecim);
        return [
            {x: x1, y: y1},
            {x: x2, y: y2},
        ];
    }
}

class Distribution extends WithGtools {
    public labels: number[] = [];
    public data: number[] = [];
    private n = 0;
    private readonly fieldName: string;
    public readonly autoadd: boolean = true;

    constructor(
        gtools: GTools,
        fieldName: string,
        n1: number,
        n2: number,
        mul: number = 1,
        autoadd: boolean
    ) {
        super(gtools);
        this.autoadd = autoadd;
        if (mul == 0) {
            mul = 1;
        }
        for (let i = n1; i * mul <= n2 + 0.000001; i++) {
            this.labels[i] = i * mul;
            this.data[i] = 0;
        }
        this.fieldName = fieldName;
    }

    // Add to closest category
    add(x: number): number {
        if (isNaN(x)) {
            return x;
        }
        let mini = 0;
        let mind = 1e100;
        for (let i = 0; i < this.labels.length; i++) {
            const d = Math.abs(this.labels[i] - x);
            if (d <= mind) {
                mind = d;
                mini = i;
            }
        }
        this.data[mini]++;
        this.n++;
        return x;
    }

    addField(): number {
        const x = this.gtools.tools.getDouble(this.fieldName, NaN);
        return this.add(x);
    }

    get() {
        return {labels: this.labels, data: this.data, n: this.n};
    }
}

class XY extends WithGtools {
    public data: Record<string, unknown>[] = [];
    private readonly xname: string;
    private readonly yname: string;
    public readonly fitter: LineFitter;
    public readonly autoadd: boolean;

    constructor(
        gtools: GTools,
        xname: string,
        yname: string,
        autoadd: boolean = true
    ) {
        super(gtools);
        this.autoadd = autoadd;
        this.xname = xname;
        this.yname = yname;
        this.fitter = new LineFitter(gtools, xname, yname);
    }

    add(x: number, y: number) {
        const pt = {x: x, y: y};
        if (!isNaN(x) && !isNaN(y)) {
            this.data.push(pt);
            this.fitter.add(x, y);
        }
        return pt;
    }

    addField(): Record<string, unknown> {
        return this.add(
            this.gtools.tools.getDouble(this.xname, NaN),
            this.gtools.tools.getDouble(this.yname, NaN)
        );
    }

    clearGtools() {
        super.clearGtools();
        this.fitter.clearGtools();
    }
}

const defaultStatHeaders = ["n", "sum", "avg", "min", "max", "sd"];

class StatCounter {
    private n = 0;
    private sum = 0;
    private min = 1e100;
    private max = -1e100;
    private k = 0;
    private ex = 0;
    private ex2 = 0;

    constructor() {}

    addValue(v: number) {
        if (v === undefined) {
            return;
        }
        // See: https://en.wikipedia.org/wiki/Algorithms_for_calculating_variance
        if (this.n == 0) {
            this.k = v;
        }
        this.n++;
        this.sum += v;
        const d = v - this.k;
        this.ex += d;
        this.ex2 += d * d;
        if (v < this.min) {
            this.min = v;
        }
        if (v > this.max) {
            this.max = v;
        }
    }

    getStat(): Record<string, number> {
        let sd = 0;
        const dd = this.ex2 - (this.ex * this.ex) / this.n;
        if (this.n > 1) {
            sd = Math.sqrt(dd / (this.n - 1));
        }
        return {
            n: this.n,
            sum: this.sum,
            avg: this.sum / this.n,
            min: this.min,
            max: this.max,
            sd: sd,
        };
    }
}

class Stats extends WithGtools {
    private counters: Record<string, StatCounter> = {};
    readonly fields: string[] = [];
    readonly aliases: string[] = [];
    readonly autoadd: boolean;

    constructor(
        gtools: GTools,
        fields: string | string[],
        autoadd: boolean = true
    ) {
        super(gtools);
        this.autoadd = autoadd;
        const fa = separateNamesAndAliases(widenFields(fields));
        const flds = fa.names;
        this.aliases = fa.aliases;
        for (const f of flds) {
            this.fields.push(f.trim());
            this.counters[f] = new StatCounter();
        }
    }

    addField() {
        const maxv = 1e100;
        for (const name of this.fields) {
            let v = this.gtools.tools.getDouble(name, NaN);
            if (isNaN(v)) {
                continue;
            }
            v = Math.min(v, maxv);
            this.addValue(name, v);
        }
    }

    ensureCounter(fieldName: string): StatCounter {
        let sc: StatCounter = this.counters[fieldName];
        if (sc === undefined) {
            sc = new StatCounter();
            this.counters[fieldName] = sc;
        }
        return sc;
    }

    addValue(fieldName: string, value: number, max: number = 1e100) {
        const sc: StatCounter = this.ensureCounter(fieldName);
        if (isNaN(value)) {
            return;
        }
        const v = Math.min(value, max);
        sc.addValue(v);
    }

    addData(
        fieldName: string,
        start: number,
        end: number,
        max: unknown = 1e100
    ) {
        const maxv = ensureNumberDefault(max);
        if (!(checkInt(start) && checkInt(end))) {
            throw new Error("Parameters 'start' and 'end' must be integers.");
        }
        for (let i = start; i <= end; i++) {
            const name = fieldName + i.toString();
            const sc = this.ensureCounter(name);
            let v = this.gtools.tools.getDouble(name, NaN);
            if (isNaN(v)) {
                continue;
            }
            v = Math.min(v, maxv);
            sc.addValue(v);
        }
    }

    addOf(...fieldNames: string[]) {
        const maxv = 1e100;
        const fields = widenFields([...fieldNames]);
        for (const name of fields) {
            const sc = this.ensureCounter(name);
            let v = this.gtools.tools.getDouble(name, NaN);
            if (isNaN(v)) {
                continue;
            }
            v = Math.min(v, maxv);
            // this.print(name + ": " + v);
            sc.addValue(v);
        }
    }

    getData(): Record<string, INumbersObject> {
        const result: Record<string, INumbersObject> = {};
        for (const [name, sc] of Object.entries(this.counters)) {
            result[name] = sc.getStat();
        }
        return result;
    }

    // noinspection JSUnusedGlobalSymbols
    getForTable(headers: string[] | string = "", decim: number = 2): unknown {
        if (!headers) {
            headers = defaultStatHeaders;
        }
        if (!(headers instanceof Array)) {
            headers = headers.split(";");
        }
        const matrix: unknown[] = [];
        const result = {headers: [""], matrix: matrix};
        for (const hs of headers) {
            if (hs) {
                result.headers.push(hs);
            }
        }
        const statData = this.getData();
        let keys = this.fields;
        let alis = this.aliases;
        if (keys.length == 0) {
            keys = Object.keys(statData);
            alis = keys;
        }
        for (let i = 0; i < keys.length; i++) {
            const f = keys[i];
            const a = alis[i];
            const stat = statData[f];
            if (!stat) {
                continue;
            }
            const row: unknown[] = [a];
            for (const hs of headers) {
                if (!hs) {
                    continue;
                }
                const val: number = stat[hs];
                row.push(round(val, decim));
            }
            matrix.push(row);
        }
        return result;
    }

    // noinspection JSUnusedGlobalSymbols
    getForGraph(
        fields: string | string[],
        item: string = "avg",
        decim: number = 2
    ): unknown {
        const labels: string[] = [];
        const data: number[] = [];
        const result = {labels: labels, data: data};
        let flds = this.fields;
        let alis = this.aliases;
        const statData = this.getData();
        if (fields) {
            const fa = separateNamesAndAliases(widenFields(fields));
            flds = fa.names;
            alis = fa.aliases;
        }
        if (flds.length == 0) {
            flds = Object.keys(statData);
            alis = flds;
        }
        for (let i = 0; i < flds.length; i++) {
            const name = flds[i];
            const a = alis[i];
            const stat = statData[name];
            labels.push(a);
            if (!stat) {
                data.push(0);
            } else {
                data.push(round(stat[item], decim));
            }
        }
        return result;
    }
}

const REDOUBLE = /[^0-9,.e\-+]+/g;

export class ToolsBase {
    protected output = "";
    protected errors: IError[] = [];
    protected useDefComplaint: boolean = true;
    public usePrintLine: boolean = false; // if used println at least one time then print does not do nl
    constructor(
        protected currDoc: string,
        protected markup: IJsRunnerMarkup,
        protected aliases: AliasDataT
    ) {}

    getNumber(s: string) {
        const r = parseFloat(s);
        return this.handlePossibleNaN(r, s, 0);
    }

    setUseDefComplaint(b: boolean) {
        this.useDefComplaint = b;
    }

    protected handlePossibleNaN<T>(r: number, s: unknown, def: T) {
        if (isNaN(r)) {
            return this.reportInputTypeErrorAndReturnDef(s, def);
        }
        return r;
    }

    protected reportInputTypeErrorAndReturnDef<T>(s: unknown, def: T) {
        if (!this.useDefComplaint) {
            return def;
        }
        this.reportError(
            // eslint-disable-next-line @typescript-eslint/restrict-template-expressions
            `Found value '${s}' of type ${typeof s}, using default value ${def}`
        );
        return def;
    }

    public createLimitArray(table: string | string[]): number[][] {
        const res: number[][] = [];
        if (!(table instanceof Array)) {
            table = table.split("\n");
        }
        for (const s of table) {
            const parts = s.split(",");
            if (parts.length < 2) {
                return this.reportInputTypeErrorAndReturnDef(table, []);
            }
            const limit = this.getNumber(parts[0]);
            const value = this.getNumber(parts[1]);
            res.push([limit, value]);
        }
        return res;
    }

    // noinspection JSMethodCanBeStatic
    public findLastOf(limits: number[][], c: number, def: number = 0) {
        let res = def;
        for (const r of limits) {
            const limit: number = r[0];
            const value: number = r[1];
            if (c >= limit) {
                res = value;
            }
        }
        return res;
    }

    public findLast(table: string | string[], c: number, def: number = 0) {
        return this.findLastOf(this.createLimitArray(table), c, def);
    }

    // noinspection JSMethodCanBeStatic
    public r(value: unknown, decim: unknown): number {
        if (!checkInt(decim)) {
            throw new Error("Parameter 'decim' must be integer.");
        }
        const c = ensureNumberDefault(value);
        const mul = Math.pow(10, decim);
        return Math.round(c * mul) / mul;
    }

    public round(value: unknown, decim: unknown): number {
        return this.r(value, decim);
    }

    // noinspection JSMethodCanBeStatic
    public wf(fields: string | string[]): string[] {
        return widenFields(fields);
    }

    public print(...args: unknown[]) {
        let sep = "";
        for (const a of args) {
            let as = a;
            if (typeof a !== "string" && !(a instanceof String)) {
                as = JSON.stringify(a);
            }
            this.output += sep + as;
            sep = " ";
        }
        if (!this.usePrintLine) {
            this.output += "\n";
        }
    }

    public println(...args: unknown[]) {
        // To be compatible with Korppi, if only print is used, it prints nl.
        // But if println is used at least one time before print, then print is
        // not printing nl.
        this.usePrintLine = true;
        this.print(...args);
        this.output += "\n";
    }

    public getOutput() {
        return this.output;
    }

    public clearOutput() {
        this.output = "";
    }

    public getErrors() {
        return this.errors;
    }

    public reportError(msg: string) {
        this.errors.push({msg, stackTrace: new Error().stack});
    }

    public getTimeZoneDiff(): number {
        if (!this.markup.timeZoneDiff) {
            return 0;
        }
        return this.markup.timeZoneDiff;
    }

    public getLocalTime(): Date {
        const now = new Date();
        const ms = now.getTime() + this.getTimeZoneDiff() * 3600.0 * 1000.0;
        return new Date(ms);
    }

    public fillLeft(s: string, n: number, f: string = " "): string {
        let res = s;
        while (res.length < n) {
            res = f + res;
        }
        return res;
    }

    public replace2(s: string, c: string, n: number): string {
        return s
            .replace(c + c, this.fillLeft("" + n, 2, "0"))
            .replace(c, "" + n);
    }

    public formatTime(date: Date, format: string = "d.M.yyyy H:mm"): string {
        let str = format;

        const y = date.getFullYear();
        str = str.replace("yyyy", this.fillLeft("" + y, 4, "0"));
        str = str.replace("yy", this.fillLeft("" + (y % 100), 2, "0"));
        str = str.replace("y", "" + y);

        str = this.replace2(str, "M", date.getMonth() + 1);
        str = this.replace2(str, "d", date.getDate());
        str = this.replace2(str, "H", date.getHours());
        str = this.replace2(str, "m", date.getMinutes());
        str = this.replace2(str, "s", date.getSeconds());

        const ms = date.getMilliseconds();
        str = str.replace("fff", this.fillLeft("" + ms, 3, "0"));
        str = str.replace(
            "ff",
            this.fillLeft("" + Math.trunc(ms / 10), 1, "0")
        );
        str = str.replace(
            "f",
            this.fillLeft("" + Math.trunc(ms / 100), 1, "0")
        );
        return str;
    }
}

export class GTools extends ToolsBase {
    public outdata: Record<string, unknown> = {};
    public fitters: Record<string, LineFitter> = {};
    public dists: Record<string, Distribution> = {};
    public xys: Record<string, XY> = {};
    public stats: Record<string, Stats> = {};

    public tools: Tools;

    groups: IGroupData = {};

    constructor(
        currDoc: string,
        markup: IJsRunnerMarkup,
        aliases: AliasDataT,
        tools: Tools,
        public saveUsersFields: IToolsResult[]
    ) {
        super(currDoc, markup, aliases);
        this.tools = tools;
        this.createStatCounter("GLOBAL", "", false);
    }

    createFitter(xname: string, yname: string, autoadd: boolean = true) {
        const fitter = new LineFitter(this, xname, yname, autoadd);
        this.fitters[xname + "_" + yname] = fitter;
        return fitter;
    }

    createDistribution(
        fieldName: string,
        n1: number,
        n2: number,
        mul: number = 1,
        autoadd = true
    ) {
        const dist = new Distribution(this, fieldName, n1, n2, mul, autoadd);
        if (fieldName) {
            this.dists[fieldName] = dist;
        }
        return dist;
    }

    addToDatas() {
        for (const datas of [this.dists, this.xys, this.fitters, this.stats]) {
            // noinspection JSUnusedLocalSymbols
            Object.entries(datas).forEach(([key, da]) => {
                const d = da as Distribution | XY | LineFitter | Stats;
                if (d.autoadd) {
                    d.addField();
                }
            });
        }
    }

    clearGtools() {
        for (const datas of [this.dists, this.xys, this.fitters, this.stats]) {
            // noinspection JSUnusedLocalSymbols
            Object.entries(datas).forEach(([key, da]) => {
                const d = da as Distribution | XY | LineFitter | Stats;
                d.clearGtools();
            });
        }
    }

    createXY(xname: string, yname: string, autoadd: boolean = true) {
        const xy = new XY(this, xname, yname, autoadd);
        this.xys[xname + "_" + yname] = xy;
        return xy;
    }

    createStatCounter(
        name: string,
        fields: string | string[],
        autoadd: boolean = true
    ) {
        const stats = new Stats(this, fields, autoadd);
        this.stats[name] = stats;
        return stats;
    }

    addStatDataValue(fieldName: string, value: number) {
        this.stats.GLOBAL.addValue(fieldName, value);
    }

    addStatData(
        fieldName: string,
        start: number,
        end: number,
        max: number = 1e100
    ) {
        this.stats.GLOBAL.addData(fieldName, start, end, max);
    }

    addStatDataOf(...fieldNames: string[]) {
        this.stats.GLOBAL.addOf(...fieldNames);
    }

    getStatData(): Record<string, INumbersObject> {
        return this.stats.GLOBAL.getData();
    }

    setTools(tools: Tools) {
        this.tools = tools;
        tools.setUseDefComplaint(this.useDefComplaint);
    }

    setGroup(name: unknown, uids: unknown) {
        this.setGroupOperation(name, uids, "set");
    }

    addToGroup(name: unknown, uids: unknown) {
        this.setGroupOperation(name, uids, "add");
    }

    removeFromGroup(name: unknown, uids: unknown) {
        this.setGroupOperation(name, uids, "remove");
    }

    setGroupOperation(name: unknown, uids: unknown, key: keyof IGroupData) {
        if (!checkString(name)) {
            throw genericTypeError("group name", name);
        }
        if (!IntArray.is(uids)) {
            throw Error("uids must be a list of TIM user ids");
        }
        let v = this.groups[key];
        if (!v) {
            v = {};
            this.groups[key] = v;
        }
        v[name] = uids;
    }
}

export interface IToolsResult {
    user: number;
    fields: Record<string, unknown>;
}

export class Tools extends ToolsBase {
    private result: Record<string, unknown> = {};

    constructor(
        protected data: UserFieldDataT,
        currDoc: string,
        markup: IJsRunnerMarkup,
        aliases: AliasDataT,
        protected testvelps: VelpDataT[]
    ) {
        super(currDoc, markup, aliases);
    }

    private normalizeField(fieldName: string) {
        if (ABSOLUTE_FIELD_REGEX.test(fieldName)) {
            return fieldName;
        } else {
            return this.currDoc + fieldName;
        }
    }

    private normalizeAndGet(fieldName: string) {
        if (fieldName in this.aliases) {
            return this.data.fields[fieldName];
        }
        const fn = this.normalizeField(fieldName);
        return this.data.fields[fn];
    }

    private checkAliasAndNormalize(fieldName: string) {
        if (fieldName in this.aliases) {
            return this.normalizeField(this.aliases[fieldName]);
        }
        return this.normalizeField(fieldName);
    }

    getRealName(): string {
        return (
            this.data.user.real_name ?? `Unnamed user '${this.data.user.name}'`
        );
    }

    getStudentName(): string {
        // alias for Korppi compatibility
        return this.getRealName();
    }

    getUserName(): string {
        return this.data.user.name;
    }

    getLeaveDate() {
        return this.data.groupinfo
            ? this.data.groupinfo.membership_end
            : undefined;
    }

    getDouble(fieldName: unknown, defa: unknown = 0): number {
        const f = ensureStringFieldName(fieldName);
        const def = ensureNumberDefault(defa);
        const s = this.normalizeAndGet(f);
        if (s === null || s === undefined) {
            return def;
        }
        const st = ("" + s).replace(REDOUBLE, "");
        if (st == "") {
            return def;
        }
        let sp = st.replace(",", ".");
        // this.println("sp1=" + sp);
        if (sp.startsWith("e")) {
            sp = "1" + sp;
        }
        // this.println("sp2=" + sp);
        const r = parseFloat(sp);
        return this.handlePossibleNaN(r, s, def);
    }

    getInt(fieldName: unknown, defa: unknown = 0): number {
        const def = ensureIntDefault(defa);
        // const s = this.normalizeAndGet(f);
        const s = this.getDouble(fieldName, def);
        if (s === null || s === undefined || isNaN(s)) {
            return def;
        }
        const r = Math.trunc(s);
        return this.handlePossibleNaN(r, s, def);
    }

    getString(fieldName: unknown, defa: unknown = ""): string {
        const f = ensureStringFieldName(fieldName);
        const def = ensureStringDefault(defa);
        let s = this.normalizeAndGet(f);
        if (s === null || s === undefined) {
            s = def;
        }
        if (!StringOrNumber.is(s)) {
            return this.reportInputTypeErrorAndReturnDef(s, def);
        }
        return s.toString();
    }

    getValue(fieldName: unknown, def: unknown = "") {
        const f = ensureStringFieldName(fieldName);
        let s = this.normalizeAndGet(f);
        if (s === null || s === undefined) {
            s = def;
        }
        return s;
    }

    getSum(
        fieldName: unknown,
        start: unknown,
        end: unknown,
        defa: unknown = 0,
        max: unknown = 1e100
    ): number {
        const f = ensureStringFieldName(fieldName);
        const def = ensureNumberDefault(defa);
        const maxv = ensureNumberDefault(max);
        if (!(checkInt(start) && checkInt(end))) {
            throw new Error("Parameters 'start' and 'end' must be integers.");
        }
        let sum = 0;
        for (let i = start; i <= end; i++) {
            sum += Math.min(this.getDouble(f + i.toString(), def), maxv);
        }
        return sum;
    }

    getRBi(
        fieldName: unknown,
        start: unknown,
        end: unknown,
        defa: number = -1
    ): number {
        const f = ensureStringFieldName(fieldName);
        const def = defa;
        if (!(checkInt(start) && checkInt(end))) {
            throw new Error("Parameters 'start' and 'end' must be integers.");
        }
        let id = def;
        for (let i = start; i <= end; i++) {
            const name = f + i.toString();
            const rb = this.getString(name, "");
            if (rb === "1") {
                id = i;
                break;
            }
        }
        return id;
    }

    getRBname(
        fieldName: unknown,
        start: unknown,
        end: unknown,
        defa: string = ""
    ): string {
        const f = ensureStringFieldName(fieldName);
        const i = this.getRBi(f, start, end, -1);
        if (i < 0) {
            return defa;
        }
        return f + i.toString();
    }

    getSumOf(...fieldNames: string[]): number {
        const def = 0;
        const maxv = 1e100;
        let sum = 0;
        const fields = widenFields([...fieldNames]);
        for (const fn of fields) {
            sum += Math.min(this.getDouble(fn, def), maxv);
        }
        return sum;
    }

    getArray(
        func: (fname: string) => unknown,
        fieldName: unknown,
        start: unknown,
        end: unknown
    ): unknown[] {
        const f = ensureStringFieldName(fieldName);
        if (!(checkInt(start) && checkInt(end))) {
            throw new Error("Parameters 'start' and 'end' must be integers.");
        }
        const a = [];
        for (let i = start; i <= end; i++) {
            a.push(func.call(this, f + i.toString()));
        }
        return a;
    }

    getArrayOf(
        func: (fname: string) => unknown,
        ...fieldNames: string[]
    ): unknown[] {
        const a = [];
        const fields = widenFields([...fieldNames]);
        for (const fn of fields) {
            a.push(func.call(this, fn));
        }
        return a;
    }

    setString(fieldName: unknown, content: unknown): void {
        const f = ensureStringFieldName(fieldName);
        const c = ensureStringLikeValue(content);
        const fn = this.checkAliasAndNormalize(f);
        this.result[fn] = c;
        this.data.fields[fn] = c;
    }

    setInt(
        fieldName: unknown,
        content: unknown,
        maxNotToSave: number = -1000000000
    ): void {
        const f = ensureStringFieldName(fieldName);
        const c = ensureNumberLikeValue(content);
        const fn = this.checkAliasAndNormalize(f);
        if (!checkInt(c)) {
            throw valueTypeError(content);
        }
        if (c <= maxNotToSave) {
            if (this.getValue(fieldName, "") !== "") {
                this.setString(fieldName, "");
            }
            this.data.fields[fn] = "";
            return;
        }
        this.result[fn] = c;
        this.data.fields[fn] = c;
    }

    setDouble(
        fieldName: unknown,
        content: unknown,
        maxNotToSave: number = -1e100,
        decim: number = NaN
    ): void {
        const f = ensureStringFieldName(fieldName);
        let c = ensureNumberLikeValue(content);
        const fn = this.checkAliasAndNormalize(f);
        if (c <= maxNotToSave) {
            if (this.getValue(fieldName, "") !== "") {
                this.setString(fieldName, "");
            }
            this.data.fields[fn] = "";
            return;
        }
        if (!isNaN(decim)) {
            c = this.round(c, decim);
        }
        this.result[fn] = c;
        this.data.fields[fn] = c;
    }

    getDefaultPoints(): number {
        if (!this.markup.defaultPoints) {
            throw new Error("defaultPoints have not been set.");
        }
        return this.markup.defaultPoints;
    }

    getGrade(points: unknown): string | number {
        if (!checkNumber(points)) {
            throw new Error("points must be number.");
        }
        if (!this.markup.gradingScale) {
            throw new Error("gradingScale has not been set.");
        }
        const scale = this.markup.gradingScale;
        const values = Object.entries(scale);
        values.sort((a, b) => b[1] - a[1]);
        let grade = this.markup.failGrade ?? "";
        for (const [currGrade, requiredPoints] of values) {
            if (points >= requiredPoints) {
                grade = currGrade;
                break;
            }
        }
        return grade;
    }

    isBetter(gv1: unknown, gv2: unknown) {
        if (gv1 == undefined) {
            return false;
        }
        const st1 = String(gv1).toLowerCase();
        const st2 = String(gv2).toLowerCase();
        if (st1 === "") {
            return false;
        }
        if (st1 === "hyl") {
            return false;
        }
        return st1 > st2;
    }

    saveGrade(gradeVal: unknown, points: unknown = this.markup.defaultPoints) {
        const gf = this.markup.gradeField ?? "grade";
        const cf = this.markup.creditField ?? "credit";
        let p;
        if (points !== undefined) {
            p = ensureNumberLikeValue(points);
            if (!checkInt(p)) {
                throw new Error("points is not integer.");
            }
        } else {
            p = -1;
        }
        if (!this.markup.overrideGrade) {
            const oldGrade = this.getValue(gf);
            if (this.isBetter(oldGrade, gradeVal)) {
                this.print(
                    this.getRealName() +
                        ": not changing grade " +
                        oldGrade +
                        " to " +
                        gradeVal +
                        "\n"
                );
                return;
            }
            const oldPoints = this.getDouble(cf, -1);
            if (oldPoints > p) {
                this.print(
                    this.getRealName() +
                        ": not changing credit " +
                        oldPoints +
                        " to " +
                        points +
                        "\n"
                );
                return;
            }
        }
        const fng = this.checkAliasAndNormalize(gf);
        // this.println(this.getRealName() + ": " + gradeVal);
        this.result[fng] = gradeVal;
        if (!points) {
            return;
        }
        const fnc = this.checkAliasAndNormalize(cf);
        if (p < 0) {
            p = "";
        }
        this.result[fnc] = p;
    }

    // noinspection JSMethodCanBeStatic
    defineTime(s: unknown): number {
        if (!checkString(s)) {
            throw valueTypeError(s);
        }
        // TODO: fix timezone to work locally
        const localDateTime = new Date(s);
        // const offset = localDateTime.getTimezoneOffset() * 60;
        const offset = -this.getTimeZoneDiff() * 60 * 60;
        return localDateTime.getTime() / 1000 + offset;
    }

    getDateTime(fieldName: unknown, defa: unknown = NaN): number {
        const f = ensureStringFieldName(fieldName);
        const def = ensureNumberDefault(defa);
        return this.getDouble(f, def);
    }

    getResult(): IToolsResult {
        return {user: this.data.user.id, fields: this.result};
    }
    getTaskPoints(task: string): number {
        const velps = this.testvelps
            .filter(
                (v) =>
                    v.answer.users[0].id === this.data.user.id &&
                    v.answer.task_id.substr(
                        v.answer.task_id.indexOf(".") + 1
                    ) === task
            )
            .map((v) => ({
                id: v.annotator.id,
                name: v.annotator.name,
                points: v.points ? v.points : NaN,
                task: v.answer.task_id,
            }));

        const points = velps.map((v) => v.points).filter((n) => !isNaN(n));
        // this.output += points
        const sum = points.reduce((a, b) => a + b, 0);
        return sum / velps.length ? sum / velps.length : 0;
    }
    getReviewCount(task: string): number {
        const velps = this.testvelps
            .filter(
                (v) =>
                    v.annotator.id === this.data.user.id &&
                    v.answer.task_id.substr(
                        v.answer.task_id.indexOf(".") + 1
                    ) === task
            )
            .map((v) => ({
                id: v.annotator.id,
                answer: v.answer.id,
            }));
        const seen = new Set();
        const tasks = velps.filter((el) => {
            const duplicate = seen.has(el.answer);
            seen.add(el.answer);
            return !duplicate;
        });
        return seen.size;
    }

<<<<<<< HEAD
    getReviews(task: string): object[] {
=======
    getTaskPointsTest(task: string): number {
        const velps = this.testvelps
            .filter(
                (v) =>
                    v.answer.users[0].id === this.data.user.id &&
                    v.answer.task_id.substr(
                        v.answer.task_id.indexOf(".") + 1
                    ) === task
            )
            .map((v) => ({
                id: v.annotator.id,
                name: v.annotator.name,
                points: v.points ? v.points : NaN,
                task: v.answer.task_id,
            }));

        const points = velps.map((v) => v.points).filter((n) => !isNaN(n));
        // this.output += points
        const sum = points.reduce((a, b) => a + b, 0);
        return sum / velps.length ? sum / velps.length : 0;
    }

    getReviewCountTest(task: string): number {
        const velps = this.testvelps
            .filter(
                (v) =>
                    v.annotator.id === this.data.user.id &&
                    v.answer.task_id.substr(
                        v.answer.task_id.indexOf(".") + 1
                    ) === task
            )
            .map((v) => ({
                id: v.annotator.id,
                answer: v.answer.id,
            }));
        const seen = new Set();
        const tasks = velps.filter((el) => {
            const duplicate = seen.has(el.answer);
            seen.add(el.answer);
            return !duplicate;
        });
        return seen.size;
    }

    getReviewsTest(task: string): object[] {
>>>>>>> 87f048d3
        const velps = this.testvelps
            .filter(
                (v) =>
                    v.answer.users[0].id === this.data.user.id &&
                    v.answer.task_id.substr(
                        v.answer.task_id.indexOf(".") + 1
                    ) === task
            )
            .map((v) => ({
                id: v.annotator.id,
                name: v.annotator.name,
                points: v.points ? v.points : NaN,
            }));
        // this.output += velps;

        const result = Array.from(new Set(velps.map((s) => s.id))).map((id) => {
            const reviewer = velps.find((s) => s.id === id);
            const points = velps
                .filter((s) => s.id === id)
                .map((velp) => (velp.points ? velp.points : NaN))
                .filter((n) => !isNaN(n));
            return {
                id: id,
                name: reviewer ? reviewer.name : "",
                points: points,
            };
        });
        return result;
    }
}<|MERGE_RESOLUTION|>--- conflicted
+++ resolved
@@ -1361,56 +1361,7 @@
         });
         return seen.size;
     }
-
-<<<<<<< HEAD
     getReviews(task: string): object[] {
-=======
-    getTaskPointsTest(task: string): number {
-        const velps = this.testvelps
-            .filter(
-                (v) =>
-                    v.answer.users[0].id === this.data.user.id &&
-                    v.answer.task_id.substr(
-                        v.answer.task_id.indexOf(".") + 1
-                    ) === task
-            )
-            .map((v) => ({
-                id: v.annotator.id,
-                name: v.annotator.name,
-                points: v.points ? v.points : NaN,
-                task: v.answer.task_id,
-            }));
-
-        const points = velps.map((v) => v.points).filter((n) => !isNaN(n));
-        // this.output += points
-        const sum = points.reduce((a, b) => a + b, 0);
-        return sum / velps.length ? sum / velps.length : 0;
-    }
-
-    getReviewCountTest(task: string): number {
-        const velps = this.testvelps
-            .filter(
-                (v) =>
-                    v.annotator.id === this.data.user.id &&
-                    v.answer.task_id.substr(
-                        v.answer.task_id.indexOf(".") + 1
-                    ) === task
-            )
-            .map((v) => ({
-                id: v.annotator.id,
-                answer: v.answer.id,
-            }));
-        const seen = new Set();
-        const tasks = velps.filter((el) => {
-            const duplicate = seen.has(el.answer);
-            seen.add(el.answer);
-            return !duplicate;
-        });
-        return seen.size;
-    }
-
-    getReviewsTest(task: string): object[] {
->>>>>>> 87f048d3
         const velps = this.testvelps
             .filter(
                 (v) =>
