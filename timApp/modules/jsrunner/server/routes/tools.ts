import * as t from "io-ts";
import {widenFields} from "tim/util/common";
import {
    IError,
    IGroupData,
    IJsRunnerMarkup,
    INumbersObject,
} from "../../shared/jsrunnertypes";
import {
    AliasDataT,
    PeerReviewDataT,
    UserFieldDataT,
    VelpDataT,
} from "../servertypes";

/**
 * From name=alias list returns two lists
 * @param fields list of name=alias pairs
 */
function separateNamesAndAliases(fields: string[]): {
    names: string[];
    aliases: string[];
} {
    const raliases: string[] = [];
    const rnames: string[] = [];
    for (const f of fields) {
        const parts = f.split("=");
        const fn = parts[0].trim();
        if (!fn) {
            continue;
        }
        if (rnames.includes(fn)) {
            continue;
        }
        rnames.push(fn);
        if (parts.length < 2) {
            raliases.push(fn);
        } else {
            raliases.push(parts[1].trim());
        }
    }
    return {names: rnames, aliases: raliases};
}

function genericTypeError(parameterDescription: string, v: unknown) {
    return new Error(
        `${parameterDescription} has unexpected type: ${typeof v}`
    );
}

function fieldNameTypeError(v: unknown) {
    return genericTypeError("fieldName", v);
}

function defaultValueTypeError(v: unknown) {
    return genericTypeError("default value", v);
}

function valueTypeError(v: unknown) {
    return genericTypeError("value", v);
}

const checkString = t.string.is;
const checkNumber = t.number.is;
const checkInt = t.Int.is;

const StringOrNumber = t.union([t.string, t.number]);

const IntArray = t.array(t.Int);

function ensureStringFieldName(s: unknown): string {
    if (!checkString(s)) {
        throw fieldNameTypeError(s);
    }
    return s;
}

function ensureNumberDefault(s: unknown): number {
    if (!checkNumber(s)) {
        throw defaultValueTypeError(s);
    }
    return s;
}

function ensureIntDefault(s: unknown): number {
    if (!checkInt(s)) {
        throw defaultValueTypeError(s);
    }
    return s;
}

function ensureStringDefault(s: unknown): string {
    if (!checkString(s)) {
        throw defaultValueTypeError(s);
    }
    return s;
}

function ensureNumberLikeValue(s: unknown): number {
    if (!StringOrNumber.is(s)) {
        throw valueTypeError(s);
    }
    if (typeof s === "string") {
        const v = parseFloat(s.replace(",", "."));
        if (isNaN(v)) {
            throw valueTypeError(s);
        }
        return v;
    }
    return s;
}

function ensureStringLikeValue(s: unknown): string {
    if (!StringOrNumber.is(s)) {
        throw valueTypeError(s);
    }
    if (typeof s === "number") {
        return s.toString();
    }
    return s;
}

function round(c: number, decim: number): number {
    if (decim == null || isNaN(decim)) {
        return c;
    }
    const mul = Math.pow(10, decim);
    return Math.round(c * mul) / mul;
}

const ABSOLUTE_FIELD_REGEX = /^[0-9]+\./;

type Users = Record<string | number, string>;

interface Point {
    x: number;
    y: number;
}

interface Linear {
    // y = a + bb
    a: number;
    b: number;
}

// const dummyGTools: GTools = new GTools(

class WithGtools {
    private gt?: GTools;

    constructor(gtools: GTools) {
        this.gt = gtools;
    }

    public clearGtools() {
        this.gt = undefined;
    }

    get gtools(): GTools {
        if (!this.gt) {
            throw new Error("Can not use tools anymore");
        }
        return this.gt;
    }
}

class LineFitter extends WithGtools {
    // see: http://mathworld.wolfram.com/LeastSquaresFitting.html
    private n = 0;
    private sumX = 0;
    private sumX2 = 0;
    private sumXY = 0;
    private sumY = 0;
    private sumY2 = 0;
    private minX = 1e100;
    private maxX = -1e100;
    private minY = 1e100;
    private maxY = -1e100;
    readonly xname: string;
    readonly yname: string;
    private cab: Linear | null = null;
    public readonly autoadd: boolean;

    constructor(
        gtools: GTools,
        xname: string,
        yname: string,
        autoadd: boolean = true
    ) {
        super(gtools);
        this.autoadd = autoadd;
        this.xname = xname;
        this.yname = yname;
    }

    add(x: number, y: number): Point {
        if (!isNaN(x) && !isNaN(y)) {
            this.n++;
            this.sumX += x;
            this.sumX2 += x * x;
            this.sumXY += x * y;
            this.sumY += y;
            this.sumY2 += y * y;
            if (x < this.minX) {
                this.minX = x;
            }
            if (x > this.maxX) {
                this.maxX = x;
            }
            if (y < this.minY) {
                this.minY = y;
            }
            if (y > this.maxY) {
                this.maxY = y;
            }
            this.cab = null;
        }
        return {x: x, y: y};
    }

    addxy(xy: Point): Point {
        this.add(xy.x, xy.y);
        return xy;
    }

    addField(): Point {
        return this.add(
            this.gtools.tools.getDouble(this.xname, NaN),
            this.gtools.tools.getDouble(this.yname, NaN)
        );
    }

    ab(adecim: number = NaN, bdecim: number = NaN): Linear {
        if (this.cab) {
            return this.cab;
        }
        const div = this.n * this.sumX2 - this.sumX * this.sumX;
        let a = (this.sumY * this.sumX2 - this.sumX * this.sumXY) / div;
        let b = (this.n * this.sumXY - this.sumX * this.sumY) / div;
        if (!isNaN(adecim)) {
            a = round(a, adecim);
            if (isNaN(bdecim)) {
                bdecim = adecim;
            }
        }
        if (!isNaN(bdecim)) {
            b = round(b, bdecim);
        }
        this.cab = {a: a, b: b};
        return this.cab;
    }

    f(x: number): number {
        const ab = this.ab();
        return ab.a + ab.b * x;
    }

    limits() {
        return {
            minX: this.minX,
            maxX: this.maxX,
            minY: this.minY,
            maxY: this.maxY,
            n: this.n,
        };
    }

    r2() {
        const ssxx = this.sumX2 - (this.sumX * this.sumX) / this.n;
        const ssyy = this.sumY2 - (this.sumY * this.sumY) / this.n;
        const ssxy = this.sumXY - (this.sumX * this.sumY) / this.n;
        return (ssxy * ssxy) / (ssxx * ssyy);
    }

    r() {
        return Math.sqrt(this.r2());
    }

    r2string(decim: number) {
        return "r² = " + round(this.r2(), decim);
    }

    rstring(decim: number) {
        return "r = " + round(this.r(), decim);
    }

    line(xdecim: number = NaN, ydecim: number = NaN): Point[] {
        if (!isNaN(xdecim) && isNaN(ydecim)) {
            ydecim = xdecim;
        }
        const x1 = round(this.minX, xdecim);
        const x2 = round(this.maxX, xdecim);
        const y1 = round(this.f(x1), ydecim);
        const y2 = round(this.f(x2), ydecim);
        return [
            {x: x1, y: y1},
            {x: x2, y: y2},
        ];
    }
}

class Distribution extends WithGtools {
    public labels: number[] = [];
    public data: number[] = [];
    private n = 0;
    private readonly fieldName: string;
    public readonly autoadd: boolean = true;

    constructor(
        gtools: GTools,
        fieldName: string,
        n1: number,
        n2: number,
        mul: number = 1,
        autoadd: boolean
    ) {
        super(gtools);
        this.autoadd = autoadd;
        if (mul == 0) {
            mul = 1;
        }
        for (let i = n1; i * mul <= n2 + 0.000001; i++) {
            this.labels[i] = i * mul;
            this.data[i] = 0;
        }
        this.fieldName = fieldName;
    }

    // Add to closest category
    add(x: number): number {
        if (isNaN(x)) {
            return x;
        }
        let mini = 0;
        let mind = 1e100;
        for (let i = 0; i < this.labels.length; i++) {
            const d = Math.abs(this.labels[i] - x);
            if (d <= mind) {
                mind = d;
                mini = i;
            }
        }
        this.data[mini]++;
        this.n++;
        return x;
    }

    addField(): number {
        const x = this.gtools.tools.getDouble(this.fieldName, NaN);
        return this.add(x);
    }

    get() {
        return {labels: this.labels, data: this.data, n: this.n};
    }
}

class XY extends WithGtools {
    public data: Record<string, unknown>[] = [];
    private readonly xname: string;
    private readonly yname: string;
    public readonly fitter: LineFitter;
    public readonly autoadd: boolean;

    constructor(
        gtools: GTools,
        xname: string,
        yname: string,
        autoadd: boolean = true
    ) {
        super(gtools);
        this.autoadd = autoadd;
        this.xname = xname;
        this.yname = yname;
        this.fitter = new LineFitter(gtools, xname, yname);
    }

    add(x: number, y: number) {
        const pt = {x: x, y: y};
        if (!isNaN(x) && !isNaN(y)) {
            this.data.push(pt);
            this.fitter.add(x, y);
        }
        return pt;
    }

    addField(): Record<string, unknown> {
        return this.add(
            this.gtools.tools.getDouble(this.xname, NaN),
            this.gtools.tools.getDouble(this.yname, NaN)
        );
    }

    clearGtools() {
        super.clearGtools();
        this.fitter.clearGtools();
    }
}

const defaultStatHeaders = ["n", "sum", "avg", "min", "max", "sd"];

class StatCounter {
    private n = 0;
    private sum = 0;
    private min = 1e100;
    private max = -1e100;
    private k = 0;
    private ex = 0;
    private ex2 = 0;

    constructor() {}

    addValue(v: number) {
        if (v === undefined) {
            return;
        }
        // See: https://en.wikipedia.org/wiki/Algorithms_for_calculating_variance
        if (this.n == 0) {
            this.k = v;
        }
        this.n++;
        this.sum += v;
        const d = v - this.k;
        this.ex += d;
        this.ex2 += d * d;
        if (v < this.min) {
            this.min = v;
        }
        if (v > this.max) {
            this.max = v;
        }
    }

    getStat(): Record<string, number> {
        let sd = 0;
        const dd = this.ex2 - (this.ex * this.ex) / this.n;
        if (this.n > 1) {
            sd = Math.sqrt(dd / (this.n - 1));
        }
        return {
            n: this.n,
            sum: this.sum,
            avg: this.sum / this.n,
            min: this.min,
            max: this.max,
            sd: sd,
        };
    }
}

class Stats extends WithGtools {
    private counters: Record<string, StatCounter> = {};
    readonly fields: string[] = [];
    readonly aliases: string[] = [];
    readonly autoadd: boolean;

    constructor(
        gtools: GTools,
        fields: string | string[],
        autoadd: boolean = true
    ) {
        super(gtools);
        this.autoadd = autoadd;
        const fa = separateNamesAndAliases(widenFields(fields));
        const flds = fa.names;
        this.aliases = fa.aliases;
        for (const f of flds) {
            this.fields.push(f.trim());
            this.counters[f] = new StatCounter();
        }
    }

    addField() {
        const maxv = 1e100;
        for (const name of this.fields) {
            let v = this.gtools.tools.getDouble(name, NaN);
            if (isNaN(v)) {
                continue;
            }
            v = Math.min(v, maxv);
            this.addValue(name, v);
        }
    }

    ensureCounter(fieldName: string): StatCounter {
        let sc: StatCounter = this.counters[fieldName];
        if (sc === undefined) {
            sc = new StatCounter();
            this.counters[fieldName] = sc;
        }
        return sc;
    }

    addValue(fieldName: string, value: number, max: number = 1e100) {
        const sc: StatCounter = this.ensureCounter(fieldName);
        if (isNaN(value)) {
            return;
        }
        const v = Math.min(value, max);
        sc.addValue(v);
    }

    addData(
        fieldName: string,
        start: number,
        end: number,
        max: unknown = 1e100
    ) {
        const maxv = ensureNumberDefault(max);
        if (!(checkInt(start) && checkInt(end))) {
            throw new Error("Parameters 'start' and 'end' must be integers.");
        }
        for (let i = start; i <= end; i++) {
            const name = fieldName + i.toString();
            const sc = this.ensureCounter(name);
            let v = this.gtools.tools.getDouble(name, NaN);
            if (isNaN(v)) {
                continue;
            }
            v = Math.min(v, maxv);
            sc.addValue(v);
        }
    }

    addOf(...fieldNames: string[]) {
        const maxv = 1e100;
        const fields = widenFields([...fieldNames]);
        for (const name of fields) {
            const sc = this.ensureCounter(name);
            let v = this.gtools.tools.getDouble(name, NaN);
            if (isNaN(v)) {
                continue;
            }
            v = Math.min(v, maxv);
            // this.print(name + ": " + v);
            sc.addValue(v);
        }
    }

    getData(): Record<string, INumbersObject> {
        const result: Record<string, INumbersObject> = {};
        for (const [name, sc] of Object.entries(this.counters)) {
            result[name] = sc.getStat();
        }
        return result;
    }

    // noinspection JSUnusedGlobalSymbols
    getForTable(headers: string[] | string = "", decim: number = 2): unknown {
        if (!headers) {
            headers = defaultStatHeaders;
        }
        if (!(headers instanceof Array)) {
            headers = headers.split(";");
        }
        const matrix: unknown[] = [];
        const result = {headers: [""], matrix: matrix};
        for (const hs of headers) {
            if (hs) {
                result.headers.push(hs);
            }
        }
        const statData = this.getData();
        let keys = this.fields;
        let alis = this.aliases;
        if (keys.length == 0) {
            keys = Object.keys(statData);
            alis = keys;
        }
        for (let i = 0; i < keys.length; i++) {
            const f = keys[i];
            const a = alis[i];
            const stat = statData[f];
            if (!stat) {
                continue;
            }
            const row: unknown[] = [a];
            for (const hs of headers) {
                if (!hs) {
                    continue;
                }
                const val: number = stat[hs];
                row.push(round(val, decim));
            }
            matrix.push(row);
        }
        return result;
    }

    // noinspection JSUnusedGlobalSymbols
    getForGraph(
        fields: string | string[],
        item: string = "avg",
        decim: number = 2
    ): unknown {
        const labels: string[] = [];
        const data: number[] = [];
        const result = {labels: labels, data: data};
        let flds = this.fields;
        let alis = this.aliases;
        const statData = this.getData();
        if (fields) {
            const fa = separateNamesAndAliases(widenFields(fields));
            flds = fa.names;
            alis = fa.aliases;
        }
        if (flds.length == 0) {
            flds = Object.keys(statData);
            alis = flds;
        }
        for (let i = 0; i < flds.length; i++) {
            const name = flds[i];
            const a = alis[i];
            const stat = statData[name];
            labels.push(a);
            if (!stat) {
                data.push(0);
            } else {
                data.push(round(stat[item], decim));
            }
        }
        return result;
    }
}

const REDOUBLE = /[^0-9,.e\-+]+/g;

export class ToolsBase {
    protected output = "";
    protected errors: IError[] = [];
    protected useDefComplaint: boolean = true;
    public usePrintLine: boolean = false; // if used println at least one time then print does not do nl
    constructor(
        protected currDoc: string,
        protected markup: IJsRunnerMarkup,
        protected aliases: AliasDataT
    ) {}

    getNumber(s: string) {
        const r = parseFloat(s);
        return this.handlePossibleNaN(r, s, 0);
    }

    setUseDefComplaint(b: boolean) {
        this.useDefComplaint = b;
    }

    protected handlePossibleNaN<T>(r: number, s: unknown, def: T) {
        if (isNaN(r)) {
            return this.reportInputTypeErrorAndReturnDef(s, def);
        }
        return r;
    }

    protected reportInputTypeErrorAndReturnDef<T>(s: unknown, def: T) {
        if (!this.useDefComplaint) {
            return def;
        }
        this.reportError(
            // eslint-disable-next-line @typescript-eslint/restrict-template-expressions
            `Found value '${s}' of type ${typeof s}, using default value ${def}`
        );
        return def;
    }

    public createLimitArray(table: string | string[]): number[][] {
        const res: number[][] = [];
        if (!(table instanceof Array)) {
            table = table.split("\n");
        }
        for (const s of table) {
            const parts = s.split(",");
            if (parts.length < 2) {
                return this.reportInputTypeErrorAndReturnDef(table, []);
            }
            const limit = this.getNumber(parts[0]);
            const value = this.getNumber(parts[1]);
            res.push([limit, value]);
        }
        return res;
    }

    // noinspection JSMethodCanBeStatic
    public findLastOf(limits: number[][], c: number, def: number = 0) {
        let res = def;
        for (const r of limits) {
            const limit: number = r[0];
            const value: number = r[1];
            if (c >= limit) {
                res = value;
            }
        }
        return res;
    }

    public findLast(table: string | string[], c: number, def: number = 0) {
        return this.findLastOf(this.createLimitArray(table), c, def);
    }

    // noinspection JSMethodCanBeStatic
    public r(value: unknown, decim: unknown): number {
        if (!checkInt(decim)) {
            throw new Error("Parameter 'decim' must be integer.");
        }
        const c = ensureNumberDefault(value);
        const mul = Math.pow(10, decim);
        return Math.round(c * mul) / mul;
    }

    public round(value: unknown, decim: unknown): number {
        return this.r(value, decim);
    }

    // noinspection JSMethodCanBeStatic
    public wf(fields: string | string[]): string[] {
        return widenFields(fields);
    }

    public print(...args: unknown[]) {
        let sep = "";
        for (const a of args) {
            let as = a;
            if (typeof a !== "string" && !(a instanceof String)) {
                as = JSON.stringify(a);
            }
            this.output += sep + as;
            sep = " ";
        }
        if (!this.usePrintLine) {
            this.output += "\n";
        }
    }

    public println(...args: unknown[]) {
        // To be compatible with Korppi, if only print is used, it prints nl.
        // But if println is used at least one time before print, then print is
        // not printing nl.
        this.usePrintLine = true;
        this.print(...args);
        this.output += "\n";
    }

    public getOutput() {
        return this.output;
    }

    public clearOutput() {
        this.output = "";
    }

    public getErrors() {
        return this.errors;
    }

    public reportError(msg: string) {
        this.errors.push({msg, stackTrace: new Error().stack});
    }

    public getTimeZoneDiff(): number {
        if (!this.markup.timeZoneDiff) {
            return 0;
        }
        return this.markup.timeZoneDiff;
    }

    public getLocalTime(): Date {
        const now = new Date();
        const ms = now.getTime() + this.getTimeZoneDiff() * 3600.0 * 1000.0;
        return new Date(ms);
    }

    public fillLeft(s: string, n: number, f: string = " "): string {
        let res = s;
        while (res.length < n) {
            res = f + res;
        }
        return res;
    }

    public replace2(s: string, c: string, n: number): string {
        return s
            .replace(c + c, this.fillLeft("" + n, 2, "0"))
            .replace(c, "" + n);
    }

    public formatTime(date: Date, format: string = "d.M.yyyy H:mm"): string {
        let str = format;

        const y = date.getFullYear();
        str = str.replace("yyyy", this.fillLeft("" + y, 4, "0"));
        str = str.replace("yy", this.fillLeft("" + (y % 100), 2, "0"));
        str = str.replace("y", "" + y);

        str = this.replace2(str, "M", date.getMonth() + 1);
        str = this.replace2(str, "d", date.getDate());
        str = this.replace2(str, "H", date.getHours());
        str = this.replace2(str, "m", date.getMinutes());
        str = this.replace2(str, "s", date.getSeconds());

        const ms = date.getMilliseconds();
        str = str.replace("fff", this.fillLeft("" + ms, 3, "0"));
        str = str.replace(
            "ff",
            this.fillLeft("" + Math.trunc(ms / 10), 1, "0")
        );
        str = str.replace(
            "f",
            this.fillLeft("" + Math.trunc(ms / 100), 1, "0")
        );
        return str;
    }
}

export class GTools extends ToolsBase {
    public outdata: Record<string, unknown> = {};
    public fitters: Record<string, LineFitter> = {};
    public dists: Record<string, Distribution> = {};
    public xys: Record<string, XY> = {};
    public stats: Record<string, Stats> = {};

    public tools: Tools;

    groups: IGroupData = {};

    constructor(
        currDoc: string,
        markup: IJsRunnerMarkup,
        aliases: AliasDataT,
        tools: Tools,
        public saveUsersFields: IToolsResult[]
    ) {
        super(currDoc, markup, aliases);
        this.tools = tools;
        this.createStatCounter("GLOBAL", "", false);
    }

    createFitter(xname: string, yname: string, autoadd: boolean = true) {
        const fitter = new LineFitter(this, xname, yname, autoadd);
        this.fitters[xname + "_" + yname] = fitter;
        return fitter;
    }

    createDistribution(
        fieldName: string,
        n1: number,
        n2: number,
        mul: number = 1,
        autoadd = true
    ) {
        const dist = new Distribution(this, fieldName, n1, n2, mul, autoadd);
        if (fieldName) {
            this.dists[fieldName] = dist;
        }
        return dist;
    }

    addToDatas() {
        for (const datas of [this.dists, this.xys, this.fitters, this.stats]) {
            // noinspection JSUnusedLocalSymbols
            Object.entries(datas).forEach(([key, da]) => {
                const d = da as Distribution | XY | LineFitter | Stats;
                if (d.autoadd) {
                    d.addField();
                }
            });
        }
    }

    clearGtools() {
        for (const datas of [this.dists, this.xys, this.fitters, this.stats]) {
            // noinspection JSUnusedLocalSymbols
            Object.entries(datas).forEach(([key, da]) => {
                const d = da as Distribution | XY | LineFitter | Stats;
                d.clearGtools();
            });
        }
    }

    createXY(xname: string, yname: string, autoadd: boolean = true) {
        const xy = new XY(this, xname, yname, autoadd);
        this.xys[xname + "_" + yname] = xy;
        return xy;
    }

    createStatCounter(
        name: string,
        fields: string | string[],
        autoadd: boolean = true
    ) {
        const stats = new Stats(this, fields, autoadd);
        this.stats[name] = stats;
        return stats;
    }

    addStatDataValue(fieldName: string, value: number) {
        this.stats.GLOBAL.addValue(fieldName, value);
    }

    addStatData(
        fieldName: string,
        start: number,
        end: number,
        max: number = 1e100
    ) {
        this.stats.GLOBAL.addData(fieldName, start, end, max);
    }

    addStatDataOf(...fieldNames: string[]) {
        this.stats.GLOBAL.addOf(...fieldNames);
    }

    getStatData(): Record<string, INumbersObject> {
        return this.stats.GLOBAL.getData();
    }

    setTools(tools: Tools) {
        this.tools = tools;
        tools.setUseDefComplaint(this.useDefComplaint);
    }

    setGroup(name: unknown, uids: unknown) {
        this.setGroupOperation(name, uids, "set");
    }

    addToGroup(name: unknown, uids: unknown) {
        this.setGroupOperation(name, uids, "add");
    }

    removeFromGroup(name: unknown, uids: unknown) {
        this.setGroupOperation(name, uids, "remove");
    }

    setGroupOperation(name: unknown, uids: unknown, key: keyof IGroupData) {
        if (!checkString(name)) {
            throw genericTypeError("group name", name);
        }
        if (!IntArray.is(uids)) {
            throw Error("uids must be a list of TIM user ids");
        }
        let v = this.groups[key];
        if (!v) {
            v = {};
            this.groups[key] = v;
        }
        v[name] = uids;
    }
}

export interface IToolsResult {
    user: number;
    fields: Record<string, unknown>;
}

export class Tools extends ToolsBase {
    private result: Record<string, unknown> = {};

    constructor(
        protected data: UserFieldDataT,
        currDoc: string,
        markup: IJsRunnerMarkup,
        aliases: AliasDataT,
        protected velps: VelpDataT[],
        protected peerreviews: PeerReviewDataT[]
    ) {
        super(currDoc, markup, aliases);
    }

    private normalizeField(fieldName: string) {
        if (ABSOLUTE_FIELD_REGEX.test(fieldName)) {
            return fieldName;
        } else {
            return this.currDoc + fieldName;
        }
    }

    private normalizeAndGet(fieldName: string) {
        if (fieldName in this.aliases) {
            return this.data.fields[fieldName];
        }
        const fn = this.normalizeField(fieldName);
        return this.data.fields[fn];
    }

    private checkAliasAndNormalize(fieldName: string) {
        if (fieldName in this.aliases) {
            return this.normalizeField(this.aliases[fieldName]);
        }
        return this.normalizeField(fieldName);
    }

    getRealName(): string {
        return (
            this.data.user.real_name ?? `Unnamed user '${this.data.user.name}'`
        );
    }

    getStudentName(): string {
        // alias for Korppi compatibility
        return this.getRealName();
    }

    getUserName(): string {
        return this.data.user.name;
    }

    getLeaveDate() {
        return this.data.groupinfo?.membership_end;
    }

    getAddDate() {
        return this.data.groupinfo?.membership_add;
    }

    getDouble(fieldName: unknown, defa: unknown = 0): number {
        const f = ensureStringFieldName(fieldName);
        const def = ensureNumberDefault(defa);
        const s = this.normalizeAndGet(f);
        if (s === null || s === undefined) {
            return def;
        }
        const st = ("" + s).replace(REDOUBLE, "");
        if (st == "") {
            return def;
        }
        let sp = st.replace(",", ".");
        // this.println("sp1=" + sp);
        if (sp.startsWith("e")) {
            sp = "1" + sp;
        }
        // this.println("sp2=" + sp);
        const r = parseFloat(sp);
        return this.handlePossibleNaN(r, s, def);
    }

    getInt(fieldName: unknown, defa: unknown = 0): number {
        const def = ensureIntDefault(defa);
        // const s = this.normalizeAndGet(f);
        const s = this.getDouble(fieldName, def);
        if (s === null || s === undefined || isNaN(s)) {
            return def;
        }
        const r = Math.trunc(s);
        return this.handlePossibleNaN(r, s, def);
    }

    getString(fieldName: unknown, defa: unknown = ""): string {
        const f = ensureStringFieldName(fieldName);
        const def = ensureStringDefault(defa);
        let s = this.normalizeAndGet(f);
        if (s === null || s === undefined) {
            s = def;
        }
        if (!StringOrNumber.is(s)) {
            return this.reportInputTypeErrorAndReturnDef(s, def);
        }
        return s.toString();
    }

    getValue(fieldName: unknown, def: unknown = "") {
        const f = ensureStringFieldName(fieldName);
        let s = this.normalizeAndGet(f);
        if (s === null || s === undefined) {
            s = def;
        }
        return s;
    }

    getSum(
        fieldName: unknown,
        start: unknown,
        end: unknown,
        defa: unknown = 0,
        max: unknown = 1e100
    ): number {
        const f = ensureStringFieldName(fieldName);
        const def = ensureNumberDefault(defa);
        const maxv = ensureNumberDefault(max);
        if (!(checkInt(start) && checkInt(end))) {
            throw new Error("Parameters 'start' and 'end' must be integers.");
        }
        let sum = 0;
        for (let i = start; i <= end; i++) {
            sum += Math.min(this.getDouble(f + i.toString(), def), maxv);
        }
        return sum;
    }

    getRBi(
        fieldName: unknown,
        start: unknown,
        end: unknown,
        defa: number = -1
    ): number {
        const f = ensureStringFieldName(fieldName);
        const def = defa;
        if (!(checkInt(start) && checkInt(end))) {
            throw new Error("Parameters 'start' and 'end' must be integers.");
        }
        let id = def;
        for (let i = start; i <= end; i++) {
            const name = f + i.toString();
            const rb = this.getString(name, "");
            if (rb === "1") {
                id = i;
                break;
            }
        }
        return id;
    }

    getRBname(
        fieldName: unknown,
        start: unknown,
        end: unknown,
        defa: string = ""
    ): string {
        const f = ensureStringFieldName(fieldName);
        const i = this.getRBi(f, start, end, -1);
        if (i < 0) {
            return defa;
        }
        return f + i.toString();
    }

    getSumOf(...fieldNames: string[]): number {
        const def = 0;
        const maxv = 1e100;
        let sum = 0;
        const fields = widenFields([...fieldNames]);
        for (const fn of fields) {
            sum += Math.min(this.getDouble(fn, def), maxv);
        }
        return sum;
    }

    getArray(
        func: (fname: string) => unknown,
        fieldName: unknown,
        start: unknown,
        end: unknown
    ): unknown[] {
        const f = ensureStringFieldName(fieldName);
        if (!(checkInt(start) && checkInt(end))) {
            throw new Error("Parameters 'start' and 'end' must be integers.");
        }
        const a = [];
        for (let i = start; i <= end; i++) {
            a.push(func.call(this, f + i.toString()));
        }
        return a;
    }

    getArrayOf(
        func: (fname: string) => unknown,
        ...fieldNames: string[]
    ): unknown[] {
        const a = [];
        const fields = widenFields([...fieldNames]);
        for (const fn of fields) {
            a.push(func.call(this, fn));
        }
        return a;
    }

    setString(fieldName: unknown, content: unknown): void {
        const f = ensureStringFieldName(fieldName);
        const c = ensureStringLikeValue(content);
        const fn = this.checkAliasAndNormalize(f);
        this.result[fn] = c;
        this.data.fields[fn] = c;
    }

    setInt(
        fieldName: unknown,
        content: unknown,
        maxNotToSave: number = -1000000000
    ): void {
        const f = ensureStringFieldName(fieldName);
        const c = ensureNumberLikeValue(content);
        const fn = this.checkAliasAndNormalize(f);
        if (!checkInt(c)) {
            throw valueTypeError(content);
        }
        if (c <= maxNotToSave) {
            if (this.getValue(fieldName, "") !== "") {
                this.setString(fieldName, "");
            }
            this.data.fields[fn] = "";
            return;
        }
        this.result[fn] = c;
        this.data.fields[fn] = c;
    }

    setDouble(
        fieldName: unknown,
        content: unknown,
        maxNotToSave: number = -1e100,
        decim: number = NaN
    ): void {
        const f = ensureStringFieldName(fieldName);
        let c = ensureNumberLikeValue(content);
        const fn = this.checkAliasAndNormalize(f);
        if (c <= maxNotToSave) {
            if (this.getValue(fieldName, "") !== "") {
                this.setString(fieldName, "");
            }
            this.data.fields[fn] = "";
            return;
        }
        if (!isNaN(decim)) {
            c = this.round(c, decim);
        }
        this.result[fn] = c;
        this.data.fields[fn] = c;
    }

    getDefaultPoints(): number {
        if (!this.markup.defaultPoints) {
            throw new Error("defaultPoints have not been set.");
        }
        return this.markup.defaultPoints;
    }

    getGrade(points: unknown): string | number {
        if (!checkNumber(points)) {
            throw new Error("points must be number.");
        }
        if (!this.markup.gradingScale) {
            throw new Error("gradingScale has not been set.");
        }
        const scale = this.markup.gradingScale;
        const values = Object.entries(scale);
        values.sort((a, b) => b[1] - a[1]);
        let grade = this.markup.failGrade ?? "";
        for (const [currGrade, requiredPoints] of values) {
            if (points >= requiredPoints) {
                grade = currGrade;
                break;
            }
        }
        return grade;
    }

    isBetter(gv1: unknown, gv2: unknown) {
        if (gv1 == undefined) {
            return false;
        }
        const st1 = String(gv1).toLowerCase();
        const st2 = String(gv2).toLowerCase();
        if (st1 === "") {
            return false;
        }
        if (st1 === "hyl") {
            return false;
        }
        return st1 > st2;
    }

    saveGrade(gradeVal: unknown, points: unknown = this.markup.defaultPoints) {
        const gf = this.markup.gradeField ?? "grade";
        const cf = this.markup.creditField ?? "credit";
        let p;
        if (points !== undefined) {
            p = ensureNumberLikeValue(points);
            if (!checkInt(p)) {
                throw new Error("points is not integer.");
            }
        } else {
            p = -1;
        }
        if (!this.markup.overrideGrade) {
            const oldGrade = this.getValue(gf);
            if (this.isBetter(oldGrade, gradeVal)) {
                this.print(
                    this.getRealName() +
                        ": not changing grade " +
                        oldGrade +
                        " to " +
                        gradeVal +
                        "\n"
                );
                return;
            }
            const oldPoints = this.getDouble(cf, -1);
            if (oldPoints > p) {
                this.print(
                    this.getRealName() +
                        ": not changing credit " +
                        oldPoints +
                        " to " +
                        points +
                        "\n"
                );
                return;
            }
        }
        const fng = this.checkAliasAndNormalize(gf);
        // this.println(this.getRealName() + ": " + gradeVal);
        this.result[fng] = gradeVal;
        if (!points) {
            return;
        }
        const fnc = this.checkAliasAndNormalize(cf);
        if (p < 0) {
            p = "";
        }
        this.result[fnc] = p;
    }

    // noinspection JSMethodCanBeStatic
    defineTime(s: unknown): number {
        if (!checkString(s)) {
            throw valueTypeError(s);
        }
        // TODO: fix timezone to work locally
        const localDateTime = new Date(s);
        // const offset = localDateTime.getTimezoneOffset() * 60;
        const offset = -this.getTimeZoneDiff() * 60 * 60;
        return localDateTime.getTime() / 1000 + offset;
    }

    getDateTime(fieldName: unknown, defa: unknown = NaN): number {
        const f = ensureStringFieldName(fieldName);
        const def = ensureNumberDefault(defa);
        return this.getDouble(f, def);
    }

    getResult(): IToolsResult {
        return {user: this.data.user.id, fields: this.result};
    }

    isVelpTask(v: VelpDataT, task: string): boolean {
        const id = v.answer?.task_id;
        return id?.substr(id.indexOf(".") + 1) === task;
    }

    isVelpForUser(v: VelpDataT): boolean {
        return v.answer?.users[0].id === this.data.user.id;
    }

    getTaskPoints(task: string): number {
        const peerreviewers = this.getPeerReviewsForUser().map(
            (pr) => pr.reviewer_id
        );
        const sum = this.velps
            .filter(
                (v) =>
                    this.isVelpForUser(v) &&
                    this.isVelpTask(v, task) &&
                    peerreviewers.includes(v.annotator.id)
            )
            .map((v) => v.points)
            .reduce((acc, p) => acc + (p !== null ? p : 0), 0);
        const count = this.getVelpedCount(task);
        // this.println(sum, count);
        return count ? sum / count : NaN;
        // return sum / velps.length ? sum / velps.length : 0;
    }

    getVelpedCount(task: string): number {
        const seen = new Set();
        this.velps
            .filter(
                (v) =>
                    this.isVelpForUser(v) &&
                    this.isVelpTask(v, task) &&
                    v.points !== null
            )
            .map((v) => seen.add(v.annotator.id));
        return seen.size;
    }

    getReviewCount(task: string): number {
        const seen = new Set();
        this.velps
            .filter(
                (v) =>
                    v.annotator.id === this.data.user.id &&
                    this.isVelpTask(v, task) &&
                    v.answer != null
            )
            .forEach((v) => {
                seen.add(v.answer!.id);
            });
        return seen.size;
    }

    getPoints(task: string) {
<<<<<<< HEAD
        const peerreviewers = this.getPeerReviewsForUser().map((pr) => pr.id);
        const velps = this.velps
=======
        const velps = this.testvelps
>>>>>>> 3cbeafd0
            .filter(
                (v) =>
                    this.isVelpForUser(v) &&
                    this.isVelpTask(v, task) &&
<<<<<<< HEAD
                    peerreviewers.includes(v.annotator.id)
=======
                    v.answer != null
>>>>>>> 3cbeafd0
            )
            .map((v) => ({
                id: v.annotator.id,
                name: v.annotator.name,
                points: v.points ? v.points : NaN,
                task: v.answer!.task_id,
            }));
        const points = velps.map((v) => v.points).filter((n) => !isNaN(n));
        // this.output += points
        const sum = points.reduce((a, b) => a + b, 0);
        return sum;
    }

    /**
     * Print every row in peer_review table where document_id matches jsrunner origin doc id
     */
    getAllPeerReviews(): PeerReviewDataT[] {
        return this.peerreviews;
    }

    /**
     * Print every row from peer_review table where document_id matches
     * jsrunner origin doc id and reviewer is current user
     */
    getPeerReviewsByUser(): PeerReviewDataT[] {
        return this.getAllPeerReviews().filter(
            (rev) => rev.reviewer_id == this.data.user.id
        );
    }

    /**
     * Print every row from peer_review table where document_id matches
     * jsrunner origin doc id and target is current user
     */
    getPeerReviewsForUser(): PeerReviewDataT[] {
        return this.getAllPeerReviews().filter(
            (rev) => rev.reviewable_id == this.data.user.id
        );
    }
    /**
     * Print every every name of users from peer_review table where document_id
     * matches jsrunner origin doc id and target is current user
     */
    getPeerReviewersForUser(usersObject: Users): string[] {
        const reviewers = this.getPeerReviewsForUser().map(
            (reviewer) => usersObject[reviewer.reviewer_id]
        );
        return reviewers;
    }
    /**
     * Print every every name, id and given velppoints of users
     * who have reviewed current user
     */
    getReviews(task: string, usersObject: Users): object[] {
        const peerreviewers = this.getPeerReviewsForUser()
            .filter((pr) => pr.task_name === task)
            .map((pr) => {
                return {
                    id: pr.reviewer_id,
                    name: usersObject[pr.reviewer_id],
                    points: [0],
                };
            });

        const velps = this.velps
            .filter((v) => this.isVelpForUser(v) && this.isVelpTask(v, task))
            .map((v) => ({
                id: v.annotator.id,
                name: v.annotator.name,
                points: v.points !== null ? v.points : NaN,
            }));

        //
        velps.filter((v) =>
            peerreviewers.forEach((pr) => {
                return pr.id == v.id;
            })
        );

        const velpResult = Array.from(new Set(velps.map((s) => s.id))).map(
            (id) => {
                const reviewer = velps.find((s) => s.id === id);
                const points = velps
                    .filter((s) => s.id === id)
                    .map((velp) => (velp.points !== null ? velp.points : NaN))
                    .filter((n) => !isNaN(n));
                return {
                    id: id,
                    name: reviewer ? reviewer.name : "",
                    points: points,
                    peerreviewers,
                };
            }
        );

        velpResult.forEach((vr) => {
            peerreviewers.forEach((pr) => {
                if (pr.id == vr.id) {
                    pr.points = vr.points;
                }
            });
        });

        return peerreviewers;
    }

    /**
     * Change reviewers of current user
     */
    changePeerReviewer(usersObject: Users): void {
        const reviewableID = this.data.user.id;
        const fields = this.markup.paramFields ? this.markup.paramFields : [""];
        const datafield = this.markup.peerReviewField;
        const task = fields[0].substring(0, fields[0].indexOf("_"));
        const reviewers = this.getPeerReviewsForUser();
        const initialReviewers = reviewers.map((reviewer) =>
            reviewer.reviewer_id.toString()
        );
        const updatedReviewers = fields.map((f) =>
            Object.keys(usersObject).find((key) => {
                return usersObject[key] == this.getString(f);
            })
        );

        let changed = false;
        const from: string[] = [];
        const to: string[] = [];

        initialReviewers.forEach((reviewer) => {
            if (!updatedReviewers.includes(reviewer)) {
                changed = true;
                from.push(reviewer);
            }
        });

        updatedReviewers.forEach((reviewer) => {
            if (typeof reviewer == "string") {
                if (!initialReviewers.includes(reviewer) && reviewer) {
                    changed = true;
                    to.push(reviewer);
                }
            }
        });

        const data = {
            reviewableID,
            task,
            from,
            to,
        };
        if (changed) {
            this.setString(datafield, JSON.stringify(data));
        }
    }
}<|MERGE_RESOLUTION|>--- conflicted
+++ resolved
@@ -1387,21 +1387,14 @@
     }
 
     getPoints(task: string) {
-<<<<<<< HEAD
         const peerreviewers = this.getPeerReviewsForUser().map((pr) => pr.id);
         const velps = this.velps
-=======
-        const velps = this.testvelps
->>>>>>> 3cbeafd0
             .filter(
                 (v) =>
                     this.isVelpForUser(v) &&
                     this.isVelpTask(v, task) &&
-<<<<<<< HEAD
-                    peerreviewers.includes(v.annotator.id)
-=======
+                    peerreviewers.includes(v.annotator.id) &&
                     v.answer != null
->>>>>>> 3cbeafd0
             )
             .map((v) => ({
                 id: v.annotator.id,
