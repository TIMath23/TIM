import * as t from "io-ts";
import {nullable} from "tim/plugin/attributes";
import {JsrunnerMarkup} from "../shared/jsrunnertypes";

export const UserFieldData = t.type({
    fields: t.record(t.string, t.unknown),
    user: t.type({
        id: t.Int,
        name: t.string,
        real_name: nullable(t.string),
    }),
    groupinfo: t.type({
        membership_end: nullable(t.number),
        membership_add: nullable(t.number),
    }),
});

export const User = t.interface({
    id: t.Int,
    name: t.string,
});

<<<<<<< HEAD
export const VelpData = t.type({
    points: nullable(t.Int),
    annotator: t.type({
        id: t.Int,
        name: t.string,
        real_name: nullable(t.string),
=======
export const VelpData = t.intersection([
    t.type({
        points: nullable(t.number),
        annotator: t.type({
            id: t.Int,
            name: t.string,
            real_name: nullable(t.string),
        }),
        answer: nullable(
            t.type({
                id: t.Int,
                users: t.array(User),
                task_id: t.string,
            })
        ),
    }),
    t.partial({
        groupinfo: t.type({
            membership_end: t.number,
        }),
>>>>>>> 47a015e3
    }),
    answer: nullable(
        t.type({
            id: t.Int,
            users: t.array(User),
            task_id: t.string,
        })
    ),
});

export const PeerReviewData = t.type({
    id: t.Int,
    block_id: t.Int,
    reviewer_id: t.Int,
    reviewable_id: t.Int,
    reviewed: t.boolean,
    answer_id: nullable(t.Int),
    task_name: nullable(t.string),
});

// export type UserFields = t.type({id: t.Int, fields: t.string});

export type UserFieldDataT = t.TypeOf<typeof UserFieldData>;

export const AliasData = t.record(t.string, t.string);

export type AliasDataT = t.TypeOf<typeof AliasData>;

export type VelpDataT = t.TypeOf<typeof VelpData>;

export type PeerReviewDataT = t.TypeOf<typeof PeerReviewData>;

export const JsrunnerAnswer = t.type({
    markup: JsrunnerMarkup,
    input: t.type({
        data: t.array(UserFieldData),
        aliases: AliasData,
        velps: t.array(VelpData),
        peerreviews: t.array(PeerReviewData),
    }),
    taskID: t.string,
});<|MERGE_RESOLUTION|>--- conflicted
+++ resolved
@@ -20,14 +20,6 @@
     name: t.string,
 });
 
-<<<<<<< HEAD
-export const VelpData = t.type({
-    points: nullable(t.Int),
-    annotator: t.type({
-        id: t.Int,
-        name: t.string,
-        real_name: nullable(t.string),
-=======
 export const VelpData = t.intersection([
     t.type({
         points: nullable(t.number),
@@ -48,16 +40,8 @@
         groupinfo: t.type({
             membership_end: t.number,
         }),
->>>>>>> 47a015e3
     }),
-    answer: nullable(
-        t.type({
-            id: t.Int,
-            users: t.array(User),
-            task_id: t.string,
-        })
-    ),
-});
+]);
 
 export const PeerReviewData = t.type({
     id: t.Int,
