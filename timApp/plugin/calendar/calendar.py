import secrets
import uuid
from dataclasses import dataclass, asdict, field
from datetime import datetime
from io import StringIO

from flask import Response, render_template_string
from werkzeug.exceptions import NotFound

from timApp.auth.accesshelper import verify_logged_in
from timApp.auth.sessioninfo import (
    get_current_user_id,
    get_current_user_object,
)
from timApp.notification.send_email import send_email
from timApp.plugin.calendar.models import Event, EventGroup, Enrollment, EnrollmentType
from timApp.plugin.calendar.models import ExportedCalendar
from timApp.tim_app import app
from timApp.timdb.sqa import db
from timApp.user.user import User
from timApp.user.usergroup import UserGroup
from timApp.util.flask.requesthelper import RouteException, NotExist
from timApp.util.flask.responsehelper import json_response, ok_response, text_response
from timApp.util.flask.typedblueprint import TypedBlueprint
from tim_common.markupmodels import GenericMarkupModel
from tim_common.marshmallow_dataclass import class_schema
from tim_common.pluginserver_flask import (
    GenericHtmlModel,
    PluginReqs,
    register_html_routes,
)

calendar_plugin = TypedBlueprint("calendar_plugin", __name__, url_prefix="/calendar")


@calendar_plugin.before_app_first_request
def initialize_db() -> None:
    """Initializes the enrollment types in the database when the TIM-server is launched the first time,
    before the first request."""

    types = EnrollmentType.query.filter(
        EnrollmentType.enroll_type_id == 0
    ).all()  # Remember to add filters here if you add new enrollment types
    if len(types) == 0:
        db.session.add(
            EnrollmentType(enroll_type_id=0, enroll_type="booking")
        )  # TODO: proper enrollment types
        db.session.commit()


@dataclass
class FilterOptions:
    """Calendar markup fields for filtering options"""

    groups: list[str] | None = None
    tags: list[str] | None = None
    fromDate: datetime | None = None
    toDate: datetime | None = None

    def to_json(self) -> dict:
        return asdict(self)


@dataclass
class EventTemplate:
    """Calendar markup fields for event template"""

    title: str | None = None
    bookers: list[str] = field(default_factory=list)
    setters: list[str] = field(default_factory=list)
    capacity: int = 0
    tags: list[str] = field(default_factory=list)

    def to_json(self) -> dict:
        return asdict(self)


@dataclass
class CalendarMarkup(GenericMarkupModel):
    """Highest level attributes in the calendar markup"""

    filter: FilterOptions = field(default_factory=FilterOptions)
    eventTemplates: dict[str, EventTemplate] = field(default_factory=dict)


@dataclass
class CalendarStateModel:
    pass


@dataclass
class CalendarInputModel:
    pass


@dataclass
class CalendarHtmlModel(
    GenericHtmlModel[CalendarInputModel, CalendarMarkup, CalendarStateModel]
):
    def get_component_html_name(self) -> str:
        return "tim-calendar"

    def get_static_html(self) -> str:
        return """
            <div>Calendar</div>
        """


def reqs_handle() -> PluginReqs:
    return {"js": ["calendar"], "multihtml": True}


@calendar_plugin.get("/export")
def get_url() -> Response:
    """Creates a unique URl for user to be used when calendar is exported. User ID is
    bind to specific hash code

    :return: URL with hash code
    """
    verify_logged_in()
    domain = app.config["TIM_HOST"]
    url = domain + "/calendar/ical?key="
    cur_user = get_current_user_id()
    user_data: ExportedCalendar = ExportedCalendar.query.filter(
        ExportedCalendar.user_id == cur_user
    ).one_or_none()
    if user_data is not None:
        url = url + user_data.calendar_hash
        return text_response(url)
    hash_code = secrets.token_urlsafe(16)
    user_data = ExportedCalendar(
        user_id=cur_user,
        calendar_hash=hash_code,
    )
    db.session.add(user_data)
    db.session.commit()
    url = url + hash_code
    return text_response(url)


@calendar_plugin.get("/ical")
def get_ical(key: str) -> Response:
    """Fetches users events in a ICS format. User ID is sorted out from hash code from query parameter

    :return: ICS file that can be exported
    """
    user_data: ExportedCalendar = ExportedCalendar.query.filter(
        ExportedCalendar.calendar_hash == key
    ).one_or_none()
    if user_data is None:
        raise NotFound()
    user_id = user_data.user_id
    events: list[Event] = Event.query.filter(Event.creator_user_id == user_id).all()
    buf = StringIO()
    buf.write("BEGIN:VCALENDAR\r\n")
    buf.write("PRODID:-//TIM Katti-kalenteri//iCal4j 1.0//EN\r\n")
    buf.write("VERSION:2.0\r\n")
    buf.write("CALSCALE:GREGORIAN\r\n")
    for event in events:
        dts = event.start_time.strftime("%Y%m%dT%H%M%S")
        dtend = event.end_time.strftime("%Y%m%dT%H%M%S")

        buf.write("BEGIN:VEVENT\r\n")
        buf.write("DTSTART:" + dts + "Z\r\n")
        buf.write("DTEND:" + dtend + "Z\r\n")
        buf.write("DTSTAMP:" + dts + "Z\r\n")
        buf.write("UID:" + uuid.uuid4().hex[:9] + "@tim.jyu.fi\r\n")
        buf.write("CREATED:" + dts + "Z\r\n")
        if event.title is None:
            event.title = ""
        buf.write("SUMMARY:" + string_to_lines(event.title) + "\r\n")
        if event.location is None:
            event.location = ""
        buf.write("LOCATION:" + string_to_lines(event.location) + "\r\n")
        if event.message is None:
            event.message = ""
        buf.write("DESCRIPTION:" + string_to_lines(event.message) + "\r\n")
        buf.write("END:VEVENT\r\n")

    buf.write("END:VCALENDAR\r\n")
    result = buf.getvalue()
    return Response(result, mimetype="text/calendar")


def string_to_lines(str_to_split: str) -> str:
    """
    Splits long strings to n char lines

    :return: str where lines are separated with \r\n + whitespace
    """
    n = 60
    if len(str_to_split) <= n:
        return str_to_split
    lines = [str_to_split[i : i + n] for i in range(0, len(str_to_split), n)]
    new_str = ""
    index = 0
    for line in lines:
        index += 1
        if index == len(lines):
            new_str = new_str + line
            break
        new_str = new_str + line + "\r\n "
    return new_str


@calendar_plugin.get("/events")
def get_events() -> Response:
    """Fetches the events created by the user and the events that have a relation to user's groups from the database
    in JSON format

    :return: User's events in JSON format or HTTP 400 if failed
    """
    verify_logged_in()
    cur_user = get_current_user_id()

    events: list[Event] = Event.query.filter(Event.creator_user_id == cur_user).all()

    user_obj = get_current_user_object()

    for group in user_obj.groups:
        group_events = EventGroup.query.filter(
            EventGroup.usergroup_id == group.id
        ).all()
        for group_event in group_events:
            event = Event.get_event_by_id(group_event.event_id)
            if event is not None:
                event_obj: Event = event
                if event_obj not in events:
                    events.append(event_obj)
            else:
                print("Event not found by the id of", group_event.event_id)

    event_objs = []
    for event in events:
        event_optional = Event.get_event_by_id(event.event_id)
        if event_optional is not None:
            event_obj = event_optional
            enrollments = len(event_obj.enrolled_users)
            booker_groups = event_obj.enrolled_users
            groups = []
            for group in booker_groups:
                users = []
                for user in group.users:
                    users.append(
                        {
                            "id": user.id,
                            "name": user.real_name,
                            "email": user.email,
                        }
                    )
                groups.append({"name": group.name, "users": users})
            event_objs.append(
                {
                    "id": event_obj.event_id,
                    "title": event_obj.title,
                    "start": event_obj.start_time,
                    "end": event_obj.end_time,
                    "meta": {
                        "description": event_obj.message,
                        "enrollments": enrollments,
                        "maxSize": event_obj.max_size,
                        "location": event_obj.location,
                        "booker_groups": groups,
                        "signup_before": event_obj.signup_before,
                    },
                }
            )
        else:
            print(
                "Error fetching the event by the id of", event.event_id
            )  # should be never possible

    return json_response(event_objs)


@calendar_plugin.get("/events/<int:event_id>/bookers")
def get_event_bookers(event_id: int) -> str:
    """Fetches all enrollments from the database for the given event and returns the full name and email of every
    booker in a html table

    :param event_id: event id
    :return: Full name and email of every booker of the given event in a html table"""

    event = Event.get_event_by_id(event_id)
    if event is None:
        raise NotExist(f"Event not found by the id of {0}".format(event_id))

    bookers_info = []
    booker_groups = event.enrolled_users
    for booker_group in booker_groups:
        bookers = booker_group.users
        for booker in bookers:
            bookers_info.append({"full_name": booker.real_name, "email": booker.email})

    return render_template_string(
        """
    <style>
               table, th, td {
                 border: 1px solid black;
               }
    </style>
    <body>
        <table>
            <tr>
                <th>Full name</th>
                <th>Email</th>
            </tr>
            {% for booker in bookers_info %}
                <tr>
                    <td>{{ booker.full_name }}</td>
                    <td>{{ booker.email }}</td>
                </tr>
            {% endfor %}
        </table>
    </body>
    """,
        bookers_info=bookers_info,
    )


@dataclass
class CalendarEvent:
    title: str
    description: str
    location: str
    start: datetime
    end: datetime
    signup_before: datetime
    max_size: int
    event_groups: list[str] | None = None


@calendar_plugin.post("/events")
def add_events(events: list[CalendarEvent]) -> Response:
    """Persists the given list of events to the database

    :param events: List of events to be persisted
    :return: Persisted events in JSON with updated ids
    """

    verify_logged_in()
    # TODO: use get_current_user_object() to access more user information, e.g. user's groups
    cur_user = get_current_user_id()
    added_events = []
    for event in events:
        groups = []
        group_names = event.event_groups
        if group_names is not None:
            group_name_strs: list[str] = group_names
            for event_group in group_name_strs:
                group = UserGroup.get_by_name(event_group)
                if group is not None:
                    groups.append(group)

        event = Event(
            title=event.title,
            message=event.description,
            location=event.location,
            start_time=event.start,
            end_time=event.end,
            creator_user_id=cur_user,
            groups_in_event=groups,
            max_size=event.max_size,
            signup_before=event.signup_before,
        )
        db.session.add(event)
        added_events.append(event)

    db.session.commit()
    # To fetch the new ids generated by the database
    event_list = []
    for event in added_events:
        event_list.append(
            {
                "id": event.event_id,
                "title": event.title,
                "start": event.start_time,
                "end": event.end_time,
                "meta": {
                    "signup_before": event.signup_before,
                    "enrollments": 0,
                    "maxSize": event.max_size,
                    "location": event.location,
                    "message": event.message,
                },
            }
        )

    return json_response(event_list)


@calendar_plugin.put("/events/<int:event_id>")
def edit_event(event_id: int, event: CalendarEvent) -> Response:
    """Edits the event by the given id with the given event

    :param event_id: Event id
    :param event: Updated event
    :return: HTTP 200 if succeeded, otherwise 400
    """
    verify_logged_in()
    old_event = Event.get_event_by_id(event_id)
    if not old_event:
        raise RouteException("Event not found")
    old_event.title = event.title
    old_event.location = event.location
    old_event.message = event.description
    old_event.start_time = event.start
    old_event.end_time = event.end
<<<<<<< HEAD
    old_event.max_size = event.max_size
=======
    old_event.signup_before = event.signup_before
>>>>>>> e8c81f28
    db.session.commit()
    return ok_response()


@calendar_plugin.delete("/events/<int:event_id>")
def delete_event(event_id: int) -> Response:
    """Deletes the event by the given id

    :param event_id: Event id
    :return: HTTP 200 if succeeded, otherwise 404
    """
    verify_logged_in()
    event = Event.get_event_by_id(event_id)
    if not event:
        raise NotFound()
    db.session.delete(event)
    db.session.commit()
    return ok_response()


@calendar_plugin.post("/bookings")
def book_event(event_id: int) -> Response:
    """
    Books the event for current user's personal user group.
    TODO: implement booking for user's other groups

    :param event_id: Event id
    :return: HTTP 200 if succeeded, 400 if the event is already full
    """
    verify_logged_in()
    event = Event.get_event_by_id(event_id)
    if event is not None:
        event_obj: Event = event
        if len(event_obj.enrolled_users) >= event_obj.max_size:
            raise RouteException("Event is already full")
    else:
        raise RouteException(f"Event not found by the id of {0}".format(event_id))
    user_obj = get_current_user_object()

    group_id = -1
    for group in user_obj.groups:
        if group.name == user_obj.name:
            group_id = group.id

    if group_id < 0:
        raise NotExist("User's personal group was not found")  # Should be impossible

    enrollment = Enrollment.get_enrollment_by_ids(event_id, group_id)
    if enrollment is not None:
        raise RouteException("Event is already booked by the same user group")

    enrollment = Enrollment(
        event_id=event_id, usergroup_id=group_id, enroll_type_id=0
    )  # TODO: add enrollment types

    db.session.add(enrollment)
    db.session.commit()
    send_email_to_creator(event_id, True, user_obj)
    return ok_response()


@calendar_plugin.delete("/bookings/<int:event_id>")
def delete_booking(event_id: int) -> Response:
    """
    Deletes the booking or enrollment to an event for current user's personal user group.

    :param event_id: Event id that matches with the enrollment
    :return: HTTP 200 if succeeded, otherwise 400
    """
    verify_logged_in()
    user_obj = get_current_user_object()
    group_id = -1
    for group in user_obj.groups:
        if group.name == user_obj.name:
            group_id = group.id

    enrollment = Enrollment.get_enrollment_by_ids(event_id, group_id)
    if not enrollment:
        raise RouteException("Enrollment not found")

    db.session.delete(enrollment)
    db.session.commit()
    send_email_to_creator(event_id, False, user_obj)
    return ok_response()


def send_email_to_creator(event_id: int, msg_type: bool, user_obj: User) -> Response:
    """
    Sends an email of cancelled/booked time to creator of the event

    :param: event_id of the event
    :param: msg_type of the message, reservation (True) or cancellation (False)
    :return: HTTP 200 if succeeded, otherwise 400
    """
    event = Event.get_event_by_id(event_id)
    if not event:
        raise NotExist()
    creator = event.creator
    start_time = event.start_time.strftime("%d.%m.%Y %H:%M")
    end_time = event.end_time.strftime("%H:%M")
    event_time = f"{start_time}-{end_time}"
    name = user_obj.name
    match msg_type:
        case True:
            subject = f"TIM-Calendar reservation {event.title} {event_time} has been booked by {name}."
        case False:
            subject = f"TIM-Calendar reservation {event.title} {event_time} has been cancelled by {name}."
    rcpt = creator.email
    msg = subject
    send_email(rcpt, subject, msg)
    return ok_response()


register_html_routes(calendar_plugin, class_schema(CalendarHtmlModel), reqs_handle)<|MERGE_RESOLUTION|>--- conflicted
+++ resolved
@@ -406,11 +406,8 @@
     old_event.message = event.description
     old_event.start_time = event.start
     old_event.end_time = event.end
-<<<<<<< HEAD
     old_event.max_size = event.max_size
-=======
     old_event.signup_before = event.signup_before
->>>>>>> e8c81f28
     db.session.commit()
     return ok_response()
 
