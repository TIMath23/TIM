--- conflicted
+++ resolved
@@ -218,11 +218,8 @@
                     "meta": {
                         "enrollments": enrollments,
                         "maxSize": event_obj.max_size,
-<<<<<<< HEAD
                         "location": event_obj.location,
-=======
                         "booker_groups": groups,
->>>>>>> e9b199d4
                     },
                 }
             )
