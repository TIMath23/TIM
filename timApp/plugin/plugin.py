from copy import deepcopy
from datetime import datetime, timezone
from typing import Tuple, Optional, Union, Iterable, Dict, NamedTuple

import yaml

from timApp.document.docparagraph import DocParagraph
from timApp.document.document import Document
from timApp.document.macroinfo import MacroInfo
from timApp.document.yamlblock import strip_code_block, YamlBlock, merge
from timApp.markdown.markdownconverter import expand_macros
from timApp.plugin.pluginexception import PluginException
from timApp.util.rndutils import get_simple_hash_from_par_and_user
from timApp.timdb.exceptions import TimDbException
from timApp.user.user import User
from timApp.util.utils import try_load_json

date_format = '%Y-%m-%d %H:%M:%S'
AUTOMD = 'automd'

class PluginRenderOptions(NamedTuple):
    user: Optional[User]
    do_lazy: bool
    user_print: bool
    preview: bool
    target_format: str
    review: bool


def get_value(values, key, default=None):
    """
    Gets the value either from key or -key
    :param values: dict where to find
    :param key: key to use
    :param default: value returned if key not found from either of key or -key
    :return: value for key, -key or default
    """
    if not values:
        return default
    if key in values:
        return values.get(key, default)
    if '-' + key in values:
        return values.get('-' + key, default)
    return default


def get_num_value(values, key, default=None):
    """
    Gets the value either from key or -key
    :param values: dict where to find
    :param key: key to use
    :param default: value returned if key not found from either of key or -key
    :return: value for key, -key or default
    """
    value = get_value(values, key, default)
    # noinspection PyBroadException
    try:
        float(value)
    except:
        value = default
    return value


def handle_plugin_error(plugin_data, task_id_name):
    if 'error' in plugin_data:
        task_id_error = ' Task id: ' + task_id_name if task_id_name else ''
        if isinstance(plugin_data, str):
            raise PluginException(plugin_data + task_id_error)
        raise PluginException(plugin_data['error'] + task_id_error)


class Plugin:
    deadline_key = 'deadline'
    starttime_key = 'starttime'
    points_rule_key = 'pointsRule'
    answer_limit_key = 'answerLimit'
    limit_defaults = {'mmcq': 1}

    def __init__(self, task_id: Optional[str], values: dict, plugin_type: str, par: Optional[DocParagraph] = None):
        self.answer = None
        self.options: PluginRenderOptions = None
        self.task_id = task_id
        assert isinstance(values, dict)
        self.values = values
        self.type = plugin_type
        self.par = par
        self.points_rule_cache = None  # cache for points rule

    @property
    def full_task_id(self):
        return f'{self.par.doc.doc_id}.{self.task_id or ""}'

    @property
    def task_id_ext(self):
        return f'{self.full_task_id}.{self.par.get_id()}'

    @staticmethod
    def get_date(d):
        if isinstance(d, str):
            try:
                d = datetime.strptime(d, "%Y-%m-%d %H:%M:%S")
            except ValueError:
                raise PluginException(f'Invalid date format: {d}')
        if d is not None:
            if d.tzinfo is None:
                d = d.replace(tzinfo=timezone.utc)
        return d

    @staticmethod
    def from_task_id(task_id: str, user: Optional[User] = None):
        doc_id, task_id_name, par_id = Plugin.parse_task_id(task_id)
        doc = Document(doc_id)
        if par_id is not None:
            try:
                par = doc.get_paragraph(par_id)
            except TimDbException as e:
                raise PluginException(e)
        else:
            try:
                par = doc.get_paragraph_by_task(task_id_name)
            except TimDbException as e:
                raise PluginException(e)
        if par is None:
            raise PluginException('Task not found in the document: ' + task_id_name)
        return Plugin.from_paragraph(par, user)

    @staticmethod
    def from_paragraph_macros(par: DocParagraph, global_attrs: Dict[str, str],
                              macros: Dict[str, object],
                              macro_delimiter: str):
        if not par.is_plugin():
            raise PluginException(f'The paragraph {par.get_id()} is not a plugin.')
        task_id_name = par.get_attr('taskId')
        plugin_data = parse_plugin_values_macros(par, global_attrs, macros, macro_delimiter)
        handle_plugin_error(plugin_data, task_id_name)
        p = Plugin(task_id_name, plugin_data['markup'], par.get_attrs()['plugin'], par=par)
        return p

    @staticmethod
    def from_paragraph(par: DocParagraph, user: Optional[User] = None):
        doc = par.doc
        if not par.is_plugin():
            raise PluginException(f'The paragraph {par.get_id()} is not a plugin.')
        task_id_name = par.get_attr('taskId')
        rnd_seed = get_simple_hash_from_par_and_user(par, user)  # TODO: RND_SEED get users rnd_seed for this plugin
        par.insert_rnds(rnd_seed)
        plugin_data = parse_plugin_values(par,
                                          global_attrs=doc.get_settings().global_plugin_attrs(),
                                          macroinfo=doc.get_settings().get_macroinfo(user))
        handle_plugin_error(plugin_data, task_id_name)
        p = Plugin(task_id_name, plugin_data['markup'], par.get_attrs()['plugin'], par=par)
        return p

    @staticmethod
    def parse_task_id(task_id: str) -> Tuple[int, Optional[str], Optional[str]]:
        """Splits task id into document id and task name.

        :rtype: tuple[int, str]
        :type task_id: str
        :param task_id: task_id that is of the form "22.palindrome"
        :return: tuple of the form (22, "palindrome")

        """
        pieces = task_id.split('.')
        if not 2 <= len(pieces) <= 3:
            raise PluginException('The format of task_id is invalid. Expected 1 or 2 dot characters.')
        try:
            doc_id = int(pieces[0])
        except ValueError:
            raise PluginException(f'The format of task_id is invalid. Expected integral doc id but got {pieces[0]}.')
        task_id_name = pieces[1] if pieces[1] else None
        par_id = pieces[2] if len(pieces) == 3 else None
        return doc_id, task_id_name, par_id

    def deadline(self, default=None):
        return self.get_date(get_value(self.values, self.deadline_key, default))

    def starttime(self, default=None):
        return self.get_date(get_value(self.values, self.starttime_key, default))

    def points_rule(self):
        if self.points_rule_cache is None:
            self.points_rule_cache = get_value(self.values, self.points_rule_key, {})
            if not isinstance(self.points_rule_cache, dict):
                self.points_rule_cache = {}
        return self.points_rule_cache

    def max_points(self, default=None):
        return self.points_rule().get('maxPoints', default)

    def user_min_points(self, default=None):
        return self.points_rule().get('allowUserMin', default)

    def user_max_points(self, default=None):
        return self.points_rule().get('allowUserMax', default)

    def answer_limit(self):
        return get_value(self.values, self.answer_limit_key, self.limit_defaults.get(self.type))

    def points_multiplier(self, default=1):
        return self.points_rule().get('multiplier', default)

    def validate_points(self, points: Union[str, float]):
        try:
            points = float(points)
        except (ValueError, TypeError):
            raise PluginException('Invalid points format.')
        points_min = self.user_min_points()
        points_max = self.user_max_points()
        if points_min is None or points_max is None:
            raise PluginException('You cannot give yourself custom points in this task.')
        elif not (points_min <= points <= points_max):
            raise PluginException(f'Points must be in range [{points_min},{points_max}]')
        return points

    def to_paragraph(self) -> DocParagraph:
<<<<<<< HEAD
        text = '```\n' + yaml.dump(self.values, allow_unicode=True, default_flow_style=False) + '\n```'
=======
        text = '```\n' + yaml.dump(self.values, default_flow_style=False) + '\n```'
>>>>>>> a61a753c
        attrs = {}
        if self.par:
            attrs = self.par.attrs
        if self.task_id:
            attrs['task_id'] = self.task_id
        attrs['plugin'] = self.type

        return DocParagraph.create(self.par.doc, par_id=self.par.get_id(), md=text, attrs=attrs)

    def set_value(self, key: str, value):
        self.values[key] = value
        return self

    def save(self):
        self.to_paragraph().save()

    def get_info(self, users: Iterable[User], old_answers: int, look_answer: bool = False, valid: bool = True):
        user_ids = ';'.join([u.name for u in users])
        from timApp.auth.sessioninfo import get_current_user_object
        return {
            # number of earlier answers
            # TODO: this is None when browsing answers with answer browser; should determine the number of answers
            # posted before the current one
            'earlier_answers': old_answers,
            'max_answers': self.answer_limit(),
            'current_user_id': get_current_user_object().name,
            'user_id': user_ids,
            # indicates whether we are just looking at an answer, not actually posting a new one
            'look_answer': look_answer,
            'valid': valid
        }

    def set_render_options(self, answer, options: PluginRenderOptions):
        self.answer = answer
        self.options = options

    def render_json(self):
        task_id = self.full_task_id
        options = self.options
        if self.answer is not None:
            state = try_load_json(self.answer['content'])
            if isinstance(state, dict) and options.user is not None:
                info = self.get_info([options.user], old_answers=self.answer.get('cnt'), valid=self.answer['valid'])
            else:
                info = None
        else:
            state = None
            info = None
        return {"markup": self.values,
                "state": state,
                "taskID": task_id,
                "taskIDExt": self.task_id_ext,
                "doLazy": options.do_lazy,
                "userPrint": options.user_print,
                # added preview here so that whether or not the window is in preview can be
                # checked in python so that decisions on what data is sent can be made.
                "preview": options.preview,
                "anonymous": options.user is not None,
                "info": info,
                "user_id": options.user.name if options.user is not None else 'Anonymous',
                "targetFormat": options.target_format,
                "review": options.review,
                }

    def is_answer_valid(self, old_answers, tim_info):
        """Determines whether the currently posted answer should be considered valid.

        :param old_answers: The number of old answers for this task for the current user.
        :param tim_info: The tim_info structure returned by the plugin or empty object.
        :return: True if the answer should be considered valid, False otherwise.

        """
        answer_limit = self.answer_limit()
        if answer_limit is not None and (answer_limit <= old_answers):
            return False, 'You have exceeded the answering limit.'
        if self.starttime(default=datetime(1970, 1, 1, tzinfo=timezone.utc)) > datetime.now(timezone.utc):
            return False, 'You cannot submit answers yet.'
        if self.deadline(default=datetime.max.replace(tzinfo=timezone.utc)) < datetime.now(timezone.utc):
            return False, 'The deadline for submitting answers has passed.'
        if tim_info.get('notValid', None):
            return False, 'Answer is not valid'
        return True, 'ok'


<<<<<<< HEAD
    def is_automd_enabled(self, default = False):
        return self.values.get(AUTOMD, default)
=======
    def is_automd_enabled(self):
        if 'automd' in self.values and self.values['automd']:
            return True
        return False
>>>>>>> a61a753c


def parse_plugin_values_macros(par: DocParagraph,
                               global_attrs: Dict[str, str],
                               macros: Dict[str, object],
                               macro_delimiter: str) -> Dict:
    """
    Parses the markup values for a plugin paragraph, taking document attributes and macros into account.

    :param par: The plugin paragraph.
    :param global_attrs: Global (Document) attributes.
    :param macros: Dict of macros
    :type macro_delimiter: delimiter for macros
    :return: The parsed markup values.
    """
    try:
        # We get the yaml str by removing the first and last lines of the paragraph markup
        par_md = par.get_markdown()
        rnd_macros = par.get_rands()
        if rnd_macros:
            macros = {**macros, **rnd_macros}
        yaml_str = strip_code_block(par_md)
        if not par.get_nomacros():
            yaml_str = expand_macros(yaml_str,
                                     macros=macros,
                                     macro_delimiter=macro_delimiter)
        try:
            values = YamlBlock.from_markdown(yaml_str).values
        except Exception:
            return {'error': "YAML is malformed: " + yaml_str}
        else:
            if global_attrs:
                if type(global_attrs) is str:
                    return {'error': 'global_plugin_attrs should be a dict, not str'}
                global_attrs = deepcopy(global_attrs)
                final_values = global_attrs.get('all', {})
                merge(final_values, global_attrs.get(par.get_attrs()['plugin'], {}))
                merge(final_values, values)
                values = final_values
            return {"markup": values}
    except Exception as e:
        return {'error': "Unknown error: " + str(e)}


def parse_plugin_values(par: DocParagraph,
                        global_attrs: Dict[str, str],
                        macroinfo: MacroInfo) -> Dict:
    return parse_plugin_values_macros(par, global_attrs, macroinfo.get_macros(), macroinfo.get_macro_delimiter())<|MERGE_RESOLUTION|>--- conflicted
+++ resolved
@@ -214,11 +214,7 @@
         return points
 
     def to_paragraph(self) -> DocParagraph:
-<<<<<<< HEAD
         text = '```\n' + yaml.dump(self.values, allow_unicode=True, default_flow_style=False) + '\n```'
-=======
-        text = '```\n' + yaml.dump(self.values, default_flow_style=False) + '\n```'
->>>>>>> a61a753c
         attrs = {}
         if self.par:
             attrs = self.par.attrs
@@ -303,15 +299,8 @@
         return True, 'ok'
 
 
-<<<<<<< HEAD
     def is_automd_enabled(self, default = False):
         return self.values.get(AUTOMD, default)
-=======
-    def is_automd_enabled(self):
-        if 'automd' in self.values and self.values['automd']:
-            return True
-        return False
->>>>>>> a61a753c
 
 
 def parse_plugin_values_macros(par: DocParagraph,
