--- conflicted
+++ resolved
@@ -25,13 +25,10 @@
 SVNPLUGIN_NAME = 'showfile'
 HASKELLPLUGIN_NAME = 'haskellplugins'
 PALIPLUGIN_NAME = 'pali'
-<<<<<<< HEAD
 TEXTFIELDPLUGIN_NAME = 'textfield'
 NUMERICFIELDPLUGIN_NAME = 'numericfield'
-=======
 OMAPLUGINPLUGIN_NAME = 'omaplugin'
 MULTISAVEPLUGIN_NAME = 'multisave'
->>>>>>> 31241fa3
 IMAGEXPLUGIN_NAME = 'imagex'
 MARKUP = 'markup'
 REGEXATTRS = 'regexattrs'
@@ -71,13 +68,10 @@
             # "graphviz": {"host": "http://" + HASKELLPLUGIN_NAME + ":5004/"},
             "graphviz": {"host": "http://" + CSPLUGIN_NAME + ":5000/cs/graphviz/"},
             "pali": {"host": "http://" + PALIPLUGIN_NAME + ":5000/"},
-<<<<<<< HEAD
             "textfield": {"host": "http://" + TEXTFIELDPLUGIN_NAME + ":5000/"},
             "numericfield": {"host": "http://" + NUMERICFIELDPLUGIN_NAME + ":5000/"},
-=======
             "omaplugin": {"host": "http://" + OMAPLUGINPLUGIN_NAME + ":5000/"},
             "multisave": {"host": "http://" + MULTISAVEPLUGIN_NAME + ":5000/"},
->>>>>>> 31241fa3
             "imagex": {"host": "http://" + IMAGEXPLUGIN_NAME + ":5000/"},
             "qst": {"host": "http://" + "localhost" + f":{current_app.config['QST_PLUGIN_PORT']}/qst/", REGEXATTRS: QSTMDATTRS, AUTOMDATTRS: True},
             "timTable": {"host": "http://" + "localhost" + f":{current_app.config['QST_PLUGIN_PORT']}/timTable/", "instance": timTable.TimTable(), 'lazy': False},
