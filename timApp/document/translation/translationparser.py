--- conflicted
+++ resolved
@@ -40,20 +40,15 @@
     By parsing the input text, identify parts that should and should not be
     passed to a machine translator
     TODO Does this need to return list of lists, when the function of this is to split markdown into parts that can be
-    translated or not?
+     translated or not?
 
     :param md: The input text to eventually translate
     :return: Lists containing the translatable parts of each block in a list
     """
     # Parse the string into an ast
     ast = json.loads(pypandoc.convert_text(md, format="md", to="json"))
-<<<<<<< HEAD
-    # By walking the ast, glue continuous translatable parts together into
-    # Translate-object and non-translatable parts into NoTranslate object
-=======
     # By walking the ast, glue continuous translatable parts together into Translate-object and non-translatable parts
     # into NoTranslate object
->>>>>>> 9a0548ac
     # Add the objects into a list where they alternate T|NT, NT, T, NT ... T|NT
     block_approvals = [
         merge_consecutive(block_collect(block)) for block in ast["blocks"]
@@ -136,9 +131,9 @@
         raise Exception("PanDoc link content is not [ str, [str], [(str, str)] ].")
 
     # FIXME(?) WARNING It is crucial that the attributes do not include the TIM-identifier eg.
-    # id="SAs3EK96oQtL" from {plugin="csPlugin" id="SAs3EK96oQtL"}, because Pandoc has earlier deleted extra
-    # identifiers contained in attributes like
-    # #btn-tex2 and id="SAs3EK96oQtL" with {plugin="csPlugin" #btn-tex2 id="SAs3EK96oQtL"}
+    #  id="SAs3EK96oQtL" from {plugin="csPlugin" id="SAs3EK96oQtL"}, because Pandoc has earlier deleted extra
+    #  identifiers contained in attributes like
+    #  #btn-tex2 and id="SAs3EK96oQtL" with {plugin="csPlugin" #btn-tex2 id="SAs3EK96oQtL"}
     arr: list[TranslateApproval] = list()
     # https://hackage.haskell.org/package/pandoc-types-1.22.1/docs/Text-Pandoc-Definition.html#t:Attr
     identifier = content[0]
