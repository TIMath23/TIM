--- conflicted
+++ resolved
@@ -15,11 +15,8 @@
     listname: str
     domain: str
     archive: bool
-<<<<<<< HEAD
     archiveType: str
-=======
     emails: List[str]
->>>>>>> 3b7c19b3
 
 
 @messagelist.route('/createlist', methods=['POST'])
@@ -50,8 +47,5 @@
     print("Poor man's listname check:")
     print(options.listname + options.domain)
     print("archive? " + str(options.archive))
-<<<<<<< HEAD
     print("archiveType? " + str(options.archiveType))
-=======
-    print("emails: " + str(options.emails))
->>>>>>> 3b7c19b3
+    print("emails: " + str(options.emails))