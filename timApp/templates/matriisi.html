--- conflicted
+++ resolved
@@ -63,11 +63,8 @@
                 </th>
                 <th>
                     <div class="cart">
-<<<<<<< HEAD
                         <textarea style="margin-left:5px" ng-model="row.value" form="question-form" rows="1" cols="20"></textarea>
-=======
-                        <textarea style="margin-left:5px" form="question-form" rows="1" cols="20" ng-model="rows[$index].text"></textarea>
->>>>>>> ca0d87ac
+
                         <br/>
 
                     </div>
