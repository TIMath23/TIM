--- conflicted
+++ resolved
@@ -1,135 +1,131 @@
-<!DOCTYPE html>
-<html lang="en">
-<head>
-<title>TIM</title>
-<meta charset="utf-8">
-<meta name="viewport" content="width=device-width, initial-scale=1">
-<script src="{{url_for('static', filename='scripts/jquery-1.11.1.min.js')}}"></script>
-<script src="{{url_for('static', filename='scripts/angular-file-upload-shim.min.js')}}"></script>
-<script src="{{url_for('static', filename='scripts/angular-1.2.9/angular.js')}}"></script>
-<script src="{{url_for('static', filename='scripts/angular-file-upload.min.js')}}"></script>
-<link rel="stylesheet" href="{{url_for('static', filename='stylesheet.css')}}">
-<link href="{{url_for('static', filename='bootstrap/css/bootstrap.css')}}">
-<link href="{{url_for('static', filename='bootstrap/css/bootstrap-theme.css')}}">
-<script src="{{url_for('static', filename='scripts/indexView/indexController.js')}}"></script>
-<script src="{{url_for('static', filename='scripts/showdown.js')}}"></script>
-<script type="text/javascript" src="{{url_for('static', filename='scripts/angular-sanitize.js')}}"></script>
-<script type="text/javascript" src="{{url_for('static', filename='scripts/indexView/indexApp.js')}}"></script>
-
-<!--[if lt IE 9]>
-        <script src="http://html5shiv.googlecode.com/svn/trunk/html5.js"></script>
-    <![endif]-->
-<style type="text/css">
-table {
-	margin: 1em;
-}
-
-thead {
-	font-weight: bold;
-}
-
-table td {
-	padding: 0.2em;
-}
-
-.flashes li {
-	list-style-type: none;
-	border: 1px solid black;
-	border-radius: 3px;
-	padding: 0.5em;
-}
-
-.uploadForm {
-	border: 1px solid black;
-	padding: 1em;
-}
-
-.material { 
-	padding: 1em;
-}
-</style>
-</head>
-
-<<<<<<< HEAD
-<body  ng-app="indexApp" ng-controller="IndexCtrl">
-=======
-<body ng-app="indexApp" ng-controller="IndexCtrl">
->>>>>>> 257a8c8a
-    {% with messages = get_flashed_messages() %} {% if messages %}
-    <ul class="flashes">
-        {% for message in messages %}
-        <li>{{ message }}</li> {% endfor %}
-    </ul>
-    {% endif %} {% endwith %}
-    <p>{% if not session.user_id %} Currently not logged in. {% else %} Currently logged in as:
-        {{userName}} (user id = {{userId}}) {% endif %}</p>
-    <form method="POST" action="/login">
-        <label>
-            Log in as:
-            <input ng-model="username" type="text" name="user_name">
-        </label>
-        <input ng-disabled="!username" type="submit" value="Login">
-    </form>
-    {% if session.user_id %}
-    <form method="POST" action="/logout">
-        <input type="submit" value="Logout">
-    </form>
-    {% endif %}
-    <div class="material">
-        <span ng-show="displayIndex">Welcome! Start by choosing a document to view: </span> <img
-            src="{{url_for('static', filename='images/loading.gif')}}" ng-show="!displayIndex">
-        <div ng-show="displayIndex">
-            <table ng-show="documentList.length > 0">
-                <thead>
-                    <tr>
-                        <td>Document name</td>
-                        <td></td>
-                        <td></td>
-                        <td></td>
-                        <td></td>
-                        <td>Last modified</td>
-                        <td>Owner</td>
-                        <td></td>
-                    </tr>
-                </thead>
-                <tr ng-repeat="doc in documentList">
-                    <td>{{ '{{ doc.name }}' }}</td>
-                    <td><a ng-show="doc.canEdit" href="/edit/{{ '{{ doc.id }}' }}">Edit</a></td>
-                    <td><a ng-show="doc.canEdit" ng-click="setCurrentDocument(doc)">Upload</a></td>
-                    <td><a href="/download/{{ '{{ doc.id }}' }}">Download</a></td>
-                    <td><a href="/view/{{ '{{ doc.id }}' }}">View</a></td>
-                    <td>{{ '{{ doc.versions[0].timestamp }}' }}</td>
-                    <td>{{ '{{ doc.owner.name }}' }}</td>
-                    <td><a ng-show="doc.isOwner" href="/manage/{{ '{{ doc.id }}' }}">Manage</a></td>
-                </tr>
-            </table>
-            <p ng-show="documentList.length == 0">There are no documents to show.</p>
-            <a ng-click="setCurrentDocument({})">Upload a new document</a>
-            <div class="uploadForm" ng-show="m.currDoc">
-                <p ng-show="m.currDoc.id">Upload new version for document: {{ '{{ m.currDoc.name
-                    }}' }}</p>
-                <p ng-show="!m.currDoc.id">Upload a new document</p>
-                <input type="file"
-                    ng-file-select="m.currDoc.id ? updateDocument(m.currDoc, $files) : onFileSelect('/upload/', $files)">
-                <span ng-bind="progress"></span>
-                <input ng-disabled="uploadInProgress" type="button"
-                    value="{{ '{{ progress && !uploadInProgress ? \'Close\' : \'Cancel\' }}' }}"
-                    ng-click="m.currDoc = 0">
-            </div>
-            <div>
-                <a ng-show="!showControls" ng-click="showControls = true">Create a new document</a>
-                <div ng-show="showControls">
-                    <label>
-                        Document name:
-                        <input ng-model="docName" type="text">
-                    </label>
-                    <input ng-disabled="!docName" ng-click="createDocument(docName)" type="button"
-                        value="Create">
-                    <input ng-click="showControls = false" type="button" value="Cancel">
-                </div>
-            </div>
-
-        </div>
-    </div>
-</body>
-</html>
+<!DOCTYPE html>
+<html lang="en">
+<head>
+<title>TIM</title>
+<meta charset="utf-8">
+<meta name="viewport" content="width=device-width, initial-scale=1">
+<script src="{{url_for('static', filename='scripts/jquery-1.11.1.min.js')}}"></script>
+<script src="{{url_for('static', filename='scripts/angular-file-upload-shim.min.js')}}"></script>
+<script src="{{url_for('static', filename='scripts/angular-1.2.9/angular.js')}}"></script>
+<script src="{{url_for('static', filename='scripts/angular-file-upload.min.js')}}"></script>
+<link rel="stylesheet" href="{{url_for('static', filename='stylesheet.css')}}">
+<link href="{{url_for('static', filename='bootstrap/css/bootstrap.css')}}">
+<link href="{{url_for('static', filename='bootstrap/css/bootstrap-theme.css')}}">
+<script src="{{url_for('static', filename='scripts/indexView/indexController.js')}}"></script>
+<script src="{{url_for('static', filename='scripts/showdown.js')}}"></script>
+<script type="text/javascript" src="{{url_for('static', filename='scripts/angular-sanitize.js')}}"></script>
+<script type="text/javascript" src="{{url_for('static', filename='scripts/indexView/indexApp.js')}}"></script>
+
+<!--[if lt IE 9]>
+        <script src="http://html5shiv.googlecode.com/svn/trunk/html5.js"></script>
+    <![endif]-->
+<style type="text/css">
+table {
+	margin: 1em;
+}
+
+thead {
+	font-weight: bold;
+}
+
+table td {
+	padding: 0.2em;
+}
+
+.flashes li {
+	list-style-type: none;
+	border: 1px solid black;
+	border-radius: 3px;
+	padding: 0.5em;
+}
+
+.uploadForm {
+	border: 1px solid black;
+	padding: 1em;
+}
+
+.material { 
+	padding: 1em;
+}
+</style>
+</head>
+
+<body ng-app="indexApp" ng-controller="IndexCtrl">
+    {% with messages = get_flashed_messages() %} {% if messages %}
+    <ul class="flashes">
+        {% for message in messages %}
+        <li>{{ message }}</li> {% endfor %}
+    </ul>
+    {% endif %} {% endwith %}
+    <p>{% if not session.user_id %} Currently not logged in. {% else %} Currently logged in as:
+        {{userName}} (user id = {{userId}}) {% endif %}</p>
+    <form method="POST" action="/login">
+        <label>
+            Log in as:
+            <input ng-model="username" type="text" name="user_name">
+        </label>
+        <input ng-disabled="!username" type="submit" value="Login">
+    </form>
+    {% if session.user_id %}
+    <form method="POST" action="/logout">
+        <input type="submit" value="Logout">
+    </form>
+    {% endif %}
+    <div class="material">
+        <span ng-show="displayIndex">Welcome! Start by choosing a document to view: </span> <img
+            src="{{url_for('static', filename='images/loading.gif')}}" ng-show="!displayIndex">
+        <div ng-show="displayIndex">
+            <table ng-show="documentList.length > 0">
+                <thead>
+                    <tr>
+                        <td>Document name</td>
+                        <td></td>
+                        <td></td>
+                        <td></td>
+                        <td></td>
+                        <td>Last modified</td>
+                        <td>Owner</td>
+                        <td></td>
+                    </tr>
+                </thead>
+                <tr ng-repeat="doc in documentList">
+                    <td>{{ '{{ doc.name }}' }}</td>
+                    <td><a ng-show="doc.canEdit" href="/edit/{{ '{{ doc.id }}' }}">Edit</a></td>
+                    <td><a ng-show="doc.canEdit" ng-click="setCurrentDocument(doc)">Upload</a></td>
+                    <td><a href="/download/{{ '{{ doc.id }}' }}">Download</a></td>
+                    <td><a href="/view/{{ '{{ doc.id }}' }}">View</a></td>
+                    <td>{{ '{{ doc.versions[0].timestamp }}' }}</td>
+                    <td>{{ '{{ doc.owner.name }}' }}</td>
+                    <td><a ng-show="doc.isOwner" href="/manage/{{ '{{ doc.id }}' }}">Manage</a></td>
+                </tr>
+            </table>
+            <p ng-show="documentList.length == 0">There are no documents to show.</p>
+            <a ng-click="setCurrentDocument({})">Upload a new document</a>
+            <div class="uploadForm" ng-show="m.currDoc">
+                <p ng-show="m.currDoc.id">Upload new version for document: {{ '{{ m.currDoc.name
+                    }}' }}</p>
+                <p ng-show="!m.currDoc.id">Upload a new document</p>
+                <input type="file"
+                    ng-file-select="m.currDoc.id ? updateDocument(m.currDoc, $files) : onFileSelect('/upload/', $files)">
+                <span ng-bind="progress"></span>
+                <input ng-disabled="uploadInProgress" type="button"
+                    value="{{ '{{ progress && !uploadInProgress ? \'Close\' : \'Cancel\' }}' }}"
+                    ng-click="m.currDoc = 0">
+            </div>
+            <div>
+                <a ng-show="!showControls" ng-click="showControls = true">Create a new document</a>
+                <div ng-show="showControls">
+                    <label>
+                        Document name:
+                        <input ng-model="docName" type="text">
+                    </label>
+                    <input ng-disabled="!docName" ng-click="createDocument(docName)" type="button"
+                        value="Create">
+                    <input ng-click="showControls = false" type="button" value="Cancel">
+                </div>
+            </div>
+
+        </div>
+    </div>
+</body>
+</html>