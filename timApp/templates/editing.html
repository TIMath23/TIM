<!DOCTYPE html>
<html lang="en">
<head>
    <title>TIM</title>
    <meta charset="utf-8">
    <meta name="viewport" content="width=device-width, initial-scale=1">
    <script src="{{url_for('static', filename='scripts/jquery-1.11.1.min.js')}}"></script>
    <script src="{{url_for('static', filename='scripts/angular-file-upload-shim.min.js')}}"></script>
    <script src="{{url_for('static', filename='scripts/angular-1.2.9/angular.js')}}"></script>
    <script src="{{url_for('static', filename='scripts/angular-file-upload.min.js')}}"></script>
    <link rel="stylesheet" href="{{url_for('static', filename='stylesheet.css')}}">
    <link href="{{url_for('static', filename='bootstrap/css/bootstrap.css')}}">
    <link href="{{url_for('static', filename='bootstrap/css/bootstrap-theme.css')}}">
    <script src="{{url_for('static', filename='scripts/showdown.js')}}"></script> 
    <script type="text/javascript" src="{{url_for('static', filename='scripts/angular-sanitize.js')}}"></script>
    <script type="text/javascript" src="{{url_for('static', filename='scripts/Markdown.Converter.js')}}"></script>
    <script type="text/javascript" src="{{url_for('static', filename='scripts/Markdown.Sanitizer.js')}}"></script>
    <script type="text/javascript" src="{{url_for('static', filename='scripts/src-min/ace.js')}}"> </script> 
    <!--    <script type="text/javascript" src="{{url_for('static', filename='scripts/editView/timApp.js')}}"></script>-->
    <script src="{{url_for('static', filename='scripts/editView/editCtrl.js')}}"></script>
    <style type="text/css" media="screen">
    .editor { 
        position: absolute;
        top: 0em; 
        height: 100%;
        text-align: left;    
    }
    </style>
    <style type="text/css" media="screen and (max-device-width: 1200px)">
    .editor { 
        position: relative;
        top: 0em; 
		left: 0em;
        height: 5em;
        text-align: left;    
    }
    </style>
    <script>
        // Data from jinja2 template
        var jsonDoc = JSON.parse({{ text|tojson|safe }});
        var docId = JSON.parse({{docId|tojson|safe}});
        var docName = {{ name|tojson|safe}};
        var version = {{ version|tojson|safe}};
    </script>
    <!--[if lt IE 9]>
        <script src="http://html5shiv.googlecode.com/svn/trunk/html5.js"></script>
    <![endif]-->  
</head>
<body style="background-color: #CCFFFF"  ng-app="controller" ng-controller="ParCtrl">   
<!--<div id="topBar">
    <div class="navigationBar" > 
        <a href="localhost:5000"> Home </a> 
    </div>
</div>-->
<<<<<<< HEAD
<div>
            <input type="file" ng-file-select="onFileSelect('/upload/', $files)">
            <span ng-bind="progress"></span>
</div>
<p ng-show="uploadedFile">Uploaded file: <a href="{{ '{{ uploadedFile }}' }}">{{ '{{ uploadedFile }}' }}</a></p>
<div class="material"> 
        <div ng-if="!sendingNew"  class="addParButton b0" ng-click="addParagraph(0);setEditable(0)"><strong> + </strong> </div>
        <div class="paragraph"  ng-repeat="par in paragraphs">   
           <span> {{ '{{ par.par }}'}} </span>
           <div style="" id="" class="content {{ '{{ par.par }}' }}" ng-bind-html="par.html"> </div>
           <button ng-class="par.display ? 'parSaveButton' : 'editButton edit' " ng-click="setEditable(par.par)"></button>
           <button ng-if="par.display" class="deleteButton delete" ng-click="delParagraph(par.par)"></button>
           <button class="cancelButton" ng-if="par.display" ng-click="cancelEdit(par.par)"></button>          
           <div id="{{'{{ par.par }}'}}" class="editor" ng-show="par.display"></div> 
           <div ng-if="!sendingNew" class="addParButton b{{'{{par.par + 1}}'}}" ng-click="addParagraph(par.par + 1);setEditable(par.par + 1)"><strong> + </strong> </div>  
       </div>
   </div>
=======
<!--<form enctype="multipart/form-data">
            <input type="file" file-model="myFile"/>
            <button ng-click="uploadFile()">Upload file</button>
</form>--> 
    <div class="material"> 
        <div style="left:1em" class="addParButton b0" ng-click="parAdd(0)"> </div>
        <div class="paragraph"  ng-repeat="par in paragraphs">
            <div style="" id="" class="content {{ '{{ par.par }}' }}" ng-bind-html="par.html"> </div> 
            <button ng-class="par.display ? 'parSaveButton' : 'editButton edit' " ng-click="setEditable(par.par)"></button>
            <button ng-if="par.display" class="deleteButton delete" ng-click="delParagraph(par.par)"></button>
            <button class="cancelButton" ng-if="par.display" ng-click="cancelEdit(par.par)"></button>          
            <div id="{{'{{ par.par }}'}}" class="editor" ng-show="par.display"></div>
            <div class="addParButton b{{'{{par.par + 1}}'}}" ng-click="parAdd(par.par + 1)"></div>
    </div>
>>>>>>> 92a41c09
</body>


</html><|MERGE_RESOLUTION|>--- conflicted
+++ resolved
@@ -52,29 +52,14 @@
         <a href="localhost:5000"> Home </a> 
     </div>
 </div>-->
-<<<<<<< HEAD
+<!--<form enctype="multipart/form-data">
+            <input type="file" file-model="myFile"/>
+            <button ng-click="uploadFile()">Upload file</button>
+</form>--> 
 <div>
             <input type="file" ng-file-select="onFileSelect('/upload/', $files)">
             <span ng-bind="progress"></span>
 </div>
-<p ng-show="uploadedFile">Uploaded file: <a href="{{ '{{ uploadedFile }}' }}">{{ '{{ uploadedFile }}' }}</a></p>
-<div class="material"> 
-        <div ng-if="!sendingNew"  class="addParButton b0" ng-click="addParagraph(0);setEditable(0)"><strong> + </strong> </div>
-        <div class="paragraph"  ng-repeat="par in paragraphs">   
-           <span> {{ '{{ par.par }}'}} </span>
-           <div style="" id="" class="content {{ '{{ par.par }}' }}" ng-bind-html="par.html"> </div>
-           <button ng-class="par.display ? 'parSaveButton' : 'editButton edit' " ng-click="setEditable(par.par)"></button>
-           <button ng-if="par.display" class="deleteButton delete" ng-click="delParagraph(par.par)"></button>
-           <button class="cancelButton" ng-if="par.display" ng-click="cancelEdit(par.par)"></button>          
-           <div id="{{'{{ par.par }}'}}" class="editor" ng-show="par.display"></div> 
-           <div ng-if="!sendingNew" class="addParButton b{{'{{par.par + 1}}'}}" ng-click="addParagraph(par.par + 1);setEditable(par.par + 1)"><strong> + </strong> </div>  
-       </div>
-   </div>
-=======
-<!--<form enctype="multipart/form-data">
-            <input type="file" file-model="myFile"/>
-            <button ng-click="uploadFile()">Upload file</button>
-</form>--> 
     <div class="material"> 
         <div style="left:1em" class="addParButton b0" ng-click="parAdd(0)"> </div>
         <div class="paragraph"  ng-repeat="par in paragraphs">
@@ -85,7 +70,6 @@
             <div id="{{'{{ par.par }}'}}" class="editor" ng-show="par.display"></div>
             <div class="addParButton b{{'{{par.par + 1}}'}}" ng-click="parAdd(par.par + 1)"></div>
     </div>
->>>>>>> 92a41c09
 </body>
 
 
