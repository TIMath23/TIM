--- conflicted
+++ resolved
@@ -1,88 +1,21 @@
 <!--html for upper menu-->
 <link rel="stylesheet" href="../../static/menustyle.css">
 <div class="menuSection">
-    <div class="lectureSection">
-        <h1>Now:</h1>
-
-<<<<<<< HEAD
-<link rel="stylesheet" href="../../static/menustyle.css">
-<div class="menuSection" >
 	<div id="largeMenu">
 	   <div class="lectureSection">
 			   <h1>Now:</h1> 
-				  <p id="current">Not running</p>
-				  <img id="add-icon" src="../../static/images/add-icon3.png" class="icon" onclick="createLecture()">
-			</div>
-			<div class="lectureSection">
-			   <h1>Next:</h1>
-			   <p id="next">Not planned</p>
-			</div>
-			<div class="loginSection">
-			   {% include 'loginlogout.html' %}
-			</div>
-	</div>
-       
-	<div id="smallMenu" style="display:none">
-		{% include 'lectureinfo_menu_min.html' %}
-	</div>
-</div>
-
-<div id="startLecturedialog" style="display:none">
-	{% include 'start_lecture.html' %}
-</div>
-   
-<script>
-   function createLecture() {
-		document.getElementById("startLecturedialog").style.display = "inline-block";
-		getDate();
-   }
-   
-   /*Function for getting current date and time.*/
-	function getDate() {
-		var date = new Date();
-	
-		var day = date.getDate();
-		var month = date.getMonth() + 1;
-		var year = date.getFullYear();
-		var hour = date.getHours();
-		var minutes = date.getMinutes();
-		var seconds = date.getSeconds();
-=======
-        <p id="lectureName">Not running </p>
-        <img id="add-icon" src="../../static/images/add-icon3.png" class="icon" ng-click="toggleLecture()">
-    </div>
+			   <p id="lectureName">Not running </p>
+			   <img id="add-icon" src="../../static/images/add-icon3.png" class="icon" ng-click="toggleLecture()">
+		</div>
     <div class="lectureSection">
         <h1>Next:</h1>
->>>>>>> 80b7b409
-
         <p id="next">Not planned</p>
     </div>
     <div class="loginSection">
         {% include 'loginlogout.html' %}
     </div>
+    </div>
 </div>
 <div id="startLecturedialog" ng-show="showLecture">
     {% include 'start_lecture.html' %}
-
-<<<<<<< HEAD
-		var today = year + "-" + month + "-" + day;  
-		var time = hour + ":" + minutes + ":" + seconds;	
-		var dateTimeNow = today + "T"  + time;
-		/*Script for getting current date and time ends here.*/
-		
-		/*Script for assigning current date and time as "Starting time".*/
-		document.getElementById("startDay").value = day;
-		document.getElementById("startMonth").value = month;
-		document.getElementById("startYear").value = year;
-		document.getElementById("startHour").value = hour;
-		document.getElementById("startMin").value = minutes;
-	}
-	window.onscroll = function minimize() {
-		document.getElementById("largeMenu").style.display = "none";
-		document.getElementById("smallMenu").style.display = "inline";		
-	}
-   
-</script>
-=======
 </div>
->>>>>>> 80b7b409
