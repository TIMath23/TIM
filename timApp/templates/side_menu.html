<div ng-controller="SidebarMenuCtrl" ng-cloak>
    <div class="btn btn-default btn-sm pull-left" ng-click="showSidebar()" title="Show menu">
        <i class="glyphicon glyphicon-menu-hamburger" title="Click to open sidebar-menu"></i>
    </div>
    <uib-tabset id="menuTabs" active="active" class="hidden-sm hidden-xs">
        {% if headers %}
            <uib-tab>
                <uib-tab-heading>
                    <i class="glyphicon glyphicon-book"></i>
                </uib-tab-heading>
                <h5>Index</h5>
                {% include 'content.html' %}
            </uib-tab>
        {% endif %}

        <uib-tab>
            <uib-tab-heading>
                <i class="glyphicon glyphicon-cog"></i>
            </uib-tab-heading>
            <h5>Customize</h5>
            <a href="/settings">Customize TIM</a>
            {% if route and rights.manage %}
                <h5>Document settings</h5>
                <button class="timButton" ng-click="editSettingsPars()">Edit settings</button>
            {% endif %}
            <div ng-show="lectureSettings.inLecture">
                <h5>Lecture settings</h5>
                <div class="checkbox">
                    <label>
                        <input type="checkbox" ng-model="lectureSettings.useWall"> Show wall
                    </label>
                </div>
                <div ng-show="!isLecturer" class="checkbox">
                    <label>
                        <input type="checkbox" ng-model="lectureSettings.useQuestions"> Show questions
                    </label>
                </div>
<<<<<<< HEAD
            </div>

            <div class="menu">
                <div id="sideBarIcons">
                    <img ng-click="toggleIndex()" ng-class="['menu-icon', indexIconState]"
                         ng-show="showIndex"
                         src="{{ url_for('static', filename='images/contents.png') }}" width="50"
                         height="50" title="Contents"/>
                    {% if lecture_mode or in_lecture %}
                        <img ng-show="lectureSettings.lectureMode" ng-click="toggleLectures()" ng-class="['menu-icon', lectureIconState]"
                             src="{{ url_for('static', filename='images/lectures-icon.png') }}" width="50"
                             height="50" title="Lectures-menu"/>
                        <img ng-show="isLecturer" ng-click="toggleQuestions()"
                             ng-class="['menu-icon', questionIconState]"
                             src="{{ url_for('static', filename='images/question-icon.png') }}" width="50"
                             height="50" title="Questions-menu"/>
                        <img ng-show="isLecturer && lectureSettings.inLecture" ng-click="togglePeople()"
                             ng-class="['menu-icon', peopleIconState]"
                             src="{{ url_for('static', filename='images/people-icon.png') }}" width="50"
                             height="50" title="People logged-in"/>
                        <img ng-show="lectureSettings.inLecture && !isLecturer" ng-click="getQuestionManually()"
                             ng-class="['menu-icon']"
                             src="{{ url_for('static', filename='images/question-icon.png') }}" width="50"
                             height="50" title="Get question manually"/>
                    {% endif %}
                    <img ng-click="toggleSettings()" ng-class="['menu-icon', settingsIconState]"
                         src="{{ url_for('static', filename='images/settings-icon.png') }}" width="50"
                         height="50" title="Settings-menu"/>

                    {% if rights and rights.editable %}
                        <img ng-click="toggleParEditMode()" ng-class="['menu-icon', parEditIconState]"
                             src="{{ url_for('static', filename='images/par-edit-icon.png') }}" width="50"
                             height="50" title="Toggle paragraph edit mode"/>
                        <img ng-click="toggleAreaEditMode()" ng-class="['menu-icon', areaEditIconState]"
                             src="{{ url_for('static', filename='images/area-edit-icon.png') }}" width="50"
                             height="50" title="Toggle area edit mode"/>
                    {% endif %}
=======
                <div ng-show="isLecturer" class="checkbox">
                    <label>
                        <input type="checkbox" ng-model="lectureSettings.useAnswers"> Show answers
                    </label>
                </div>
                <div ng-show="isLecturer" class="checkbox">
                    <label>
                        <input type="checkbox" ng-model="lectureSettings.useNotPollingDialog"> Show 'not polling' dialog
                    </label>
>>>>>>> 9cf7d9c5
                </div>
            </div>
        </uib-tab>

        <uib-tab ng-show="lectureSettings.lectureMode" select="toggleLectures()">
            <uib-tab-heading>
                <i class="glyphicon glyphicon-education"></i>
            </uib-tab-heading>
            {% raw %}
            <h5>Current Lectures</h5>
            <ul>
                <li ng-repeat="lecture in currentLecturesList">
                    <a href="{{ lecture.target }}">{{ lecture.lecture_code }}</a>
                    <button ng-if="$parent.lectureId != lecture.lecture_id" style="margin-left: 5px;" value="Join"
                            ng-click="$emit('joinLecture', lecture)">Join
                    </button>
                </li>
                <li ng-show="currentLecturesList.length == 0"><p>No current lectures</p></li>
            </ul>
            <h5>Coming Lectures</h5>
            <ul>
                <li ng-repeat="lecture in futureLecturesList">
                    <a href="{{ lecture.target }}">{{ lecture.lecture_code }}</a>
                </li>
                <li ng-show="futureLecturesList.length == 0"><p>No coming lectures</p></li>
            </ul>
            <h5>Past Lectures</h5>
            <ul>
                <li ng-repeat="lecture in pastLecturesList">
                    <a href="{{ lecture.target }}">{{ lecture.lecture_code }}</a>
                </li>
                <li ng-show="pastLecturesList.length == 0"><p>No past lectures</p></li>
            </ul>
            {% endraw %}
        </uib-tab>

        <uib-tab ng-show="isLecturer" select="toggleQuestions()">
            <uib-tab-heading>
                <i class="glyphicon glyphicon-question-sign"></i>
            </uib-tab-heading>
            {% raw %}
            <h5>Lecture questions</h5>
            <ul>
                <li ng-repeat="question in lectureQuestions">
                    <a ng-click="showQuestion(question.questionId)">{{
                        question.questionTitle
                        }}</a>
                </li>
                <li ng-show="lectureQuestions.length == 0"><p>No lecture questions</p></li>
            </ul>
            <h5>Material questions</h5>
            <ul>
                <li ng-repeat="question in materialQuestions">
                    <a>{{ question.question }}</a>
                </li>
                <li ng-show="materialQuestions.length == 0"><p>No material questions</p></li>
            </ul>
            {% endraw %}
        </uib-tab>

        <uib-tab ng-show="lectureSettings.inLecture && !isLecturer" select="getQuestionManually()">
            <uib-tab-heading>
                <i class="glyphicon glyphicon-question-sign"></i>
            </uib-tab-heading>
            Loading question manually...
        </uib-tab>

        <uib-tab ng-show="isLecturer && lectureSettings.inLecture">
            <uib-tab-heading>
                <i class="glyphicon glyphicon-user"></i>
            </uib-tab-heading>
            <h5>People logged-in: <span
                    ng-bind="lecturerTable.length + studentTable.length">None</span></h5>
            {% raw %}
            <h5>Lecturers (<span ng-bind="lecturerTable.length">None</span>)</h5>
            <ul>
                <li ng-repeat="lecturer in lecturerTable">
                    {{ lecturer.name }} > {{ lecturer.active }}
                </li>
            </ul>
            <h5>Students (<span ng-bind="studentTable.length">None</span>)</h5>
            <p ng-show="lecturerTable.length == 0">No lecturers</p>
            <ul>
                <li ng-repeat="person in studentTable track by $index">
                    {{ person.name }} > {{ person.active }}
                </li>
            </ul>
            <p ng-show="studentTable.length == 0">No students</p>
            {% endraw %}
        </uib-tab>
    </uib-tabset>
</div><|MERGE_RESOLUTION|>--- conflicted
+++ resolved
@@ -35,45 +35,6 @@
                         <input type="checkbox" ng-model="lectureSettings.useQuestions"> Show questions
                     </label>
                 </div>
-<<<<<<< HEAD
-            </div>
-
-            <div class="menu">
-                <div id="sideBarIcons">
-                    <img ng-click="toggleIndex()" ng-class="['menu-icon', indexIconState]"
-                         ng-show="showIndex"
-                         src="{{ url_for('static', filename='images/contents.png') }}" width="50"
-                         height="50" title="Contents"/>
-                    {% if lecture_mode or in_lecture %}
-                        <img ng-show="lectureSettings.lectureMode" ng-click="toggleLectures()" ng-class="['menu-icon', lectureIconState]"
-                             src="{{ url_for('static', filename='images/lectures-icon.png') }}" width="50"
-                             height="50" title="Lectures-menu"/>
-                        <img ng-show="isLecturer" ng-click="toggleQuestions()"
-                             ng-class="['menu-icon', questionIconState]"
-                             src="{{ url_for('static', filename='images/question-icon.png') }}" width="50"
-                             height="50" title="Questions-menu"/>
-                        <img ng-show="isLecturer && lectureSettings.inLecture" ng-click="togglePeople()"
-                             ng-class="['menu-icon', peopleIconState]"
-                             src="{{ url_for('static', filename='images/people-icon.png') }}" width="50"
-                             height="50" title="People logged-in"/>
-                        <img ng-show="lectureSettings.inLecture && !isLecturer" ng-click="getQuestionManually()"
-                             ng-class="['menu-icon']"
-                             src="{{ url_for('static', filename='images/question-icon.png') }}" width="50"
-                             height="50" title="Get question manually"/>
-                    {% endif %}
-                    <img ng-click="toggleSettings()" ng-class="['menu-icon', settingsIconState]"
-                         src="{{ url_for('static', filename='images/settings-icon.png') }}" width="50"
-                         height="50" title="Settings-menu"/>
-
-                    {% if rights and rights.editable %}
-                        <img ng-click="toggleParEditMode()" ng-class="['menu-icon', parEditIconState]"
-                             src="{{ url_for('static', filename='images/par-edit-icon.png') }}" width="50"
-                             height="50" title="Toggle paragraph edit mode"/>
-                        <img ng-click="toggleAreaEditMode()" ng-class="['menu-icon', areaEditIconState]"
-                             src="{{ url_for('static', filename='images/area-edit-icon.png') }}" width="50"
-                             height="50" title="Toggle area edit mode"/>
-                    {% endif %}
-=======
                 <div ng-show="isLecturer" class="checkbox">
                     <label>
                         <input type="checkbox" ng-model="lectureSettings.useAnswers"> Show answers
@@ -83,7 +44,6 @@
                     <label>
                         <input type="checkbox" ng-model="lectureSettings.useNotPollingDialog"> Show 'not polling' dialog
                     </label>
->>>>>>> 9cf7d9c5
                 </div>
             </div>
         </uib-tab>
@@ -174,5 +134,21 @@
             <p ng-show="studentTable.length == 0">No students</p>
             {% endraw %}
         </uib-tab>
+
+        {% if rights and rights.editable %}
+            <uib-tab>
+                <uib-tab-heading>
+                    <i class="glyphicon glyphicon-pencil"></i>
+                </uib-tab-heading>
+                <button class="timButton" ng-model="model.editState" uib-btn-radio="'par'" uncheckable="true" title="Toggle paragraph edit mode">
+                    <i class="glyphicon glyphicon-minus"></i>
+                    <i class="glyphicon glyphicon-pencil"></i>
+                </button>
+                <button class="timButton" ng-model="model.editState" uib-btn-radio="'area'" uncheckable="true" title="Toggle area edit mode">
+                    <i class="glyphicon glyphicon-align-justify"></i>
+                    <i class="glyphicon glyphicon-pencil"></i>
+                </button>
+            </uib-tab>
+        {% endif %}
     </uib-tabset>
 </div>