{% extends "base.html" %}
{% block title %}{{ docName }}{% endblock %}
{% block head %}
    {{ super() }}
    <script src="{{ url_for('static', filename='scripts/checkModules.js') }}"></script>

    {% if teacher_mode %}
        <script src="{{ url_for('bower.static', filename='ng-table/dist/ng-table.js') }}"></script>
        <script src="{{ url_for('bower.static', filename='ng-table-export/ng-table-export.js') }}"></script>
        {#        <link rel="stylesheet" href="{{ url_for('bower.static', filename='ng-table/dist/ng-table.css') }}">#}
    {% endif %}

    {% for script in js %}
        <script src=" {{ script }}"></script>
    {% endfor %}
    <script>
        var modules = checkModules([
            {% for dep in jsMods %}
                "{{ dep|safe}}",
            {% endfor %}
            {% if teacher_mode %}
                "ngTable", "ngTableExport"
            {% endif %}
        ]);

    </script>

    <script src="{{ url_for('bower.static', filename='rangyinputs/rangyinputs-jquery.js') }}"></script>
    <script src="{{ url_for('bower.static', filename='ace-builds/src-min-noconflict/ace.js') }}"></script>
    <script src="{{ url_for('bower.static', filename='ace-builds/src-min-noconflict/ext-language_tools.js') }}"></script>
    <script src="{{ url_for('bower.static', filename='angular-ui-ace/ui-ace.js') }}"></script>
    <script src="{{ url_for('static', filename='scripts/timApp.js') }}"></script>
    <script src="{{ url_for('static', filename='scripts/view_html.js') }}"></script>
    <script src="{{ url_for('static', filename='scripts/pareditor.js') }}"></script>
    <script src="{{ url_for('static', filename='scripts/draggable.js') }}"></script>
    <script src="{{ url_for('static', filename='scripts/resizable.js') }}"></script>
    <script src="{{ url_for('static', filename='scripts/answerbrowser.js') }}"></script>
    <link rel="stylesheet" href="{{ url_for('bower.static', filename='katex-build/katex.min.css') }}">
    <script src="{{ url_for('bower.static', filename='katex-build/katex.min.js') }}"></script>
    <script src="{{ url_for('static', filename='scripts/sidebarMenuCtrl.js') }}"></script>

    <!-- Script to load question from another file -->
    <script>
        $(function () {
            $("#question").load("../../question");
        });
    </script>

    <link rel="stylesheet" href="{{ url_for('static', filename='css/popUp.css') }}">
    <link rel="stylesheet" href="{{ url_for('static', filename='css/style.css') }}">
    <link rel="stylesheet" href="{{ url_for('static', filename='css/menustyle.css') }}">
    <link rel="stylesheet" href="{{ url_for('static', filename='css/windowstyle.css') }}">
    <link rel="stylesheet" href="{{ url_for('static', filename='css/progressbarstyle.css') }}">



    {% if teacher_mode %}
        <script src="{{ url_for('static', filename='scripts/userlistController.js') }}"></script>
    {% endif %}

    {% if lecture_mode %}
        <script src="{{ url_for('static', filename='scripts/lectureController.js') }}"></script>
        <script src="{{ url_for('static', filename='scripts/jsDatePick.min.1.3.js') }}"></script>
        <script src="{{ url_for('static', filename='scripts/controllers/answerToQuestionController.js') }}"></script>
        <script src="{{ url_for('static', filename='scripts/directives/popUpDialog.js') }}"></script>
        <script src="{{ url_for('static', filename='scripts/smallMenuCtrl.js') }}"></script>
        <script src="{{ url_for('static', filename='scripts/Chart.min.js') }}"></script>
        <script src="{{ url_for('static', filename='scripts/controllers/showStatisticsToQuestionController.js') }}"></script>
        <script src="{{ url_for('static', filename='scripts/directives/showChartDirective.js') }}"></script>
        <script src="{{ url_for('static', filename='scripts/directives/dynamicAnswerSheet.js') }}"></script>
        <script src="{{ url_for('static', filename='scripts/createLectureCtrl.js') }}"></script>
        <script src="{{ url_for('static', filename='scripts/controllers/questionPreviewController.js') }}"></script>

        <link rel="stylesheet" href="{{ url_for('static', filename='css/jsDatePick_ltr.min.css') }}">
    {% endif %}

    {% for cssFile in cssFiles %}
        <link rel="stylesheet" href="{{ cssFile }}">
    {% endfor %}

    {% for cssFile in custom_css_files %}
        <link rel="stylesheet" href="{{ url_for('static', filename='css/' + cssFile + '.css') }}">
    {% endfor %}

    <style type="text/css">
        {{ custom_css }}
    </style>
    <script>
        var docId = JSON.parse({{docID|tojson|safe}});
        var docName = {{docName|tojson|safe}};
        var version = {{version|tojson|safe}};
        var rights = {{rights|tojson}};
        var reqs = {{reqs|tojson}};
        var startIndex = {{start_index|tojson}};
        var refererPath = {{request.path|tojson|safe}};
        var teacherMode = {{teacher_mode|tojson}};
<<<<<<< HEAD
        var group = {{group|tojson}};
=======
        var lectureMode = {{lecture_mode|tojson}};
        var users;
>>>>>>> 842a9307
        {% if teacher_mode %}
            users = {{plugin_users|tojson}};
        {% else %}
            users = [{{current_user|tojson}}];
        {% endif %}

        var crumbs = getBreadcrumbs(docName);
        {% include 'breadcrumbs.js' %}
    </script>

{% endblock %}
{% block content %}
    <div ng-app="timApp" class="paragraphs" ng-controller="ViewCtrl">
        {% include 'breadcrumbs.html' %}

        {% if lecture_mode %}
            <div ng-controller="LectureController">
                {% include 'lectureinfo_menu.html' %}
                <div class="wall-behind" id="wall" ng-show="useWall" tim-draggable-fixed resizable>
                    <div class="wall-base" id="wallBase">
                        <div class="wall-topbar" ng-mousedown="checkDown($event)" ng-mouseup="checkUp($event)"
                             ng-click="hideWall()">
                            <span ng-bind="wallName">Wall</span>
                            <span ng-show="!showWall && newMessagesAmount > 0" ng-bind="newMessagesAmountText"></span>
                        </div>
                        <div ng-show="showWall" class="wall-content">
                            <div class="wall-message-area">
                                <textarea id="wallArea" readonly rows="20" cols="100">{{ "{{msg}}" }}</textarea>
                            </div>
                            <div class="wall-footer">
                                <div class="wall-buttons">
                                    <label>
                                        <input id="messagebox" ng-model="newMsg" width="200"
                                               ng-keypress="chatEnterPressed($event)">
                                    </label>
                                    <!-- <button ng-click="sendMessageEvent(newMsg)">Send</button> -->
                                    <!-- <input type="checkbox" ng-change="pollChanged()" ng-model="polling">Poll</button> -->
                                </div>

                                <div class="wall-info-buttons">
                                    <label title="Shows name of the sender">
                                        <input type="checkbox" ng-change="showInfo()" ng-model="messageName"/>Name
                                    </label>
                                    <label title="Shows sending time">
                                        <input type="checkbox" ng-change="showInfo()" ng-model="messageTime"/>Time
                                    </label>
                                </div>
                            </div>
                        </div>

                    </div>
                </div>
                <pop-up-dialog show="showLectureOptions">
                    <ng-include
                            src="'{{ url_for('static', filename='templates/lectureOptions.html') }}'"></ng-include>
                </pop-up-dialog>

                <pop-up-dialog show="showLectureForm">
                    <ng-include
                            src="'{{ url_for('static', filename='templates/start_lecture.html') }}'"></ng-include>
                </pop-up-dialog>

                <pop-up-dialog show="showStudentAnswers">
                    <ng-include
                            src="'{{ url_for('static', filename='templates/showStatisticsToQuestion.html') }}'"></ng-include>
                </pop-up-dialog>

                <pop-up-dialog show="showAnswerWindow">
                    <ng-include
                            src="'{{ url_for('static', filename='templates/answerToQuestion.html') }}'"></ng-include>
                </pop-up-dialog>

                <pop-up-dialog show="showLectureEnding">
                    <ng-include
                            src="'{{ url_for('static', filename='templates/lectureEnding.html') }}'"></ng-include>
                </pop-up-dialog>
                <pop-up-dialog show="showQuestionPreview">
                    <ng-include
                            src="'{{ url_for('static', filename='templates/questionPreview.html') }}'"></ng-include>
                </pop-up-dialog>
                <pop-up-dialog show='questionShown'>
                    <div>
                        <ng-include src="'../../question'"></ng-include>
                    </div>
                </pop-up-dialog>


                <!-- TODO: Refactor the way that there is no duplicates -->
                <div ng-controller="SidebarMenuCtrl" class="sidebarMenu">
                    <div ng-class="['contents']">
                        <div id="sidebarMenuButton" ng-click="showSidebar()" title="Show menu">
							<img ng-click="" class="smallMenuBtn"
                                 src="{{ url_for('static', filename='images/small-menu-icon.png') }}" width="50"
                                 height="75" title="Click to open sidebar-menu"/>
                        </div>
						<div class="showSidebar">
							
							<div class="sideMenu">
								<div class="invisible" ng-show="indexTable.length > 0"></div>	 
								<div ng-class="['index-sidebar', indexSidebarState]">
										<h1>Index</h1>
										{% raw %}
										<ul>
											<li ng-repeat="entry in indexTable"
												ng-class="entry.state"
												ng-mouseup="entry.state = invertStateClearSelection($event, entry.state)">
												<a class="indexentry" ng-class="entry.style" ng-click=""
												   href="{{entry.target}}">{{entry.text}}</a>
												<ul ng-show="entry.state == 'exp'">
													<li ng-repeat="subentry in entry.items">
														<a ng-class="subentry.style" ng-click=""
														   href="{{subentry.target}}">{{subentry.text}}</a>
													</li>
												</ul>
											</li>
										</ul>
										{% endraw %}
								</div>
									 
								<div class="invisible"></div>
								<div ng-class="['lectures-sidebar', lecturesSidebarState]">
									<h1>Lectures</h1>
									{% raw %}
									<ul>
										<h4>Current Lectures</h4>
										<li ng-repeat="lecture in currentLecturesList">
											<a href="{{ lecture.target }}">{{ lecture.lecture_code }}</a>
										</li>
										<p ng-show="currentLecturesList.length == 0">No current lectures</p>
										<h4>Coming Lectures</h4>
										<li ng-repeat="lecture in futureLecturesList">
											<a href="{{ lecture.target }}">{{ lecture.lecture_code }}</a>
										</li>
										<p ng-show="futureLecturesList.length == 0">No coming lectures</p>
										<h4>Past Lectures</h4>
										<li ng-repeat="lecture in pastLecturesList">
											<a href="{{ lecture.target }}">{{ lecture.lecture_code }}</a>
										</li>
										<p ng-show="pastLecturesList.length == 0">No past lectures</p>
									</ul>
									{% endraw %}
								</div>
									 
								<div class="invisible" ng-show="isLecturer"></div>	 
								<div ng-class="['questions-sidebar', questionSidebarState]">
									<h1>Questions</h1>
									{% raw %}
									<ul>
										<h4>Lecture questions</h4>
										<li ng-repeat="question in lectureQuestions">
											<a ng-click="showQuestionById(question.questionId)">{{ question.questionTitle }}</a>
										</li>
										<p ng-show="lectureQuestions.length == 0">No lecture questions</p>
										<h4>Material questions</h4>
										<li ng-repeat="question in materialQuestions">
											<a>{{ question.question }}</a>
										</li>
										<p ng-show="materialQuestions.length == 0">No material questions</p>
									</ul>
									{% endraw %}
								</div>
										
								<div class="invisible" ng-show="isLecturer && inLecture"></div>	 
								<div ng-class="['people-sidebar', peopleSidebarState]">
									<h1>People</h1>
									<h3>People logged-in: <span ng-bind="lecturerTable.length + studentTable.length">None</span></h3>
									{% raw %}
									<ul>
										<h4>Lecturer (<span ng-bind="lecturerTable.length">None</span>)</h4>
										<li ng-repeat="lecturer in lecturerTable">
											{{ lecturer.name }} > {{ lecturer.active }}
										</li>
										<p ng-show="lecturerTable.length == 0">No lecturers</p>
										<h4>Students (<span ng-bind="studentTable.length">None</span>)</h4>
										<li ng-repeat="person in studentTable">
											{{ person.name }} > {{ person.active }}
										</li>
										<p ng-show="studentTable.length == 0">No students</p>
									</ul>
									{% endraw %}
								</div>
									 
								<div class="invisible"></div>
								<div ng-class="['settings-sidebar', settingsSidebarState]">
									<h1>Settings</h1>
									<h3>Customize</h3>
									<a href="/settings">Customize TIM</a>
									{% raw %}
									<ul ng-show="inLecture">
										<h4>Lecture settings</h4>
										<li>
											<label> Show wall
												<input type="checkbox" ng-model="useWall"
													   ng-change="changeUsingWall(useWall)">
											</label>
										</li>
										<li ng-show="!isLecturer">
											<label> Show questions
												<input type="checkbox" ng-model="useQuestions"
													   ng-change="changeUsingQuestions(useQuestions)">
											</label>
										</li>
										<li ng-show="isLecturer">
											<label> Show answers
												<input type="checkbox" ng-model="useAnswers"
													   ng-change="changeUsingAnswers(useAswers)">
											</label>
										</li>
									</ul>
									{% endraw %}
								</div>	 
							</div>
							
							<div class="menu">
								<div id="sideBarIcons">
									<img ng-click="toggleIndex()" ng-class="['menu-icon', indexIconState]" ng-show="indexTable.length > 0"
										 src="{{ url_for('static', filename='images/contents.png') }}" width="50"
										 height="50" title="Contents"/>
									<img ng-click="toggleLectures()" ng-class="['menu-icon', lectureIconState]"
										 src="{{ url_for('static', filename='images/lectures-icon.png') }}" width="50"
										 height="50" title="Lectures-menu"/>
									<img ng-show="isLecturer" ng-click="toggleQuestions()"
										 ng-class="['menu-icon', questionIconState]"
										 src="{{ url_for('static', filename='images/question-icon.png') }}" width="50"
										 height="50" title="Questions-menu"/>
									<img ng-show="isLecturer && inLecture" ng-click="togglePeople()" ng-class="['menu-icon', peopleIconState]"
										 src="{{ url_for('static', filename='images/people-icon.png') }}" width="50"
										 height="50" title="People logged-in"/>
									<img ng-click="toggleSettings()" ng-class="['menu-icon', settingsIconState]"
										 src="{{ url_for('static', filename='images/settings-icon.png') }}" width="50"
										 height="50" title="Settings-menu"/>
								</div>
							</div>
							
						</div>
                    </div>
                </div>
            </div>
        {% endif %}
        {% if not lecture_mode %}
            <div ng-controller="SidebarMenuCtrl" class="sidebarMenu">
                <div ng-class="['contents']">
                    <img id="sidebarMenuButton" ng-click="showSidebar()"
                         src="{{ url_for('static', filename='images/small-menu-icon.png') }}" title="Show menu"/>
					<div class="sideMenu">
						<div class="invisible" ng-show="indexTable.length > 0"></div>
						<div ng-class="['index-sidebar', indexSidebarState]">
							<h1>Index</h1>
							{% raw %}
							<ul>
								<li ng-repeat="entry in indexTable"
									ng-class="entry.state"
									ng-mouseup="entry.state = invertStateClearSelection($event, entry.state)">
									<a class="indexentry" ng-class="entry.style" ng-click=""
									   href="{{entry.target}}">{{entry.text}}</a>
									<ul ng-show="entry.state == 'exp'">
										<li ng-repeat="subentry in entry.items">
											<a ng-class="subentry.style" ng-click=""
											   href="{{subentry.target}}">{{subentry.text}}</a>
										</li>
									</ul>
								</li>
							</ul>
							{% endraw %}
						</div> 
						<div class="invisible"></div>
						<div ng-class="['settings-sidebar', settingsSidebarState]">
							<h1>Settings</h1>

							<h3>Customize</h3>
							<a href="/settings">Customize TIM</a>
						</div>
					</div>
                    <div class="menu">
                        <img ng-click="toggleIndex()" ng-class="['menu-icon', indexIconState]" ng-show="indexTable.length > 0"
                             src="{{ url_for('static', filename='images/contents.png') }}" width="50"
                             height="50" title="Contents"/>
                        <img ng-click="toggleSettings()" ng-class="['menu-icon', settingsIconState]"
                             src="{{ url_for('static', filename='images/settings-icon.png') }}" width="50"
                             height="50" title="Settings-menu"/>
						
					
                    </div>
                    
                    
                </div>
            </div>

        {% endif %}
        {% if teacher_mode %}
            <div ng-controller="UserListController" id="users" class="userlist" tim-draggable-fixed>
                {% if plugin_users %}
                    Users with answers ({{ plugin_users|length }}):<br>
                    {% raw %}
                    <table ng-table="tableParams" show-filter="true" class="table ng-table-rowselected"
                           export-csv="csv">
                        <tr ng-repeat="user in $data"
                            ng-click="user.$selected = !user.$selected; changeUser(user)"
                            ng-class="{'active': user.$selected}">
                            <td data-title="'Full name'" sortable="'real_name'" filter="{ 'real_name': 'text' }">
                                {{user.real_name}}
                            </td>
                            <td data-title="'User name'" sortable="'name'" filter="{ 'name': 'text' }">
                                {{user.name}}
                            </td>
                            <td data-title="'Tasks'" sortable="'task_count'" filter="{ 'task_count': 'text' }">
                                {{user.task_count}}
                            </td>
                            <td data-title="'Total points'" sortable="'total_points'"
                                filter="{ 'total_points': 'text' }">
                                {{user.total_points}}
                            </td>
                        </tr>
                    </table>
                    <a ng-mousedown="csv.generate()" ng-href="{{ csv.link() }}" download="users_{{ docId }}.csv">Export
                        to CSV</a>
                    {% endraw %}
                {% else %}
                    No answerers.
                {% endif %}
            </div>
        {% endif %}
        <div id="pars">
            {% for t in text %}
                {% if 'task_id' in t %}
                    {% if not t['html'].startswith("<div></div>") %}
                        <div class="par">
                    {% else %}
                        <div class="par" style="display: none;">
                    {% endif %}
                            <answerbrowser task-id="{{ t['task_id'] }}"></answerbrowser>
                            <div class="parContent">
                                {{ t['html']|safe }}
                            </div>
                        </div>
                {% else %}
                    {% if not t['html'].startswith("<div></div>") %}
                        <div class="par" ng-non-bindable>
                    {% else %}
                        <div class="par" ng-non-bindable style="display: none;">
                    {% endif %}
                            <div class="parContent">
                                {{ t['html']|safe }}
                            </div>
                        </div>
                {% endif %}
            {% endfor %}
        </div>
    </div>
    <p id="test"></p>

{% endblock %}<|MERGE_RESOLUTION|>--- conflicted
+++ resolved
@@ -94,12 +94,9 @@
         var startIndex = {{start_index|tojson}};
         var refererPath = {{request.path|tojson|safe}};
         var teacherMode = {{teacher_mode|tojson}};
-<<<<<<< HEAD
         var group = {{group|tojson}};
-=======
         var lectureMode = {{lecture_mode|tojson}};
         var users;
->>>>>>> 842a9307
         {% if teacher_mode %}
             users = {{plugin_users|tojson}};
         {% else %}
