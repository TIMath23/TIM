--- conflicted
+++ resolved
@@ -49,12 +49,9 @@
 	<script src="{{ url_for('static', filename='scripts/smallMenuCtrl.js') }}"></script>
     <script src="{{ url_for('static', filename='scripts/Chart.min.js') }}"></script>
     <script src="{{ url_for('static', filename='scripts/controllers/questionShowAnswersController.js') }}"></script>
-<<<<<<< HEAD
     <script src="{{ url_for('static', filename='scripts/showChartDirective.js') }}"></script>
-=======
     <script src="{{ url_for('static', filename='scripts/createLectureCtrl.js') }}"></script>
     <script src="{{ url_for('static', filename='scripts/myService.js') }}"></script>
->>>>>>> 93490400
 
     <!-- Script to load question from another file -->
     <script>
