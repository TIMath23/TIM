{% extends "document.html" %}

{% set teacher_mode = route in ("teacher", "answers") %}
{% set velp_mode = route in ("teacher", "answers", "velp") %}
{% set lecture_mode = route == "lecture" %}
{% set slide_mode = route == "slide" %}

{% set par_edit_mode = edit_mode == "par" %}
{% set area_edit_mode = edit_mode == "area" %}

{% block title %}{{ item.title }}{% endblock %}

{# The custom style should be the last style element, so don't render it in base.html #}
{% block customcss %}{% endblock %}

{% block head %}
    {{ super() }}

    {% for cssFile in cssFiles %}
        <link rel="stylesheet" href="{{ cssFile }}">
    {% endfor %}

    {# without this, lazy loading embedded_sagecell won't work because it doesn't know URL root #}
    <link property="sagecell-root" href="//sagecell.sagemath.org/"/>

    {% block viewhtml_customcss %}
        {% include 'partials/doc_customcss.html' %}
    {% endblock %}

    <script>
        var noBrowser = {{ no_browser|tojson }};
        var showIndex = {{(headers|length > 0)|tojson}};
        var reqs = {{reqs|tojson}};
        var startIndex = {{start_index|tojson}};
        var teacherMode = {{teacher_mode|tojson}};
        var velpMode = {{velp_mode|tojson}};
        var group = {{group|tojson}};
        var lectureMode = {{lecture_mode|tojson}};
        var in_lecture = {{in_lecture|tojson}};
        var users = [];
        {% if teacher_mode %}
            users = {{plugin_users|tojson}};
        {% endif %}
        var noQuestionAutoNumbering = {{ no_question_auto_numbering|tojson}};
        var liveUpdates = {{ live_updates|tojson}};
        var docVersion = {{ version|tojson }};
    </script>
{% endblock %}

{% set col_1_lg = 2 %}
{% set col_2_lg = 7 %}
{% set col_3_lg = 3 %}

{% set col_1_md = 2 %}
{% set col_2_md = 7 %}
{% set col_3_md = 3 %}

{% set col_1_sm = 0 %}
{% set col_2_sm = 12 %}
{% set col_3_sm = 0 %}

{% block mainctrl %}tim-view{% endblock %}

{% block extramoduledefinitions %}
    {{ super() }}
    {% if teacher_mode %}
        SystemJS.amdDefine("tim/teachermode.ts", ["tim/angularmodules", "angular-ui-grid"], function (angularmodules) {
        angularmodules.push.apply(angularmodules, ["ui.grid",
        "ui.grid.cellNav",
        "ui.grid.selection",
        "ui.grid.exporter",
        "ui.grid.autoResize"]);
        });
    {% endif %}
{% endblock %}
{% block extramodules %}
    {{ super() }}
    {% if teacher_mode %}
        {{ (["tim/teachermode"])|map('map_format', "'%s'")|join(', ')|safe }}
    {% endif %}
{% endblock %}

{% block rightside %}
    {% if access.accessible_to %}
        <span class="label label-default">
        Time left:
        <timer ng-cloak
               end-time="{{ access.accessible_to.timestamp() * 1000 }}"
               interval="1000"
               max-time-unit="'day'"
               finish-callback="reload()">
               {% raw %}{{ days > 0 ? days + ' day' + daysS + ' +' : '' }} {{ hhours }}:{{ mminutes }}:{{ sseconds }}{% endraw %}
    </timer>
    </span>
    {% endif %}

    {% if teacher_mode %}
<<<<<<< HEAD
        <div  save="%%PAGEID%%studentList" class="userFixed" tim-draggable-fixed resize="true"  click="true"  caption="Users with answers ({{ plugin_users|length }})">
            <tim-user-list class="draggable-content" on-user-change="$ctrl.changeUser($USER, $UPDATEALL)" users="$ctrl.users"></tim-user-list>
=======
        <div save="%%PAGEID%%studentList" class="userFixed" tim-draggable-fixed resize="true" click="true"
             caption="Users with answers ({{ plugin_users|length }})">
            <div ng-controller="UserListController" class="userlist draggable-content">
                {% if plugin_users %}
                    {% raw %}
                    <div ui-grid="gridOptions" ui-grid-selection ui-grid-exporter ui-grid-auto-resize ui-grid-cellNav
                         class="grid"></div>
                    <!-- <div ui-grid="gridOptions" ui-grid-selection ui-grid-exporter  class="grid"></div> -->
                    {% endraw %}
                {% else %}
                    No answerers.
                {% endif %}
            </div>
>>>>>>> abfd32f0
        </div>
    {% endif %}
{% endblock %}

{% block content %}
    <form name="ignore_me">
        <input type="text" id="page_is_dirty" name="page_is_dirty" value="0" style="display: none;"/>
    </form>
<<<<<<< HEAD
    <div class="paragraphs" ng-click="$ctrl.setNotePadge($event)" >
        <div ng-cloak="" class="dialog" caption="Refresh the page?" tim-draggable-fixed="" ng-show="$ctrl.showRefresh">
=======
    <div class="paragraphs" ng-click="setNotePadge($event)">
        <div ng-cloak="" class="dialog" caption="Refresh the page?" tim-draggable-fixed="" ng-show="showRefresh">
>>>>>>> abfd32f0
            <p>The page has been modified since the last reload. Refresh now?</p>
            <button class="timButton" ng-click="$ctrl.reload()">Refresh</button>
            <button class="timButton" ng-click="$ctrl.closeRefreshDlg()">No</button>
        </div>
        {% raw %}
        <div ng-cloak="" class="dialog" caption="Updates pending" tim-draggable-fixed="" ng-show="$ctrl.showUpdateDialog()">
            <p>There are {{ $ctrl.pendingUpdatesCount() }} pending paragraph updates.</p>
            <button class="timButton" ng-click="$ctrl.updatePending()">Update</button>
            <button class="timButton" ng-click="$ctrl.hidePending = true">Dismiss</button>
        </div>
        {% endraw %}
        {% if task_info and task_info.total_points %}
            <div class="taskSummary">
                <span> 
                <strong>Task Summary</strong> 
                Total points: {{ task_info.total_points }}
                    {%- if task_info.groups %}
                        ({%- for k, v in task_info.groups.items() -%}
                        {{ k }}: {{ v.total_sum }}{% if not loop.last %}, {% endif %}
                    {%- endfor -%})
                    {%- endif -%},
                total tasks: {{ task_info.tasks_done }} / {{ task_info.total_tasks }}
                </span>
                <span class="smallNote" ng-click="reload()">Refresh (F5) to recount</span>
            </div>
            <div class="taskSmallSummary"><p>{{ task_info.total_points }} p</p></div>
        {% endif %}
        {% if slide_mode %}
            <div class="paragraphs">
                <iframe id="slideFrame" src="/show_slide/{{ item.path }}" allowfullscreen></iframe>
                <a id="showSlidesLink" href="/show_slide/{{ item.path }}">Show slides only</a>
            </div>
        {% else %}
            <tim-review on-init="$ctrl.setReviewCtrlScope($SCOPE)">
                <div id="pars" {% if velp_mode or teacher_mode %}ng-click="$parent.$ctrl.selectText($event)"{% endif %}>
                    {% include 'partials/paragraphs.html' %}
                    <div class="addBottomContainer hidden-print" ng-show="$ctrl.item.rights.editable"
                         ng-class="{'height-35': editing}">
                        {% set btntext = doc_settings_dict.get('add_par_button_text', 'Add paragraph') %}
                        {% if btntext %}
                            <button class="addBottom timButton">{{ btntext }}</button>
                        {% endif %}
                    </div>
                </div>
            </tim-review>
        {% endif %}
    </div>
    {% if not text and item.rights.manage %}
        <bootstrap-panel title="Review document permissions" show-close="true">
            <p>These are the current permissions for this document; please modify if needed.
                You can always modify these permissions from the manage page.</p>
            <rights-editor
                    item-id="$ctrl.docId"
                    url-root="permissions">
            </rights-editor>
        </bootstrap-panel>
    {% endif %}
    <p id="test"></p>

{% endblock %}<|MERGE_RESOLUTION|>--- conflicted
+++ resolved
@@ -95,24 +95,8 @@
     {% endif %}
 
     {% if teacher_mode %}
-<<<<<<< HEAD
         <div  save="%%PAGEID%%studentList" class="userFixed" tim-draggable-fixed resize="true"  click="true"  caption="Users with answers ({{ plugin_users|length }})">
             <tim-user-list class="draggable-content" on-user-change="$ctrl.changeUser($USER, $UPDATEALL)" users="$ctrl.users"></tim-user-list>
-=======
-        <div save="%%PAGEID%%studentList" class="userFixed" tim-draggable-fixed resize="true" click="true"
-             caption="Users with answers ({{ plugin_users|length }})">
-            <div ng-controller="UserListController" class="userlist draggable-content">
-                {% if plugin_users %}
-                    {% raw %}
-                    <div ui-grid="gridOptions" ui-grid-selection ui-grid-exporter ui-grid-auto-resize ui-grid-cellNav
-                         class="grid"></div>
-                    <!-- <div ui-grid="gridOptions" ui-grid-selection ui-grid-exporter  class="grid"></div> -->
-                    {% endraw %}
-                {% else %}
-                    No answerers.
-                {% endif %}
-            </div>
->>>>>>> abfd32f0
         </div>
     {% endif %}
 {% endblock %}
@@ -121,13 +105,8 @@
     <form name="ignore_me">
         <input type="text" id="page_is_dirty" name="page_is_dirty" value="0" style="display: none;"/>
     </form>
-<<<<<<< HEAD
     <div class="paragraphs" ng-click="$ctrl.setNotePadge($event)" >
         <div ng-cloak="" class="dialog" caption="Refresh the page?" tim-draggable-fixed="" ng-show="$ctrl.showRefresh">
-=======
-    <div class="paragraphs" ng-click="setNotePadge($event)">
-        <div ng-cloak="" class="dialog" caption="Refresh the page?" tim-draggable-fixed="" ng-show="showRefresh">
->>>>>>> abfd32f0
             <p>The page has been modified since the last reload. Refresh now?</p>
             <button class="timButton" ng-click="$ctrl.reload()">Refresh</button>
             <button class="timButton" ng-click="$ctrl.closeRefreshDlg()">No</button>
@@ -146,8 +125,8 @@
                 Total points: {{ task_info.total_points }}
                     {%- if task_info.groups %}
                         ({%- for k, v in task_info.groups.items() -%}
-                        {{ k }}: {{ v.total_sum }}{% if not loop.last %}, {% endif %}
-                    {%- endfor -%})
+                            {{ k }}: {{ v.total_sum }}{% if not loop.last %}, {% endif %}
+                        {%- endfor -%})
                     {%- endif -%},
                 total tasks: {{ task_info.tasks_done }} / {{ task_info.total_tasks }}
                 </span>
