--- conflicted
+++ resolved
@@ -7896,7 +7896,6 @@
           <context context-type="linenumber">213</context>
         </context-group>
       </trans-unit>
-<<<<<<< HEAD
       <trans-unit id="7290374659252540217" datatype="html">
         <source>Instructions</source>
         <target state="translated">Instruktioner</target>
@@ -7999,7 +7998,8 @@
         <context-group purpose="location">
           <context context-type="sourcefile">modules/cs/js/editor/math-editor/formula-field.component.ts</context>
           <context context-type="linenumber">73,74</context>
-=======
+        </context-group>
+      </trans-unit>
       <trans-unit id="3450687361324906012" datatype="html">
         <source>Paste image</source>
         <target state="translated">Klistra in bild</target>
@@ -8022,7 +8022,6 @@
         <context-group purpose="location">
           <context context-type="sourcefile">static/scripts/tim/plugin/reviewcanvas/review-canvas.component.ts</context>
           <context context-type="linenumber">245</context>
->>>>>>> 12eef2a6
         </context-group>
       </trans-unit>
     </body>
