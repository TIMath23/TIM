<?xml version="1.0" encoding="utf-8"?>
<xliff xmlns="urn:oasis:names:tc:xliff:document:1.2" version="1.2">
  <file source-language="en-US" datatype="plaintext" original="ng2.template" target-language="fi">
    <body>
      <trans-unit id="6586656662938056988" datatype="html">
        <source>Email or password is incorrect.</source>
        <target state="translated">Sähköpostiosoite tai salasana on virheellinen.</target>
        <context-group purpose="location">
          <context context-type="sourcefile">static/scripts/tim/ui/error-description.component.ts</context>
          <context context-type="linenumber">7</context>
        </context-group>
      </trans-unit>
      <trans-unit id="1648564222394912726" datatype="html">
        <source>
                Email or password is incorrect. Haka members (e.g. universities) can use Haka login.
            </source>
        <target state="translated">
                Sähköposti tai salasana on virheellinen. Hakan jäsenet (esim. yliopistot) voivat käyttää Haka-sisäänkirjautumista.
            </target>
        <context-group purpose="location">
          <context context-type="sourcefile">static/scripts/tim/ui/error-description.component.ts</context>
          <context context-type="linenumber">9</context>
        </context-group>
      </trans-unit>
      <trans-unit id="8723157802996630308" datatype="html">
        <source>Incorrect temporary password.</source>
        <target state="translated">Virheellinen väliaikainen salasana.</target>
        <context-group purpose="location">
          <context context-type="sourcefile">static/scripts/tim/ui/error-description.component.ts</context>
          <context context-type="linenumber">11</context>
        </context-group>
      </trans-unit>
      <trans-unit id="1543538730036692975" datatype="html">
        <source>Passwords do not match.</source>
        <target state="translated">Salasanat eivät täsmää.</target>
        <context-group purpose="location">
          <context context-type="sourcefile">static/scripts/tim/ui/error-description.component.ts</context>
          <context context-type="linenumber">12</context>
        </context-group>
      </trans-unit>
      <trans-unit id="1013846159132120615" datatype="html">
        <source>Password is too short.</source>
        <target state="translated">Salasana on liian lyhyt.</target>
        <context-group purpose="location">
          <context context-type="sourcefile">static/scripts/tim/ui/error-description.component.ts</context>
          <context context-type="linenumber">13</context>
        </context-group>
      </trans-unit>
      <trans-unit id="760077316150181312" datatype="html">
        <source>User already exists.</source>
        <target state="translated">Käyttäjä on jo olemassa.</target>
        <context-group purpose="location">
          <context context-type="sourcefile">static/scripts/tim/ui/error-description.component.ts</context>
          <context context-type="linenumber">14</context>
        </context-group>
      </trans-unit>
      <trans-unit id="5294935611457119224" datatype="html">
        <source>
                Two different accounts for this email were found. Please contact TIM administrators to merge them.
            </source>
        <target state="translated">
                Sähköpostiosoitteelle löytyi kaksi eri tiliä. Ota yhteyttä TIM-ylläpitäjiin niiden yhdistämiseksi.
            </target>
        <context-group purpose="location">
          <context context-type="sourcefile">static/scripts/tim/ui/error-description.component.ts</context>
          <context context-type="linenumber">16</context>
        </context-group>
      </trans-unit>
      <trans-unit id="8431069647749784053" datatype="html">
        <source>Login is not allowed from this IP address.</source>
        <target state="translated">Kirjautuminen ei ole sallittu tästä IP-osoitteesta.</target>
        <context-group purpose="location">
          <context context-type="sourcefile">static/scripts/tim/ui/error-description.component.ts</context>
          <context context-type="linenumber">18</context>
        </context-group>
      </trans-unit>
      <trans-unit id="3718716956158473811" datatype="html">
        <source>Password reset is disabled.</source>
        <target state="translated">Salasanan vaihtaminen on poissa käytöstä.</target>
        <context-group purpose="location">
          <context context-type="sourcefile">static/scripts/tim/ui/error-description.component.ts</context>
          <context context-type="linenumber">19</context>
        </context-group>
      </trans-unit>
      <trans-unit id="7157889813294733336" datatype="html">
        <source>Unknown error: <x id="INTERPOLATION" equiv-text="{{error}}"/></source>
        <target state="translated">Tuntematon virhe: <x id="INTERPOLATION" equiv-text="{{error}}"/></target>
        <context-group purpose="location">
          <context context-type="sourcefile">static/scripts/tim/ui/error-description.component.ts</context>
          <context context-type="linenumber">20</context>
        </context-group>
      </trans-unit>
      <trans-unit id="6523327060540361491" datatype="html">
        <source>Loading, please wait.</source>
        <target state="translated">Ladataan, odota.</target>
        <context-group purpose="location">
          <context context-type="sourcefile">static/scripts/tim/ui/goto-link.component.ts</context>
          <context context-type="linenumber">51</context>
        </context-group>
      </trans-unit>
      <trans-unit id="6822439865982379707" datatype="html">
        <source>Opens in <x id="INTERPOLATION" equiv-text="&quot;{&quot;"/>0<x id="INTERPOLATION_1" equiv-text="&quot;}&quot;"/>.</source>
        <target state="translated">Aikaa avautumiseen: <x id="INTERPOLATION" equiv-text="&quot;{&quot;"/>0<x id="INTERPOLATION_1" equiv-text="&quot;}&quot;"/>.</target>
        <context-group purpose="location">
          <context context-type="sourcefile">static/scripts/tim/ui/goto-link.component.ts</context>
          <context context-type="linenumber">62</context>
        </context-group>
      </trans-unit>
      <trans-unit id="4604922124233283335" datatype="html">
        <source>You don't have permission to view that document.</source>
        <target state="translated">Sinulla ei ole lukuoikeutta tähän dokumenttiin.</target>
        <context-group purpose="location">
          <context context-type="sourcefile">static/scripts/tim/ui/goto-link.component.ts</context>
          <context context-type="linenumber">160</context>
        </context-group>
      </trans-unit>
      <trans-unit id="4213264030715523096" datatype="html">
        <source>Your access expired <x id="PH" equiv-text="pastDue"/> ago.</source>
        <target state="translated">Lukuoikeutesi dokumenttiin loppui <x id="PH" equiv-text="pastDue"/> sitten.</target>
        <context-group purpose="location">
          <context context-type="sourcefile">static/scripts/tim/ui/goto-link.component.ts</context>
          <context context-type="linenumber">197</context>
        </context-group>
      </trans-unit>
      <trans-unit id="4412589376849932534" datatype="html">
        <source>You have unsaved changes. Save them or click the link again.</source>
        <target state="translated">Sinulla on tallentamattomia muutoksia. Tallenna ne tai paina linkkiä uudelleen.</target>
        <context-group purpose="location">
          <context context-type="sourcefile">static/scripts/tim/ui/goto-link.component.ts</context>
          <context context-type="linenumber">209</context>
        </context-group>
      </trans-unit>
      <trans-unit id="3154844608097457238" datatype="html">
        <source>You can access the link now.</source>
        <target state="translated">Pääset nyt avaamaan linkin.</target>
        <context-group purpose="location">
          <context context-type="sourcefile">static/scripts/tim/ui/goto-link.component.ts</context>
          <context context-type="linenumber">239</context>
        </context-group>
      </trans-unit>
      <trans-unit id="8479238231731054887" datatype="html">
        <source>Time left:</source>
        <target state="translated">Aikaa jäljellä:</target>
        <context-group purpose="location">
          <context context-type="sourcefile">static/scripts/tim/ui/time-left.component.ts</context>
          <context context-type="linenumber">22</context>
        </context-group>
      </trans-unit>
      <trans-unit id="4446520826455854628" datatype="html">
        <source>The time is about to run out, remember to save your answers.</source>
        <target state="translated">Aika on loppumassa, muista tallentaa vastauksesi.</target>
        <context-group purpose="location">
          <context context-type="sourcefile">static/scripts/tim/ui/time-left.component.ts</context>
          <context context-type="linenumber">32</context>
        </context-group>
      </trans-unit>
      <trans-unit id="6063653534564513310" datatype="html">
        <source>Time is up. You can still save answers for a while, but any new saves will be marked as late.</source>
        <target state="translated">Aikasi loppui. Voit tallentaa vastauksia jonkun aikaa, mutta uudet talletukset merkataan myöhästyneiksi.</target>
        <context-group purpose="location">
          <context context-type="sourcefile">static/scripts/tim/ui/time-left.component.ts</context>
          <context context-type="linenumber">97</context>
        </context-group>
      </trans-unit>
      <trans-unit id="6953733615016806387" datatype="html">
        <source> Add new contact information </source>
        <target state="translated"> Lisää uusi yhteystieto </target>
        <context-group purpose="location">
          <context context-type="sourcefile">static/scripts/tim/user/add-contact-dialog.component.ts</context>
          <context context-type="linenumber">20,21</context>
        </context-group>
      </trans-unit>
      <trans-unit id="5462361983940693567" datatype="html">
        <source>Channel</source>
        <target state="translated">Kanava</target>
        <context-group purpose="location">
          <context context-type="sourcefile">static/scripts/tim/user/add-contact-dialog.component.ts</context>
          <context context-type="linenumber">26</context>
        </context-group>
      </trans-unit>
      <trans-unit id="3419120863121333151" datatype="html">
        <source>Contact info</source>
        <target state="translated">Yhteystieto</target>
        <context-group purpose="location">
          <context context-type="sourcefile">static/scripts/tim/user/add-contact-dialog.component.ts</context>
          <context context-type="linenumber">32</context>
        </context-group>
      </trans-unit>
      <trans-unit id="6002829667985638171" datatype="html">
        <source> A verification link was sent to this contact. Please check possible spam filters. </source>
        <target state="translated"> Vahvistuslinkki lähetettiin tähän yhteystietoon. Tarkista tarvittaessa roskaposti. </target>
        <context-group purpose="location">
          <context context-type="sourcefile">static/scripts/tim/user/add-contact-dialog.component.ts</context>
          <context context-type="linenumber">38,40</context>
        </context-group>
      </trans-unit>
      <trans-unit id="1747823725213733333" datatype="html">
        <source> Could not add the new contact: <x id="INTERPOLATION" equiv-text="{{addError}}"/> </source>
        <target state="translated"> Uuden yhteystiedon lisääminen epäonnistui: <x id="INTERPOLATION" equiv-text="{{addError}}"/> </target>
        <context-group purpose="location">
          <context context-type="sourcefile">static/scripts/tim/user/add-contact-dialog.component.ts</context>
          <context context-type="linenumber">41,43</context>
        </context-group>
      </trans-unit>
      <trans-unit id="577038887888857351" datatype="html">
        <source> Add </source>
        <target state="translated"> Lisää </target>
        <context-group purpose="location">
          <context context-type="sourcefile">static/scripts/tim/user/add-contact-dialog.component.ts</context>
          <context context-type="linenumber">54,55</context>
        </context-group>
      </trans-unit>
      <trans-unit id="4403536236084399850" datatype="html">
        <source>This word is a palindrome</source>
        <target state="translated">Tämä sana on palindromi</target>
        <context-group purpose="location">
          <context context-type="sourcefile">modules/pali/client/pali.ts</context>
          <context context-type="linenumber">76</context>
        </context-group>
      </trans-unit>
      <trans-unit id="8280568353191079588" datatype="html">
        <source>This word is not a palindrome</source>
        <target state="translated">Tämä sana ei ole palindromi</target>
        <context-group purpose="location">
          <context context-type="sourcefile">modules/pali/client/pali.ts</context>
          <context context-type="linenumber">77</context>
        </context-group>
      </trans-unit>
      <trans-unit id="3994205790911510101" datatype="html">
        <source>Copy table widths</source>
        <target state="translated">Kopioi taulun leveydet</target>
        <context-group purpose="location">
          <context context-type="sourcefile">static/scripts/tim/plugin/dataview/copy-table-width-dialog.component.ts</context>
          <context context-type="linenumber">14</context>
        </context-group>
      </trans-unit>
      <trans-unit id="6922195937313529911" datatype="html">
        <source><x id="START_PARAGRAPH" ctype="x-p" equiv-text="&lt;p>"/>Loading times can be improved by setting static column widths.<x id="CLOSE_PARAGRAPH" ctype="x-p" equiv-text="&lt;/p>"/><x id="START_PARAGRAPH" ctype="x-p" equiv-text="&lt;p>"/>Copy the below settings under <x id="START_TAG_CODE" ctype="x-code" equiv-text="&lt;code>"/>dataView<x id="CLOSE_TAG_CODE" ctype="x-code" equiv-text="&lt;/code>"/> configuration:<x id="CLOSE_PARAGRAPH" ctype="x-p" equiv-text="&lt;/p>"/></source>
        <target state="translated"><x id="START_PARAGRAPH" ctype="x-p" equiv-text="&lt;p>"/>Taulun latautumista voidaan nopeuttaa asettamalla kiinteät sarakeleveydet.<x id="CLOSE_PARAGRAPH" ctype="x-p" equiv-text="&lt;/p>"/><x id="START_PARAGRAPH" ctype="x-p" equiv-text="&lt;p>"/>Kopioi alla olevat asetukset<x id="START_TAG_CODE" ctype="x-code" equiv-text="&lt;code>"/>dataView<x id="CLOSE_TAG_CODE" ctype="x-code" equiv-text="&lt;/code>"/>-asetuksen alle:<x id="CLOSE_PARAGRAPH" ctype="x-p" equiv-text="&lt;/p>"/></target>
        <context-group purpose="location">
          <context context-type="sourcefile">static/scripts/tim/plugin/dataview/copy-table-width-dialog.component.ts</context>
          <context context-type="linenumber">17,18</context>
        </context-group>
      </trans-unit>
      <trans-unit id="5392341774767336507" datatype="html">
        <source>Copied!</source>
        <target state="translated">Kopioitu leikepöydälle!</target>
        <context-group purpose="location">
          <context context-type="sourcefile">static/scripts/tim/plugin/dataview/copy-table-width-dialog.component.ts</context>
          <context context-type="linenumber">23</context>
        </context-group>
      </trans-unit>
      <trans-unit id="6086194260175067803" datatype="html">
        <source>Copy text</source>
        <target state="translated">Kopioi leikepöydälle</target>
        <context-group purpose="location">
          <context context-type="sourcefile">static/scripts/tim/plugin/dataview/copy-table-width-dialog.component.ts</context>
          <context context-type="linenumber">24</context>
        </context-group>
      </trans-unit>
      <trans-unit id="7466722129747967831" datatype="html">
        <source><x id="START_TAG_STRONG" ctype="x-strong" equiv-text="&lt;strong>"/>Column size computation took <x id="INTERPOLATION" equiv-text="{{sizeComputationTime}}"/> seconds.<x id="CLOSE_TAG_STRONG" ctype="x-strong" equiv-text="&lt;/strong>"/> You can speed up loading by <x id="START_LINK" ctype="x-a" equiv-text="&lt;a href=&quot;#&quot; class=&quot;alert-link&quot; (click)=&quot;showTableWidthExportDialog($event)&quot;>"/>setting static column widths<x id="CLOSE_LINK" ctype="x-a" equiv-text="&lt;/a>"/>. </source>
        <target state="translated"><x id="START_TAG_STRONG" ctype="x-strong" equiv-text="&lt;strong>"/>Sarakeleveyksien määrittelyyn meni <x id="INTERPOLATION" equiv-text="{{sizeComputationTime}}"/> sekuntia.<x id="CLOSE_TAG_STRONG" ctype="x-strong" equiv-text="&lt;/strong>"/> Latautumista voidaan nopeuttaa <x id="START_LINK" ctype="x-a" equiv-text="&lt;a href=&quot;#&quot; class=&quot;alert-link&quot; (click)=&quot;showTableWidthExportDialog($event)&quot;>"/>asettamalla kiinteät sarakeleveydet<x id="CLOSE_LINK" ctype="x-a" equiv-text="&lt;/a>"/>. </target>
        <context-group purpose="location">
          <context context-type="sourcefile">static/scripts/tim/plugin/dataview/data-view.component.ts</context>
          <context context-type="linenumber">169,172</context>
        </context-group>
      </trans-unit>
      <trans-unit id="6087003735770054211" datatype="html">
        <source>Camera settings</source>
        <target state="translated">Kameran asetukset</target>
        <context-group purpose="location">
          <context context-type="sourcefile">static/scripts/tim/plugin/userselect/code-scanner.component.ts</context>
          <context context-type="linenumber">25</context>
        </context-group>
      </trans-unit>
      <trans-unit id="1787834753308327070" datatype="html">
        <source>Not supported in this browser</source>
        <target state="translated">Ei tuettu tässä selaimessa</target>
        <context-group purpose="location">
          <context context-type="sourcefile">static/scripts/tim/plugin/userselect/user-select.component.ts</context>
          <context context-type="linenumber">137</context>
        </context-group>
      </trans-unit>
      <trans-unit id="3410575206559513282" datatype="html">
        <source>No cameras found</source>
        <target state="translated">Ei kameraa</target>
        <context-group purpose="location">
          <context context-type="sourcefile">static/scripts/tim/plugin/userselect/code-scanner.component.ts</context>
          <context context-type="linenumber">45</context>
        </context-group>
      </trans-unit>
      <trans-unit id="4261334060435833409" datatype="html">
        <source>Flashlight is not supported</source>
        <target state="translated">Kameravalon säätö ei onnistu</target>
        <context-group purpose="location">
          <context context-type="sourcefile">static/scripts/tim/plugin/userselect/code-scanner.component.ts</context>
          <context context-type="linenumber">46</context>
        </context-group>
      </trans-unit>
      <trans-unit id="5248717555542428023" datatype="html">
        <source>Username</source>
        <target state="translated">Käyttäjätunnus</target>
        <context-group purpose="location">
          <context context-type="sourcefile">static/scripts/tim/plugin/userselect/user-select.component.ts</context>
          <context context-type="linenumber">95</context>
        </context-group>
      </trans-unit>
      <trans-unit id="8097628895036343135" datatype="html">
        <source>Real name</source>
        <target state="translated">Nimi</target>
        <context-group purpose="location">
          <context context-type="sourcefile">static/scripts/tim/plugin/userselect/user-select.component.ts</context>
          <context context-type="linenumber">96</context>
        </context-group>
      </trans-unit>
      <trans-unit id="4768749765465246664" datatype="html">
        <source>Email</source>
        <target state="translated">Sähköpostiosoite</target>
        <context-group purpose="location">
          <context context-type="sourcefile">static/scripts/tim/plugin/userselect/user-select.component.ts</context>
          <context context-type="linenumber">97</context>
        </context-group>
      </trans-unit>
      <trans-unit id="272140543132340215" datatype="html">
        <source>Scan code</source>
        <target state="translated">Skannaa</target>
        <context-group purpose="location">
          <context context-type="sourcefile">static/scripts/tim/plugin/userselect/user-select.component.ts</context>
          <context context-type="linenumber">135</context>
        </context-group>
      </trans-unit>
      <trans-unit id="5849645197600777176" datatype="html">
        <source>Selected camera</source>
        <target state="translated">Valittu kamera</target>
        <context-group purpose="location">
          <context context-type="sourcefile">static/scripts/tim/plugin/userselect/code-scanner.component.ts</context>
          <context context-type="linenumber">29</context>
        </context-group>
      </trans-unit>
      <trans-unit id="5206279409955392735" datatype="html">
        <source> Enable flashlight </source>
        <target state="translated"> Käynnistä salamavalo </target>
        <context-group purpose="location">
          <context context-type="sourcefile">static/scripts/tim/plugin/userselect/code-scanner.component.ts</context>
          <context context-type="linenumber">37</context>
        </context-group>
      </trans-unit>
      <trans-unit id="4354993063143363873" datatype="html">
        <source> Disable flashlight </source>
        <target state="translated"> Sammuta salamavalo </target>
        <context-group purpose="location">
          <context context-type="sourcefile">static/scripts/tim/plugin/userselect/code-scanner.component.ts</context>
          <context context-type="linenumber">40</context>
        </context-group>
      </trans-unit>
      <trans-unit id="7583684056508001301" datatype="html">
        <source>Search for user</source>
        <target state="translated">Hae käyttäjää</target>
        <context-group purpose="location">
          <context context-type="sourcefile">static/scripts/tim/plugin/userselect/user-select.component.ts</context>
          <context context-type="linenumber">143</context>
        </context-group>
      </trans-unit>
      <trans-unit id="2212695292809375179" datatype="html">
        <source> Search </source>
        <target state="translated"> Hae </target>
        <context-group purpose="location">
          <context context-type="sourcefile">static/scripts/tim/plugin/userselect/user-select.component.ts</context>
          <context context-type="linenumber">158</context>
        </context-group>
      </trans-unit>
      <trans-unit id="2023915191419303179" datatype="html">
        <source> No matches for given keyword </source>
        <target state="translated"> Ei osumia annetulla hakusanalla </target>
        <context-group purpose="location">
          <context context-type="sourcefile">static/scripts/tim/plugin/userselect/user-select.component.ts</context>
          <context context-type="linenumber">189</context>
        </context-group>
      </trans-unit>
      <trans-unit id="3797570084942068182" datatype="html">
        <source>Select</source>
        <target state="translated">Valitse</target>
        <context-group purpose="location">
          <context context-type="sourcefile">static/scripts/tim/plugin/userselect/user-select.component.ts</context>
          <context context-type="linenumber">195</context>
        </context-group>
      </trans-unit>
      <trans-unit id="6437258484430887079" datatype="html">
        <source> There are <x id="INTERPOLATION" equiv-text="{{lastSearchResult.allMatchCount}}"/> matches. Only first <x id="INTERPOLATION_1" equiv-text="{{lastSearchResult.matches.length}}"/> are shown. Please give more specific keywords to show all results. </source>
        <target state="translated"> Löytyi <x id="INTERPOLATION" equiv-text="{{lastSearchResult.allMatchCount}}"/> osumaa. Vain <x id="INTERPOLATION_1" equiv-text="{{lastSearchResult.matches.length}}"/> ensimmäistä osumaa näytetään. Anna tarkempi hakusana nähdäksesi kaikki tulokset. </target>
        <context-group purpose="location">
          <context context-type="sourcefile">static/scripts/tim/plugin/userselect/user-select.component.ts</context>
          <context context-type="linenumber">223</context>
        </context-group>
      </trans-unit>
      <trans-unit id="5141645080814386241" datatype="html">
        <source><x id="START_PARAGRAPH" ctype="x-p" equiv-text="&lt;p>"/> There were problems while undoing. Someone might have edited the permissions at the same time as you. <x id="CLOSE_PARAGRAPH" ctype="x-p" equiv-text="&lt;/p>"/><x id="START_PARAGRAPH" ctype="x-p" equiv-text="&lt;p>"/>You can reapply permissions or fix them manually.<x id="CLOSE_PARAGRAPH" ctype="x-p" equiv-text="&lt;/p>"/><x id="START_PARAGRAPH" ctype="x-p" equiv-text="&lt;p>"/>Detailed error messages:<x id="CLOSE_PARAGRAPH" ctype="x-p" equiv-text="&lt;/p>"/></source>
        <target state="translated"><x id="START_PARAGRAPH" ctype="x-p" equiv-text="&lt;p>"/> Peruuttamisen ei onnistunut täydellisesti. Joku toinen on saattanut muokata oikeuksia samanaikaisesti <x id="CLOSE_PARAGRAPH" ctype="x-p" equiv-text="&lt;/p>"/><x id="START_PARAGRAPH" ctype="x-p" equiv-text="&lt;p>"/>Voit asettaa oikeudet uudelleen tai korjata ne käsin.<x id="CLOSE_PARAGRAPH" ctype="x-p" equiv-text="&lt;/p>"/><x id="START_PARAGRAPH" ctype="x-p" equiv-text="&lt;p>"/>Yksityiskohdat:<x id="CLOSE_PARAGRAPH" ctype="x-p" equiv-text="&lt;/p>"/></target>
        <context-group purpose="location">
          <context context-type="sourcefile">static/scripts/tim/plugin/userselect/user-select.component.ts</context>
          <context context-type="linenumber">259,264</context>
        </context-group>
      </trans-unit>
      <trans-unit id="4128190404321529743" datatype="html">
        <source><x id="START_ITALIC_TEXT" ctype="x-i" equiv-text="&lt;i class=&quot;glyphicon glyphicon-chevron-down&quot;>"/><x id="CLOSE_ITALIC_TEXT" ctype="x-i" equiv-text="&lt;/i>"/>Show details</source>
        <target state="translated"><x id="START_ITALIC_TEXT" ctype="x-i" equiv-text="&lt;i class=&quot;glyphicon glyphicon-chevron-down&quot;>"/><x id="CLOSE_ITALIC_TEXT" ctype="x-i" equiv-text="&lt;/i>"/>Näytä yksityiskohdat</target>
        <context-group purpose="location">
          <context context-type="sourcefile">static/scripts/tim/plugin/userselect/user-select.component.ts</context>
          <context context-type="linenumber">267,268</context>
        </context-group>
      </trans-unit>
      <trans-unit id="7272675779595492580" datatype="html">
        <source><x id="START_TAG_SPAN" ctype="x-span" equiv-text="&lt;span>"/><x id="INTERPOLATION" equiv-text="{{errorMessage}}"/><x id="CLOSE_TAG_SPAN" ctype="x-span" equiv-text="&lt;/span>"/><x id="START_TAG_DIV_1" ctype="x-div_1" equiv-text="&lt;div class=&quot;alert-details&quot;>"/><x id="START_PARAGRAPH" ctype="x-p" equiv-text="&lt;p>"/>Please try refreshing the page and try again.<x id="CLOSE_PARAGRAPH" ctype="x-p" equiv-text="&lt;/p>"/><x id="START_TAG_NG_CONTAINER" ctype="x-ng_container" equiv-text="&lt;ng-container *ngIf=&quot;detailedError&quot;>"/><x id="START_TAG_DIV" ctype="x-div" equiv-text="&lt;div>"/><x id="START_LINK" ctype="x-a" equiv-text="&lt;a (click)=&quot;showErrorMessage = !showErrorMessage&quot;>"/><x id="START_ITALIC_TEXT" ctype="x-i" equiv-text="&lt;i class=&quot;glyphicon glyphicon-chevron-down&quot;>"/><x id="CLOSE_ITALIC_TEXT" ctype="x-i" equiv-text="&lt;/i>"/> Show details <x id="CLOSE_LINK" ctype="x-a" equiv-text="&lt;/a>"/><x id="CLOSE_TAG_DIV" ctype="x-div" equiv-text="&lt;/div>"/><x id="START_TAG_PRE" ctype="x-pre" equiv-text="&lt;pre *ngIf=&quot;showErrorMessage&quot;>"/><x id="INTERPOLATION_1" equiv-text="{{detailedError}}"/><x id="CLOSE_TAG_PRE" ctype="x-pre" equiv-text="&lt;/pre>"/><x id="CLOSE_TAG_NG_CONTAINER" ctype="x-ng_container" equiv-text="&lt;/ng-container>"/><x id="CLOSE_TAG_DIV" ctype="x-div" equiv-text="&lt;/div>"/></source>
        <target state="translated"><x id="START_TAG_SPAN" ctype="x-span" equiv-text="&lt;span>"/><x id="INTERPOLATION" equiv-text="{{errorMessage}}"/><x id="CLOSE_TAG_SPAN" ctype="x-span" equiv-text="&lt;/span>"/><x id="START_TAG_DIV_1" ctype="x-div_1" equiv-text="&lt;div class=&quot;alert-details&quot;>"/><x id="START_PARAGRAPH" ctype="x-p" equiv-text="&lt;p>"/>Päivitä sivu ja kokeile uudelleen.<x id="CLOSE_PARAGRAPH" ctype="x-p" equiv-text="&lt;/p>"/><x id="START_TAG_NG_CONTAINER" ctype="x-ng_container" equiv-text="&lt;ng-container *ngIf=&quot;detailedError&quot;>"/><x id="START_TAG_DIV" ctype="x-div" equiv-text="&lt;div>"/><x id="START_LINK" ctype="x-a" equiv-text="&lt;a (click)=&quot;showErrorMessage = !showErrorMessage&quot;>"/><x id="START_ITALIC_TEXT" ctype="x-i" equiv-text="&lt;i class=&quot;glyphicon glyphicon-chevron-down&quot;>"/><x id="CLOSE_ITALIC_TEXT" ctype="x-i" equiv-text="&lt;/i>"/> Näytä yksityiskohdat <x id="CLOSE_LINK" ctype="x-a" equiv-text="&lt;/a>"/><x id="CLOSE_TAG_DIV" ctype="x-div" equiv-text="&lt;/div>"/><x id="START_TAG_PRE" ctype="x-pre" equiv-text="&lt;pre *ngIf=&quot;showErrorMessage&quot;>"/><x id="INTERPOLATION_1" equiv-text="{{detailedError}}"/><x id="CLOSE_TAG_PRE" ctype="x-pre" equiv-text="&lt;/pre>"/><x id="CLOSE_TAG_NG_CONTAINER" ctype="x-ng_container" equiv-text="&lt;/ng-container>"/><x id="CLOSE_TAG_DIV" ctype="x-div" equiv-text="&lt;/div>"/></target>
        <context-group purpose="location">
          <context context-type="sourcefile">static/scripts/tim/plugin/userselect/user-select.component.ts</context>
          <context context-type="linenumber">277,289</context>
        </context-group>
      </trans-unit>
      <trans-unit id="8722403967811278226" datatype="html">
        <source>Keyboard mode</source>
        <target state="translated">Vain näppäimistö -tila</target>
        <context-group purpose="location">
          <context context-type="sourcefile">static/scripts/tim/plugin/userselect/user-select.component.ts</context>
          <context context-type="linenumber">383</context>
        </context-group>
      </trans-unit>
      <trans-unit id="3603236843992117443" datatype="html">
        <source>T9 keyboard</source>
        <target state="translated">T9-näppäimistö</target>
        <context-group purpose="location">
          <context context-type="sourcefile">static/scripts/tim/plugin/userselect/user-select.component.ts</context>
          <context context-type="linenumber">385</context>
        </context-group>
      </trans-unit>
      <trans-unit id="304342857963215927" datatype="html">
        <source>Auto apply on match</source>
        <target state="translated">Kirjaa heti osumalla</target>
        <context-group purpose="location">
          <context context-type="sourcefile">static/scripts/tim/plugin/userselect/user-select.component.ts</context>
          <context context-type="linenumber">388</context>
        </context-group>
      </trans-unit>
      <trans-unit id="9159869723463881627" datatype="html">
        <source>Undone permissions for <x id="INTERPOLATION" equiv-text="this.lastAddedUser?.user.real_name"/>.</source>
        <target state="translated">Oikeudet peruutettu käyttäjältä <x id="INTERPOLATION" equiv-text="this.lastAddedUser?.user.real_name"/>.</target>
        <context-group purpose="location">
          <context context-type="sourcefile">static/scripts/tim/plugin/userselect/user-select.component.ts</context>
          <context context-type="linenumber">403</context>
        </context-group>
      </trans-unit>
      <trans-unit id="5703267131879050829" datatype="html">
        <source>Permissions applied to <x id="INTERPOLATION" equiv-text="this.lastAddedUser?.user.real_name"/>.</source>
        <target state="translated">Asetettu oikeudet käyttäjälle <x id="INTERPOLATION" equiv-text="this.lastAddedUser?.user.real_name"/>.</target>
        <context-group purpose="location">
          <context context-type="sourcefile">static/scripts/tim/plugin/userselect/user-select.component.ts</context>
          <context context-type="linenumber">404</context>
        </context-group>
      </trans-unit>
      <trans-unit id="5775346636203685655" datatype="html">
        <source>Undo</source>
        <target state="translated">Kumoa</target>
        <context-group purpose="location">
          <context context-type="sourcefile">static/scripts/tim/plugin/userselect/user-select.component.ts</context>
          <context context-type="linenumber">408</context>
        </context-group>
      </trans-unit>
      <trans-unit id="5069481065713145900" datatype="html">
        <source>Are you sure you want to undo the last action?</source>
        <target state="translated">Oletko varma, että haluat kumota viimeisimmän toiminnon?</target>
        <context-group purpose="location">
          <context context-type="sourcefile">static/scripts/tim/plugin/userselect/user-select.component.ts</context>
          <context context-type="linenumber">414</context>
        </context-group>
      </trans-unit>
      <trans-unit id="4014435728703990296" datatype="html">
        <source>Set permission</source>
        <target state="translated">Aseta oikeus</target>
        <context-group purpose="location">
          <context context-type="sourcefile">static/scripts/tim/plugin/userselect/user-select.component.ts</context>
          <context context-type="linenumber">518</context>
        </context-group>
      </trans-unit>
      <trans-unit id="2159130950882492111" datatype="html">
        <source>Cancel</source>
        <target state="translated">Peruuta</target>
        <context-group purpose="location">
          <context context-type="sourcefile">static/scripts/tim/plugin/userselect/user-select.component.ts</context>
          <context context-type="linenumber">519</context>
        </context-group>
      </trans-unit>
      <trans-unit id="7127355890937941598" datatype="html">
        <source>Could not apply the permission.</source>
        <target state="translated">Oikeuksia ei voitu asettaa.</target>
        <context-group purpose="location">
          <context context-type="sourcefile">static/scripts/tim/plugin/userselect/user-select.component.ts</context>
          <context context-type="linenumber">569</context>
        </context-group>
      </trans-unit>
      <trans-unit id="2369555589256522210" datatype="html">
        <source>Could not search for user.</source>
        <target state="translated">Käyttäjää ei voitu hakea.</target>
        <context-group purpose="location">
          <context context-type="sourcefile">static/scripts/tim/plugin/userselect/user-select.component.ts</context>
          <context context-type="linenumber">746</context>
        </context-group>
      </trans-unit>
      <trans-unit id="1073782821840614775" datatype="html">
        <source>Failed to contact the server.</source>
        <target state="translated">Palvelimeen ei saatu yhteyttä.</target>
        <context-group purpose="location">
          <context context-type="sourcefile">static/scripts/tim/plugin/userselect/user-select.component.ts</context>
          <context context-type="linenumber">845</context>
        </context-group>
      </trans-unit>
      <trans-unit id="1792806198663410166" datatype="html">
        <source>Bookmarks</source>
        <target state="translated">Kirjanmerkit</target>
        <context-group purpose="location">
          <context context-type="sourcefile">static/scripts/tim/sidebarmenu/services/tab-entry-list.service.ts</context>
          <context context-type="linenumber">37</context>
        </context-group>
      </trans-unit>
      <trans-unit id="4836175280518160350" datatype="html">
        <source>Document settings</source>
        <target state="translated">Dokumentin asetukset</target>
        <context-group purpose="location">
          <context context-type="sourcefile">static/scripts/tim/sidebarmenu/services/tab-entry-list.service.ts</context>
          <context context-type="linenumber">44</context>
        </context-group>
      </trans-unit>
      <trans-unit id="7372224717222969507" datatype="html">
        <source>Document index</source>
        <target state="translated">Dokumentin sisällys</target>
        <context-group purpose="location">
          <context context-type="sourcefile">static/scripts/tim/sidebarmenu/services/tab-entry-list.service.ts</context>
          <context context-type="linenumber">51</context>
        </context-group>
      </trans-unit>
      <trans-unit id="7025159553172419928" datatype="html">
        <source>Scoreboard</source>
        <target state="translated">Pistetaulu</target>
        <context-group purpose="location">
          <context context-type="sourcefile">static/scripts/tim/sidebarmenu/services/tab-entry-list.service.ts</context>
          <context context-type="linenumber">59</context>
        </context-group>
      </trans-unit>
      <trans-unit id="1478700475585808513" datatype="html">
        <source>Lecture</source>
        <target state="translated">Luento</target>
        <context-group purpose="location">
          <context context-type="sourcefile">static/scripts/tim/sidebarmenu/services/tab-entry-list.service.ts</context>
          <context context-type="linenumber">66</context>
        </context-group>
      </trans-unit>
      <trans-unit id="8142657803643326364" datatype="html">
        <source>Get question</source>
        <target state="translated">Hae kysymys</target>
        <context-group purpose="location">
          <context context-type="sourcefile">static/scripts/tim/sidebarmenu/services/tab-entry-list.service.ts</context>
          <context context-type="linenumber">74</context>
        </context-group>
      </trans-unit>
      <trans-unit id="9086145107498026183" datatype="html">
        <source>Lecture participants</source>
        <target state="translated">Luennon osallistujat</target>
        <context-group purpose="location">
          <context context-type="sourcefile">static/scripts/tim/sidebarmenu/services/tab-entry-list.service.ts</context>
          <context context-type="linenumber">84</context>
        </context-group>
      </trans-unit>
      <trans-unit id="9024197238502753926" datatype="html">
        <source>Top level </source>
        <target state="translated">Ylätaso </target>
        <context-group purpose="location">
          <context context-type="sourcefile">static/scripts/tim/sidebarmenu/util/bookmarks.component.ts</context>
          <context context-type="linenumber">24</context>
        </context-group>
      </trans-unit>
      <trans-unit id="1337103674652096673" datatype="html">
        <source>New bookmark...</source>
        <target state="translated">Uusi kirjanmerkki...</target>
        <context-group purpose="location">
          <context context-type="sourcefile">static/scripts/tim/sidebarmenu/util/bookmarks.component.ts</context>
          <context context-type="linenumber">38</context>
        </context-group>
      </trans-unit>
      <trans-unit id="6079930386351127608" datatype="html">
        <source>Done editing</source>
        <target state="translated">Valmis</target>
        <context-group purpose="location">
          <context context-type="sourcefile">static/scripts/tim/sidebarmenu/util/bookmarks.component.ts</context>
          <context context-type="linenumber">44</context>
        </context-group>
      </trans-unit>
      <trans-unit id="7878303393719404217" datatype="html">
        <source>Edit...</source>
        <target state="translated">Muokkaa...</target>
        <context-group purpose="location">
          <context context-type="sourcefile">static/scripts/tim/sidebarmenu/util/bookmarks.component.ts</context>
          <context context-type="linenumber">45</context>
        </context-group>
      </trans-unit>
      <trans-unit id="1115554361326660855" datatype="html">
        <source>Delete this folder</source>
        <target state="translated">Poista tämä kansio</target>
        <context-group purpose="location">
          <context context-type="sourcefile">static/scripts/tim/sidebarmenu/util/bookmarks.component.ts</context>
          <context context-type="linenumber">50</context>
        </context-group>
      </trans-unit>
      <trans-unit id="8327531442582201391" datatype="html">
        <source><x id="START_ITALIC_TEXT" ctype="x-i" equiv-text="&lt;i class=&quot;glyphicon glyphicon-plus&quot;>"/><x id="CLOSE_ITALIC_TEXT" ctype="x-i" equiv-text="&lt;/i>"/> New bookmark... </source>
        <target state="translated"><x id="START_ITALIC_TEXT" ctype="x-i" equiv-text="&lt;i class=&quot;glyphicon glyphicon-plus&quot;>"/><x id="CLOSE_ITALIC_TEXT" ctype="x-i" equiv-text="&lt;/i>"/> Uusi kirjanmerkki... </target>
        <context-group purpose="location">
          <context context-type="sourcefile">static/scripts/tim/sidebarmenu/util/bookmarks.component.ts</context>
          <context context-type="linenumber">59,60</context>
        </context-group>
      </trans-unit>
      <trans-unit id="8219178150622636984" datatype="html">
        <source>Toggle editing</source>
        <target state="translated">Vaihda muokkaustila päälle/pois</target>
        <context-group purpose="location">
          <context context-type="sourcefile">static/scripts/tim/bookmark/bookmark-folder-box.component.ts</context>
          <context context-type="linenumber">24</context>
        </context-group>
      </trans-unit>
      <trans-unit id="3580632903137616406" datatype="html">
        <source>Edit bookmark</source>
        <target state="translated">Muokkaa kirjanmerkkiä</target>
        <context-group purpose="location">
          <context context-type="sourcefile">static/scripts/tim/bookmark/bookmark-folder-box.component.ts</context>
          <context context-type="linenumber">33</context>
        </context-group>
        <context-group purpose="location">
          <context context-type="sourcefile">static/scripts/tim/bookmark/bookmark-folder-box.component.ts</context>
          <context context-type="linenumber">48</context>
        </context-group>
      </trans-unit>
      <trans-unit id="523910090432848108" datatype="html">
        <source>Remove bookmark</source>
        <target state="translated">Poista kirjanmerkki</target>
        <context-group purpose="location">
          <context context-type="sourcefile">static/scripts/tim/bookmark/bookmark-folder-box.component.ts</context>
          <context context-type="linenumber">37</context>
        </context-group>
        <context-group purpose="location">
          <context context-type="sourcefile">static/scripts/tim/bookmark/bookmark-folder-box.component.ts</context>
          <context context-type="linenumber">52</context>
        </context-group>
      </trans-unit>
      <trans-unit id="2714492186629770050" datatype="html">
        <source> Manage scheduled functions </source>
        <target state="translated"> Hallitse ajastettuja toimintoja </target>
        <context-group purpose="location">
          <context context-type="sourcefile">static/scripts/tim/document/scheduling/schedule-dialog.component.ts</context>
          <context context-type="linenumber">57</context>
        </context-group>
      </trans-unit>
      <trans-unit id="8571753075872576345" datatype="html">
        <source>Current functions</source>
        <target state="translated">Nykyiset toiminnot</target>
        <context-group purpose="location">
          <context context-type="sourcefile">static/scripts/tim/document/scheduling/schedule-dialog.component.ts</context>
          <context context-type="linenumber">60</context>
        </context-group>
      </trans-unit>
      <trans-unit id="7645217870616885605" datatype="html">
        <source>There are no functions.</source>
        <target state="translated">Toimintoja ei ole.</target>
        <context-group purpose="location">
          <context context-type="sourcefile">static/scripts/tim/document/scheduling/schedule-dialog.component.ts</context>
          <context context-type="linenumber">61</context>
        </context-group>
      </trans-unit>
      <trans-unit id="6682286212219387436" datatype="html">
        <source>expires:</source>
        <target state="translated">vanhenee:</target>
        <context-group purpose="location">
          <context context-type="sourcefile">static/scripts/tim/document/scheduling/schedule-dialog.component.ts</context>
          <context context-type="linenumber">66</context>
        </context-group>
      </trans-unit>
      <trans-unit id="2679329452796798068" datatype="html">
        <source>interval:</source>
        <target state="translated">aikaväli:</target>
        <context-group purpose="location">
          <context context-type="sourcefile">static/scripts/tim/document/scheduling/schedule-dialog.component.ts</context>
          <context context-type="linenumber">68</context>
        </context-group>
      </trans-unit>
      <trans-unit id="8497362734879230180" datatype="html">
        <source>last run:</source>
        <target state="translated">ajettu viimeksi:</target>
        <context-group purpose="location">
          <context context-type="sourcefile">static/scripts/tim/document/scheduling/schedule-dialog.component.ts</context>
          <context context-type="linenumber">70</context>
        </context-group>
      </trans-unit>
      <trans-unit id="6656726192025357295" datatype="html">
        <source>run count:</source>
        <target state="translated">ajokertoja:</target>
        <context-group purpose="location">
          <context context-type="sourcefile">static/scripts/tim/document/scheduling/schedule-dialog.component.ts</context>
          <context context-type="linenumber">74</context>
        </context-group>
      </trans-unit>
      <trans-unit id="4577528096804984395" datatype="html">
        <source><x id="TAG_INPUT" ctype="x-input" equiv-text="&lt;input type=&quot;checkbox&quot;                                (change)=&quot;fetchFunctions()&quot;                                [(ngModel)]=&quot;showAllUsers&quot;>"/> Show functions from all users </source>
        <target state="translated"><x id="TAG_INPUT" ctype="x-input" equiv-text="&lt;input type=&quot;checkbox&quot;                                (change)=&quot;fetchFunctions()&quot;                                [(ngModel)]=&quot;showAllUsers&quot;>"/> Näytä kaikkien käyttäjien toiminnot </target>
        <context-group purpose="location">
          <context context-type="sourcefile">static/scripts/tim/document/scheduling/schedule-dialog.component.ts</context>
          <context context-type="linenumber">84,87</context>
        </context-group>
      </trans-unit>
      <trans-unit id="4101442988100757762" datatype="html">
        <source>never</source>
        <target state="translated">ei koskaan</target>
        <context-group purpose="location">
          <context context-type="sourcefile">static/scripts/tim/document/scheduling/schedule-dialog.component.ts</context>
          <context context-type="linenumber">90</context>
        </context-group>
      </trans-unit>
      <trans-unit id="3446123493687146871" datatype="html">
        <source>Add a new function</source>
        <target state="translated">Lisää uusi toiminto</target>
        <context-group purpose="location">
          <context context-type="sourcefile">static/scripts/tim/document/scheduling/schedule-dialog.component.ts</context>
          <context context-type="linenumber">92</context>
        </context-group>
      </trans-unit>
      <trans-unit id="2817070662431253604" datatype="html">
        <source>Id of plugin to run</source>
        <target state="translated">Ajettavan pluginin tunniste</target>
        <context-group purpose="location">
          <context context-type="sourcefile">static/scripts/tim/document/scheduling/schedule-dialog.component.ts</context>
          <context context-type="linenumber">94</context>
        </context-group>
      </trans-unit>
      <trans-unit id="3350676806684249188" datatype="html">
        <source>Interval</source>
        <target state="translated">Aikaväli</target>
        <context-group purpose="location">
          <context context-type="sourcefile">static/scripts/tim/document/scheduling/schedule-dialog.component.ts</context>
          <context context-type="linenumber">99</context>
        </context-group>
      </trans-unit>
      <trans-unit id="8037476586059399916" datatype="html">
        <source>Expires</source>
        <target state="translated">Vanhenee</target>
        <context-group purpose="location">
          <context context-type="sourcefile">static/scripts/tim/document/scheduling/schedule-dialog.component.ts</context>
          <context context-type="linenumber">105</context>
        </context-group>
      </trans-unit>
      <trans-unit id="5894626915103319823" datatype="html">
        <source>Other function parameters (in YAML format)</source>
        <target state="translated">Muut toiminnon parametrit (YAML-formaatissa)</target>
        <context-group purpose="location">
          <context context-type="sourcefile">static/scripts/tim/document/scheduling/schedule-dialog.component.ts</context>
          <context context-type="linenumber">107</context>
        </context-group>
      </trans-unit>
      <trans-unit id="4646834153496382565" datatype="html">
        <source>Add </source>
        <target state="translated">Lisää </target>
        <context-group purpose="location">
          <context context-type="sourcefile">static/scripts/tim/document/scheduling/schedule-dialog.component.ts</context>
          <context context-type="linenumber">111</context>
        </context-group>
      </trans-unit>
      <trans-unit id="9128112427910828806" datatype="html">
        <source>To TIM main page</source>
        <target state="translated">TIMin etusivulle</target>
        <context-group purpose="location">
          <context context-type="sourcefile">static/scripts/tim/header/site-header.component.ts</context>
          <context context-type="linenumber">9</context>
        </context-group>
        <context-group purpose="location">
          <context context-type="sourcefile">static/scripts/tim/header/site-header.component.ts</context>
          <context context-type="linenumber">9</context>
        </context-group>
      </trans-unit>
      <trans-unit id="136263580583779538" datatype="html">
        <source>Display search panel</source>
        <target state="translated">Näytä hakuvalikko</target>
        <context-group purpose="location">
          <context context-type="sourcefile">static/scripts/tim/header/site-header.component.ts</context>
          <context context-type="linenumber">20</context>
        </context-group>
        <context-group purpose="location">
          <context context-type="sourcefile">static/scripts/tim/header/site-header.component.ts</context>
          <context context-type="linenumber">20</context>
        </context-group>
      </trans-unit>
      <trans-unit id="6293086773067204578" datatype="html">
        <source>TIM document search</source>
        <target state="translated">TIMin dokumenttien haku</target>
        <context-group purpose="location">
          <context context-type="sourcefile">static/scripts/tim/header/site-header.component.ts</context>
          <context context-type="linenumber">27</context>
        </context-group>
        <context-group purpose="location">
          <context context-type="sourcefile">static/scripts/tim/header/site-header.component.ts</context>
          <context context-type="linenumber">27</context>
        </context-group>
      </trans-unit>
      <trans-unit id="6589026731731627693" datatype="html">
        <source>Use web browser preference</source>
        <target state="translated">Käytä web-selaimen asetusta</target>
        <context-group purpose="location">
          <context context-type="sourcefile">static/scripts/tim/user/language-selector.component.ts</context>
          <context context-type="linenumber">15</context>
        </context-group>
      </trans-unit>
      <trans-unit id="5866254605255506989" datatype="html">
        <source>English</source>
        <target state="translated">englanti</target>
        <context-group purpose="location">
          <context context-type="sourcefile">static/scripts/tim/user/language-selector.component.ts</context>
          <context context-type="linenumber">16</context>
        </context-group>
      </trans-unit>
      <trans-unit id="861663369293303028" datatype="html">
        <source>Finnish</source>
        <target state="translated">suomi</target>
        <context-group purpose="location">
          <context context-type="sourcefile">static/scripts/tim/user/language-selector.component.ts</context>
          <context context-type="linenumber">17</context>
        </context-group>
      </trans-unit>
      <trans-unit id="4817865548432760172" datatype="html">
        <source> You will be able to access this <x id="ICU" equiv-text="{ item.isFolder, select, true {folder} false {document} }"/> in <x id="START_TAG_TIM_COUNTDOWN" ctype="x-tim_countdown" equiv-text="&lt;tim-countdown [seconds]=&quot;waitTime&quot;                               [displayUnits]=&quot;['y', 'mo', 'w', 'd', 'h', 'm', 's']&quot;                               (onFinish)=&quot;this.countDown = false&quot;>"/><x id="CLOSE_TAG_TIM_COUNTDOWN" ctype="x-tim_countdown" equiv-text="&lt;/tim-countdown>"/>. </source>
        <target state="translated"> Tämä <x id="ICU" equiv-text="{ item.isFolder, select, true {folder} false {document} }"/> aukeaa ajassa: <x id="START_TAG_TIM_COUNTDOWN" ctype="x-tim_countdown" equiv-text="&lt;tim-countdown [seconds]=&quot;waitTime&quot;                               [displayUnits]=&quot;['y', 'mo', 'w', 'd', 'h', 'm', 's']&quot;                               (onFinish)=&quot;this.countDown = false&quot;>"/><x id="CLOSE_TAG_TIM_COUNTDOWN" ctype="x-tim_countdown" equiv-text="&lt;/tim-countdown>"/>. </target>
        <context-group purpose="location">
          <context context-type="sourcefile">static/scripts/tim/item/access-countdown.component.ts</context>
          <context context-type="linenumber">9,14</context>
        </context-group>
      </trans-unit>
      <trans-unit id="2430415615241833222" datatype="html">
        <source>{VAR_SELECT, select, true {folder} false {document} }</source>
        <target state="translated">{VAR_SELECT, select, true {kansio} false {dokumentti} }</target>
        <context-group purpose="location">
          <context context-type="sourcefile">static/scripts/tim/item/access-countdown.component.ts</context>
          <context context-type="linenumber">10</context>
        </context-group>
      </trans-unit>
      <trans-unit id="8367583638953157691" datatype="html">
        <source> You can access the <x id="ICU" equiv-text="{ item.isFolder, select, true { folder } false { document } }"/> now. <x id="START_TAG_TIM_GOTO_LINK" ctype="x-tim_goto_link" equiv-text="&lt;tim-goto-link href=&quot;&quot; [maxWait]=&quot;waitOffset&quot; [autoOpen]=&quot;true&quot;>"/>Refresh the page<x id="CLOSE_TAG_TIM_GOTO_LINK" ctype="x-tim_goto_link" equiv-text="&lt;/tim-goto-link>"/></source>
        <target state="translated"> Pääset <x id="ICU" equiv-text="{ item.isFolder, select, true { folder } false { document } }"/> nyt. <x id="START_TAG_TIM_GOTO_LINK" ctype="x-tim_goto_link" equiv-text="&lt;tim-goto-link href=&quot;&quot; [maxWait]=&quot;waitOffset&quot; [autoOpen]=&quot;true&quot;>"/>Virkistä sivu<x id="CLOSE_TAG_TIM_GOTO_LINK" ctype="x-tim_goto_link" equiv-text="&lt;/tim-goto-link>"/></target>
        <context-group purpose="location">
          <context context-type="sourcefile">static/scripts/tim/item/access-countdown.component.ts</context>
          <context context-type="linenumber">15,17</context>
        </context-group>
      </trans-unit>
      <trans-unit id="906293260225293784" datatype="html">
        <source>{VAR_SELECT, select, true {folder } false {document } }</source>
        <target state="translated">{VAR_SELECT, select, true {kansioon } false {dokumenttiin } }</target>
        <context-group purpose="location">
          <context context-type="sourcefile">static/scripts/tim/item/access-countdown.component.ts</context>
          <context context-type="linenumber">16</context>
        </context-group>
      </trans-unit>
      <trans-unit id="4138123927675775257" datatype="html">
        <source> Previous: <x id="INTERPOLATION" equiv-text="{{siblings.prev.title}}"/> </source>
        <target state="translated"> Edellinen: <x id="INTERPOLATION" equiv-text="{{siblings.prev.title}}"/> </target>
        <context-group purpose="location">
          <context context-type="sourcefile">static/scripts/tim/messaging/archive/tim-archive-footer.component.ts</context>
          <context context-type="linenumber">12,14</context>
        </context-group>
      </trans-unit>
      <trans-unit id="1251345198062367411" datatype="html">
        <source> Next: <x id="INTERPOLATION" equiv-text="{{siblings.next.title}}"/> </source>
        <target state="translated"> Seuraava: <x id="INTERPOLATION" equiv-text="{{siblings.next.title}}"/> </target>
        <context-group purpose="location">
          <context context-type="sourcefile">static/scripts/tim/messaging/archive/tim-archive-footer.component.ts</context>
          <context context-type="linenumber">15,17</context>
        </context-group>
      </trans-unit>
      <trans-unit id="2950949852618231827" datatype="html">
        <source>No archiving</source>
        <target state="translated">Ei arkistointia</target>
        <context-group purpose="location">
          <context context-type="sourcefile">static/scripts/tim/messaging/listOptionTypes.ts</context>
          <context context-type="linenumber">65</context>
        </context-group>
      </trans-unit>
      <trans-unit id="2028814551074000227" datatype="html">
        <source>Owners only</source>
        <target state="translated">Vain omistajat</target>
        <context-group purpose="location">
          <context context-type="sourcefile">static/scripts/tim/messaging/listOptionTypes.ts</context>
          <context context-type="linenumber">69</context>
        </context-group>
      </trans-unit>
      <trans-unit id="8921978962685482749" datatype="html">
        <source>Members only</source>
        <target state="translated">Vain jäsenet</target>
        <context-group purpose="location">
          <context context-type="sourcefile">static/scripts/tim/messaging/listOptionTypes.ts</context>
          <context context-type="linenumber">73</context>
        </context-group>
      </trans-unit>
      <trans-unit id="1176354097377939877" datatype="html">
        <source>Logged-in users</source>
        <target state="translated">Sisäänkirjautuneet käyttäjät</target>
        <context-group purpose="location">
          <context context-type="sourcefile">static/scripts/tim/messaging/listOptionTypes.ts</context>
          <context context-type="linenumber">77</context>
        </context-group>
      </trans-unit>
      <trans-unit id="6534056417716630629" datatype="html">
        <source>Everyone</source>
        <target state="translated">Kaikki</target>
        <context-group purpose="location">
          <context context-type="sourcefile">static/scripts/tim/messaging/listOptionTypes.ts</context>
          <context context-type="linenumber">81</context>
        </context-group>
      </trans-unit>
      <trans-unit id="8046941322231691604" datatype="html">
        <source> Mark as Read </source>
        <target state="translated"> Merkitse luetuksi </target>
        <context-group purpose="location">
          <context context-type="sourcefile">static/scripts/tim/messaging/manage-read-receipt.component.ts</context>
          <context context-type="linenumber">28</context>
        </context-group>
      </trans-unit>
      <trans-unit id="7257036810810939975" datatype="html">
        <source> Cancel Read Receipt </source>
        <target state="translated"> Peruuta lukumerkintä </target>
        <context-group purpose="location">
          <context context-type="sourcefile">static/scripts/tim/messaging/manage-read-receipt.component.ts</context>
          <context context-type="linenumber">32</context>
        </context-group>
      </trans-unit>
      <trans-unit id="6220399330403096957" datatype="html">
        <source>Cancelling the read receipt re-displays the message on designated TIM pages</source>
        <target state="translated">Lukumerkinnän peruuttaminen näyttää viestin sille asetetuilla kohdesivuilla</target>
        <context-group purpose="location">
          <context context-type="sourcefile">static/scripts/tim/messaging/manage-read-receipt.component.ts</context>
          <context context-type="linenumber">34</context>
        </context-group>
      </trans-unit>
      <trans-unit id="3060798069996780322" datatype="html">
        <source>Could not load read information: <x id="PH" equiv-text="message.result.error.error"/></source>
        <target state="translated">Lukumerkintöjen lataaminen epäonnistui: <x id="PH" equiv-text="message.result.error.error"/></target>
        <context-group purpose="location">
          <context context-type="sourcefile">static/scripts/tim/messaging/manage-read-receipt.component.ts</context>
          <context context-type="linenumber">111</context>
        </context-group>
      </trans-unit>
      <trans-unit id="1672693006844160216" datatype="html">
        <source>Could not mark as read: <x id="PH" equiv-text="result.result.error.error"/></source>
        <target state="translated">Viestin merkintä luetuksi epäonnistui: <x id="PH" equiv-text="result.result.error.error"/></target>
        <context-group purpose="location">
          <context context-type="sourcefile">static/scripts/tim/messaging/manage-read-receipt.component.ts</context>
          <context context-type="linenumber">128</context>
        </context-group>
        <context-group purpose="location">
          <context context-type="sourcefile">static/scripts/tim/messaging/tim-message.component.ts</context>
          <context context-type="linenumber">122</context>
        </context-group>
      </trans-unit>
      <trans-unit id="3096629013025210376" datatype="html">
        <source>Could not cancel read receipt: <x id="PH" equiv-text="result.result.error.error"/></source>
        <target state="translated">Lukumerkinnän peruuttaminen epäonnistui: <x id="PH" equiv-text="result.result.error.error"/></target>
        <context-group purpose="location">
          <context context-type="sourcefile">static/scripts/tim/messaging/manage-read-receipt.component.ts</context>
          <context context-type="linenumber">148</context>
        </context-group>
      </trans-unit>
      <trans-unit id="8814274340907303696" datatype="html">
        <source>Common actions</source>
        <target state="translated">Yleiset toiminnot</target>
        <context-group purpose="location">
          <context context-type="sourcefile">static/scripts/tim/messaging/manage/message-list-admin.component.ts</context>
          <context context-type="linenumber">25</context>
        </context-group>
      </trans-unit>
      <trans-unit id="421055325405203498" datatype="html">
        <source> Send a message to the list </source>
        <target state="translated"> Lähetä viesti listalle </target>
        <context-group purpose="location">
          <context context-type="sourcefile">static/scripts/tim/messaging/manage/message-list-admin.component.ts</context>
          <context context-type="linenumber">28,29</context>
        </context-group>
      </trans-unit>
      <trans-unit id="6657172014973955497" datatype="html">
        <source>View archives</source>
        <target state="translated">Selaa arkistoja</target>
        <context-group purpose="location">
          <context context-type="sourcefile">static/scripts/tim/messaging/manage/message-list-admin.component.ts</context>
          <context context-type="linenumber">30</context>
        </context-group>
      </trans-unit>
      <trans-unit id="5745843220163365478" datatype="html">
        <source>List options</source>
        <target state="translated">Listan asetukset</target>
        <context-group purpose="location">
          <context context-type="sourcefile">static/scripts/tim/messaging/manage/message-list-admin.component.ts</context>
          <context context-type="linenumber">36</context>
        </context-group>
      </trans-unit>
      <trans-unit id="6439365426343089851" datatype="html">
        <source>General</source>
        <target state="translated">Yleinen</target>
        <context-group purpose="location">
          <context context-type="sourcefile">static/scripts/tim/messaging/manage/message-list-admin.component.ts</context>
          <context context-type="linenumber">38</context>
        </context-group>
      </trans-unit>
      <trans-unit id="7236497327262460139" datatype="html">
        <source>List name</source>
        <target state="translated">Listan nimi</target>
        <context-group purpose="location">
          <context context-type="sourcefile">static/scripts/tim/messaging/manage/message-list-admin.component.ts</context>
          <context context-type="linenumber">39</context>
        </context-group>
      </trans-unit>
      <trans-unit id="3967269098753656610" datatype="html">
        <source>Email address</source>
        <target state="translated">Sähköpostiosoite</target>
        <context-group purpose="location">
          <context context-type="sourcefile">static/scripts/tim/messaging/manage/message-list-admin.component.ts</context>
          <context context-type="linenumber">44</context>
        </context-group>
      </trans-unit>
      <trans-unit id="2973928033612762715" datatype="html">
        <source>Short description</source>
        <target state="translated">Lyhyt kuvaus</target>
        <context-group purpose="location">
          <context context-type="sourcefile">static/scripts/tim/messaging/manage/message-list-admin.component.ts</context>
          <context context-type="linenumber">48</context>
        </context-group>
      </trans-unit>
      <trans-unit id="6130151799505109360" datatype="html">
        <source>Long description</source>
        <target state="translated">Pitkä kuvaus</target>
        <context-group purpose="location">
          <context context-type="sourcefile">static/scripts/tim/messaging/manage/message-list-admin.component.ts</context>
          <context context-type="linenumber">52</context>
        </context-group>
      </trans-unit>
      <trans-unit id="7772317372473797900" datatype="html">
        <source>Subject prefix</source>
        <target state="translated">Viestiotsikkojen etuliite</target>
        <context-group purpose="location">
          <context context-type="sourcefile">static/scripts/tim/messaging/manage/message-list-admin.component.ts</context>
          <context context-type="linenumber">57</context>
        </context-group>
      </trans-unit>
      <trans-unit id="6201638315245239510" datatype="html">
        <source>Advanced</source>
        <target state="translated">Edistynyt</target>
        <context-group purpose="location">
          <context context-type="sourcefile">static/scripts/tim/messaging/manage/message-list-admin.component.ts</context>
          <context context-type="linenumber">61</context>
        </context-group>
      </trans-unit>
      <trans-unit id="5471129846414551429" datatype="html">
        <source>Advanced email list settings (takes to Mailman)</source>
        <target state="translated">Edistyneet sähköpostilistan asetukset (ulkoinen Mailman-ohjelma)</target>
        <context-group purpose="location">
          <context context-type="sourcefile">static/scripts/tim/messaging/manage/message-list-admin.component.ts</context>
          <context context-type="linenumber">63,64</context>
        </context-group>
      </trans-unit>
      <trans-unit id="4828376364137821100" datatype="html">
        <source>Archiving</source>
        <target state="translated">Arkistointi</target>
        <context-group purpose="location">
          <context context-type="sourcefile">static/scripts/tim/messaging/manage/message-list-admin.component.ts</context>
          <context context-type="linenumber">67</context>
        </context-group>
      </trans-unit>
      <trans-unit id="3289599373141719480" datatype="html">
        <source>Archive access policy</source>
        <target state="translated">Arkistojen käyttöoikeuskäytäntö</target>
        <context-group purpose="location">
          <context context-type="sourcefile">static/scripts/tim/messaging/manage/message-list-admin.component.ts</context>
          <context context-type="linenumber">69</context>
        </context-group>
      </trans-unit>
      <trans-unit id="6342642818112534839" datatype="html">
        <source>This option is not implemented yet</source>
        <target state="translated">Tämä asetus ei ole vielä toteutettu</target>
        <context-group purpose="location">
          <context context-type="sourcefile">static/scripts/tim/messaging/manage/message-list-admin.component.ts</context>
          <context context-type="linenumber">74</context>
        </context-group>
        <context-group purpose="location">
          <context context-type="sourcefile">static/scripts/tim/messaging/manage/message-list-admin.component.ts</context>
          <context context-type="linenumber">99</context>
        </context-group>
        <context-group purpose="location">
          <context context-type="sourcefile">static/scripts/tim/messaging/manage/message-list-admin.component.ts</context>
          <context context-type="linenumber">110</context>
        </context-group>
        <context-group purpose="location">
          <context context-type="sourcefile">static/scripts/tim/messaging/manage/message-list-admin.component.ts</context>
          <context context-type="linenumber">120</context>
        </context-group>
      </trans-unit>
      <trans-unit id="2278623248737552376" datatype="html">
        <source>Archive options</source>
        <target state="translated">Arkistointiasetukset</target>
        <context-group purpose="location">
          <context context-type="sourcefile">static/scripts/tim/messaging/manage/message-list-admin.component.ts</context>
          <context context-type="linenumber">87</context>
        </context-group>
      </trans-unit>
      <trans-unit id="5280522151948167204" datatype="html">
        <source>Notify owners on list changes (e.g. user subscribes) </source>
        <target state="translated">Ilmoita listan omistajille listan muutoksista (esim. uudet jäsenet) </target>
        <context-group purpose="location">
          <context context-type="sourcefile">static/scripts/tim/messaging/manage/message-list-admin.component.ts</context>
          <context context-type="linenumber">93</context>
        </context-group>
      </trans-unit>
      <trans-unit id="5521883452271200382" datatype="html">
        <source>TIM users can freely join this list </source>
        <target state="translated">TIM-käyttäjät voivat vapaasti liittyä listalle </target>
        <context-group purpose="location">
          <context context-type="sourcefile">static/scripts/tim/messaging/manage/message-list-admin.component.ts</context>
          <context context-type="linenumber">104</context>
        </context-group>
      </trans-unit>
      <trans-unit id="7122098898427846897" datatype="html">
        <source>Default send right for new members </source>
        <target state="translated">Uudet jäsenet saavat lähettää viestejä listalle </target>
        <context-group purpose="location">
          <context context-type="sourcefile">static/scripts/tim/messaging/manage/message-list-admin.component.ts</context>
          <context context-type="linenumber">114</context>
        </context-group>
      </trans-unit>
      <trans-unit id="4150852629115124872" datatype="html">
        <source>Default delivery right for new members </source>
        <target state="translated">Uudet jäsenet saavat vastaanottaa viestejä listalta </target>
        <context-group purpose="location">
          <context context-type="sourcefile">static/scripts/tim/messaging/manage/message-list-admin.component.ts</context>
          <context context-type="linenumber">124</context>
        </context-group>
      </trans-unit>
      <trans-unit id="4664955783952348345" datatype="html">
        <source>Members can unsubscribe from the list on their own </source>
        <target state="translated">Jäsenet saavat vapaasti poistua listalta </target>
        <context-group purpose="location">
          <context context-type="sourcefile">static/scripts/tim/messaging/manage/message-list-admin.component.ts</context>
          <context context-type="linenumber">134</context>
        </context-group>
      </trans-unit>
      <trans-unit id="8133330502485943497" datatype="html">
        <source>Non-members can send messages to list </source>
        <target state="translated">Listaan kuulumattomat saavat lähettää viestejä listalle </target>
        <context-group purpose="location">
          <context context-type="sourcefile">static/scripts/tim/messaging/manage/message-list-admin.component.ts</context>
          <context context-type="linenumber">143</context>
        </context-group>
      </trans-unit>
      <trans-unit id="5859710094628000865" datatype="html">
        <source>No HTML messages allowed on the list </source>
        <target state="translated">HTML-viestit ovat kielletty </target>
        <context-group purpose="location">
          <context context-type="sourcefile">static/scripts/tim/messaging/manage/message-list-admin.component.ts</context>
          <context context-type="linenumber">150</context>
        </context-group>
      </trans-unit>
      <trans-unit id="7785811235900225258" datatype="html">
        <source>Allow attachments on the list</source>
        <target state="translated">Listalle saa lähettää liitteitä</target>
        <context-group purpose="location">
          <context context-type="sourcefile">static/scripts/tim/messaging/manage/message-list-admin.component.ts</context>
          <context context-type="linenumber">158</context>
        </context-group>
      </trans-unit>
      <trans-unit id="5410636336555554867" datatype="html">
        <source>Direct answers to message list</source>
        <target state="translated">Vastausviestien vastaanottaja on viestilista</target>
        <context-group purpose="location">
          <context context-type="sourcefile">static/scripts/tim/messaging/manage/message-list-admin.component.ts</context>
          <context context-type="linenumber">165</context>
        </context-group>
      </trans-unit>
      <trans-unit id="7174531398371981938" datatype="html">
        <source>Save options</source>
        <target state="translated">Tallenna asetukset</target>
        <context-group purpose="location">
          <context context-type="sourcefile">static/scripts/tim/messaging/manage/message-list-admin.component.ts</context>
          <context context-type="linenumber">174</context>
        </context-group>
      </trans-unit>
      <trans-unit id="1589749564133337410" datatype="html">
        <source>Add members</source>
        <target state="translated">Lisää jäsenet</target>
        <context-group purpose="location">
          <context context-type="sourcefile">static/scripts/tim/messaging/manage/message-list-admin.component.ts</context>
          <context context-type="linenumber">186</context>
        </context-group>
      </trans-unit>
      <trans-unit id="4203299456820490682" datatype="html">
        <source>Adding members help (in Finnish)</source>
        <target state="translated">Ohje jäsenten lisäämisestä</target>
        <context-group purpose="location">
          <context context-type="sourcefile">static/scripts/tim/messaging/manage/message-list-admin.component.ts</context>
          <context context-type="linenumber">188</context>
        </context-group>
      </trans-unit>
      <trans-unit id="2747516590550533744" datatype="html">
        <source>Members can send messages to the list</source>
        <target state="translated">Jäsenet saavat lähettää viestejä listalle</target>
        <context-group purpose="location">
          <context context-type="sourcefile">static/scripts/tim/messaging/manage/message-list-admin.component.ts</context>
          <context context-type="linenumber">197</context>
        </context-group>
      </trans-unit>
      <trans-unit id="7108971433397914899" datatype="html">
        <source>Members can receive messages from the list</source>
        <target state="translated">Jäsenet vastaanottavat viestejä listalta</target>
        <context-group purpose="location">
          <context context-type="sourcefile">static/scripts/tim/messaging/manage/message-list-admin.component.ts</context>
          <context context-type="linenumber">201</context>
        </context-group>
      </trans-unit>
      <trans-unit id="752109448129423604" datatype="html">
        <source>Add new members</source>
        <target state="translated">Lisää uudet jäsenet</target>
        <context-group purpose="location">
          <context context-type="sourcefile">static/scripts/tim/messaging/manage/message-list-admin.component.ts</context>
          <context context-type="linenumber">205</context>
        </context-group>
      </trans-unit>
      <trans-unit id="4190740897139073282" datatype="html">
        <source>Current members</source>
        <target state="translated">Nykyiset jäsenet</target>
        <context-group purpose="location">
          <context context-type="sourcefile">static/scripts/tim/messaging/manage/message-list-admin.component.ts</context>
          <context context-type="linenumber">219</context>
        </context-group>
      </trans-unit>
      <trans-unit id="8953033926734869941" datatype="html">
        <source>Name</source>
        <target state="translated">Nimi</target>
        <context-group purpose="location">
          <context context-type="sourcefile">static/scripts/tim/messaging/manage/message-list-admin.component.ts</context>
          <context context-type="linenumber">225</context>
        </context-group>
        <context-group purpose="location">
          <context context-type="sourcefile">static/scripts/tim/messaging/manage/message-list-admin.component.ts</context>
          <context context-type="linenumber">265</context>
        </context-group>
      </trans-unit>
      <trans-unit id="5248717555542428023" datatype="html">
        <source>Username</source>
        <target state="translated">Käyttäjätunnus</target>
        <context-group purpose="location">
          <context context-type="sourcefile">static/scripts/tim/messaging/manage/message-list-admin.component.ts</context>
          <context context-type="linenumber">226</context>
        </context-group>
        <context-group purpose="location">
          <context context-type="sourcefile">static/scripts/tim/messaging/manage/message-list-admin.component.ts</context>
          <context context-type="linenumber">266</context>
        </context-group>
        <context-group purpose="location">
          <context context-type="sourcefile">static/scripts/tim/user/settings.component.ts</context>
          <context context-type="linenumber">225</context>
        </context-group>
      </trans-unit>
      <trans-unit id="4768749765465246664" datatype="html">
        <source>Email</source>
        <target state="translated">Sähköpostiosoite</target>
        <context-group purpose="location">
          <context context-type="sourcefile">static/scripts/tim/messaging/manage/message-list-admin.component.ts</context>
          <context context-type="linenumber">56</context>
        </context-group>
        <context-group purpose="location">
          <context context-type="sourcefile">static/scripts/tim/messaging/manage/message-list-admin.component.ts</context>
          <context context-type="linenumber">227</context>
        </context-group>
        <context-group purpose="location">
          <context context-type="sourcefile">static/scripts/tim/messaging/manage/message-list-admin.component.ts</context>
          <context context-type="linenumber">267</context>
        </context-group>
        <context-group purpose="location">
          <context context-type="sourcefile">static/scripts/tim/user/add-contact-dialog.component.ts</context>
          <context context-type="linenumber">28</context>
        </context-group>
      </trans-unit>
      <trans-unit id="401896744286330382" datatype="html">
        <source>Send right</source>
        <target state="translated">Lähetysoikeus</target>
        <context-group purpose="location">
          <context context-type="sourcefile">static/scripts/tim/messaging/manage/message-list-admin.component.ts</context>
          <context context-type="linenumber">228</context>
        </context-group>
      </trans-unit>
      <trans-unit id="7162867725578476513" datatype="html">
        <source>Delivery right</source>
        <target state="translated">Vastaanotto-oikeus</target>
        <context-group purpose="location">
          <context context-type="sourcefile">static/scripts/tim/messaging/manage/message-list-admin.component.ts</context>
          <context context-type="linenumber">229</context>
        </context-group>
      </trans-unit>
      <trans-unit id="9104581108162791079" datatype="html">
        <source>Membership ended</source>
        <target state="translated">Jäsenyys päättyi</target>
        <context-group purpose="location">
          <context context-type="sourcefile">static/scripts/tim/messaging/manage/message-list-admin.component.ts</context>
          <context context-type="linenumber">230</context>
        </context-group>
      </trans-unit>
      <trans-unit id="5406093358072761930" datatype="html">
        <source>Removed</source>
        <target state="translated">Poistettu listalta</target>
        <context-group purpose="location">
          <context context-type="sourcefile">static/scripts/tim/messaging/manage/message-list-admin.component.ts</context>
          <context context-type="linenumber">231</context>
        </context-group>
      </trans-unit>
      <trans-unit id="2247764518678022723" datatype="html">
        <source>View members of a group</source>
        <target state="translated">Selaa ryhmän jäsenet</target>
        <context-group purpose="location">
          <context context-type="sourcefile">static/scripts/tim/messaging/manage/message-list-admin.component.ts</context>
          <context context-type="linenumber">256</context>
        </context-group>
      </trans-unit>
      <trans-unit id="3987040448182242226" datatype="html">
        <source>Save members</source>
        <target state="translated">Tallenna jäsenet</target>
        <context-group purpose="location">
          <context context-type="sourcefile">static/scripts/tim/messaging/manage/message-list-admin.component.ts</context>
          <context context-type="linenumber">282</context>
        </context-group>
      </trans-unit>
      <trans-unit id="8868838825716345895" datatype="html">
        <source>Dangerous actions</source>
        <target state="translated">Vaaralliset toiminnot</target>
        <context-group purpose="location">
          <context context-type="sourcefile">static/scripts/tim/messaging/manage/message-list-admin.component.ts</context>
          <context context-type="linenumber">294</context>
        </context-group>
      </trans-unit>
      <trans-unit id="6510959572336578205" datatype="html">
        <source>Delete List</source>
        <target state="translated">Poista lista</target>
        <context-group purpose="location">
          <context context-type="sourcefile">static/scripts/tim/messaging/manage/message-list-admin.component.ts</context>
          <context context-type="linenumber">295</context>
        </context-group>
      </trans-unit>
      <trans-unit id="8639579854977752283" datatype="html">
        <source>No list specified</source>
        <target state="translated">Ei listaa</target>
        <context-group purpose="location">
          <context context-type="sourcefile">static/scripts/tim/messaging/manage/message-list-admin.component.ts</context>
          <context context-type="linenumber">417</context>
        </context-group>
      </trans-unit>
      <trans-unit id="1751262057884657070" datatype="html">
        <source>Loading list options failed: <x id="PH" equiv-text="result1.result.error.error"/></source>
        <target state="translated">Listan asetusten lataaminen epäonnistui: <x id="PH" equiv-text="result1.result.error.error"/></target>
        <context-group purpose="location">
          <context context-type="sourcefile">static/scripts/tim/messaging/manage/message-list-admin.component.ts</context>
          <context context-type="linenumber">431</context>
        </context-group>
      </trans-unit>
      <trans-unit id="1546634327076159462" datatype="html">
        <source>Adding large groups might take longer than usual. Please wait.</source>
        <target state="translated">Suurten ryhmien lisääminen saattaa kestää tavallista kauemmin. Ole hyvä ja odota.</target>
        <context-group purpose="location">
          <context context-type="sourcefile">static/scripts/tim/messaging/manage/message-list-admin.component.ts</context>
          <context context-type="linenumber">463</context>
        </context-group>
      </trans-unit>
      <trans-unit id="2142462720777190527" datatype="html">
        <source>Loading list's members failed: <x id="PH" equiv-text="result2.result.error.error"/></source>
        <target state="translated">Listan jäsenten lataaminen epäonnistui: <x id="PH" equiv-text="result2.result.error.error"/></target>
        <context-group purpose="location">
          <context context-type="sourcefile">static/scripts/tim/messaging/manage/message-list-admin.component.ts</context>
          <context context-type="linenumber">762</context>
        </context-group>
      </trans-unit>
      <trans-unit id="3019099927046303872" datatype="html">
        <source>New members added.</source>
        <target state="translated">Uudet jäsenet lisätty.</target>
        <context-group purpose="location">
          <context context-type="sourcefile">static/scripts/tim/messaging/manage/message-list-admin.component.ts</context>
          <context context-type="linenumber">486</context>
        </context-group>
      </trans-unit>
      <trans-unit id="655264950585895085" datatype="html">
        <source>Adding new members failed: <x id="PH" equiv-text="result.result.error.error"/></source>
        <target state="translated">Uusien jäsenten lisääminen epäonnistui: <x id="PH" equiv-text="result.result.error.error"/></target>
        <context-group purpose="location">
          <context context-type="sourcefile">static/scripts/tim/messaging/manage/message-list-admin.component.ts</context>
          <context context-type="linenumber">489</context>
        </context-group>
      </trans-unit>
      <trans-unit id="4171354538993599001" datatype="html">
        <source>Delete list <x id="PH" equiv-text="this.listname"/></source>
        <target state="translated">Poista lista <x id="PH" equiv-text="this.listname"/></target>
        <context-group purpose="location">
          <context context-type="sourcefile">static/scripts/tim/messaging/manage/message-list-admin.component.ts</context>
          <context context-type="linenumber">512</context>
        </context-group>
      </trans-unit>
      <trans-unit id="1876963562900096705" datatype="html">
        <source>Do you really want to delete list <x id="PH" equiv-text="this.listname"/>? Members will not be able to receive or send messages through the list anymore.</source>
        <target state="translated">Oletko varma, että haluat poistaa listan <x id="PH" equiv-text="this.listname"/>? Jäsenet eivät tämän jälkeen saa lähettää viestejä listalle tai vastaanottaa viestejä sieltä.</target>
        <context-group purpose="location">
          <context context-type="sourcefile">static/scripts/tim/messaging/manage/message-list-admin.component.ts</context>
          <context context-type="linenumber">513</context>
        </context-group>
      </trans-unit>
      <trans-unit id="7022070615528435141" datatype="html">
        <source>Delete</source>
        <target state="translated">Poista</target>
        <context-group purpose="location">
          <context context-type="sourcefile">static/scripts/tim/messaging/manage/message-list-admin.component.ts</context>
          <context context-type="linenumber">514</context>
        </context-group>
      </trans-unit>
      <trans-unit id="2388460167283222051" datatype="html">
        <source>Deleting the list failed.</source>
        <target state="translated">Listan poistaminen epäonnistui.</target>
        <context-group purpose="location">
          <context context-type="sourcefile">static/scripts/tim/messaging/manage/message-list-admin.component.ts</context>
          <context context-type="linenumber">530</context>
        </context-group>
      </trans-unit>
      <trans-unit id="6176606851464694289" datatype="html">
        <source>Loading archive information failed. Please reload the page. If reloading the page does not fix the problem, please contact TIM support.</source>
        <target state="translated">Listan arkistointitietojen lataaminen epäonnistui. Virkistä sivu ja kokeile uudelleen. Jos virkistäminen ei auta, ota yhteyttä TIM-tukeen.</target>
        <context-group purpose="location">
          <context context-type="sourcefile">static/scripts/tim/messaging/manage/message-list-admin.component.ts</context>
          <context context-type="linenumber">562</context>
        </context-group>
      </trans-unit>
      <trans-unit id="2302430376957753027" datatype="html">
        <source>This message list has been deleted and thus is not in use.</source>
        <target state="translated">Viestilista on poistettu, eikä ole käytössä.</target>
        <context-group purpose="location">
          <context context-type="sourcefile">static/scripts/tim/messaging/manage/message-list-admin.component.ts</context>
          <context context-type="linenumber">599</context>
        </context-group>
      </trans-unit>
      <trans-unit id="7087504753002598819" datatype="html">
        <source>Saving failed with an error: <x id="PH" equiv-text="result.result.error.error"/></source>
        <target state="translated">Tallennus epäonnistui seuraavalla virheellä: <x id="PH" equiv-text="result.result.error.error"/></target>
        <context-group purpose="location">
          <context context-type="sourcefile">static/scripts/tim/messaging/manage/message-list-admin.component.ts</context>
          <context context-type="linenumber">636</context>
        </context-group>
      </trans-unit>
      <trans-unit id="4939478568678506098" datatype="html">
        <source>Member information updated!</source>
        <target state="translated">Jäsenten tiedot ovat päivitetty!</target>
        <context-group purpose="location">
          <context context-type="sourcefile">static/scripts/tim/messaging/manage/message-list-admin.component.ts</context>
          <context context-type="linenumber">655</context>
        </context-group>
      </trans-unit>
      <trans-unit id="5654062965784608225" datatype="html">
        <source>Failed to save member information.</source>
        <target state="translated">Jäsentietojen tallennus epäonnistui.</target>
        <context-group purpose="location">
          <context context-type="sourcefile">static/scripts/tim/messaging/manage/message-list-admin.component.ts</context>
          <context context-type="linenumber">661</context>
        </context-group>
      </trans-unit>
      <trans-unit id="4848068705010228483" datatype="html">
        <source>Saved!</source>
        <target state="translated">Tallennettu!</target>
        <context-group purpose="location">
          <context context-type="sourcefile">static/scripts/tim/messaging/manage/message-list-admin.component.ts</context>
          <context context-type="linenumber">699</context>
        </context-group>
      </trans-unit>
      <trans-unit id="4800928027175512213" datatype="html">
        <source>Loading group information failed. Please refresh the browser. If the problem persists, please contact TIM support.</source>
        <target state="translated">Ryhmätietojen lataaminen epäonnistui. Virkistä sivu ja kokeile uudelleen. Jos virhe toistuu, ota yhteyttä TIM-tukeen.</target>
        <context-group purpose="location">
          <context context-type="sourcefile">static/scripts/tim/messaging/manage/message-list-admin.component.ts</context>
          <context context-type="linenumber">739</context>
        </context-group>
      </trans-unit>
      <trans-unit id="7263384815363976827" datatype="html">
        <source>Length: 5-36 characters</source>
        <target state="translated">Pituus: 5-36 merkkiä</target>
        <context-group purpose="location">
          <context context-type="sourcefile">static/scripts/tim/messaging/message-list-create-dialog.component.ts</context>
          <context context-type="linenumber">38</context>
        </context-group>
      </trans-unit>
      <trans-unit id="4286454403065223342" datatype="html">
        <source>Allowed characters: letters a-z, numbers 0-9, dots, dash, underscore</source>
        <target state="translated">Sallitut merkit: kirjaimet a-z, numerot 0-9, pisteet, väliviivat, alaviivat</target>
        <context-group purpose="location">
          <context context-type="sourcefile">static/scripts/tim/messaging/message-list-create-dialog.component.ts</context>
          <context context-type="linenumber">39</context>
        </context-group>
      </trans-unit>
      <trans-unit id="4038366537765988742" datatype="html">
        <source>Has at least one digit</source>
        <target state="translated">Sisältää ainakin yhden numeron</target>
        <context-group purpose="location">
          <context context-type="sourcefile">static/scripts/tim/messaging/message-list-create-dialog.component.ts</context>
          <context context-type="linenumber">40</context>
        </context-group>
      </trans-unit>
      <trans-unit id="5079577599545098525" datatype="html">
        <source>Begins with small letter</source>
        <target state="translated">Alkaa pienellä kirjaimella</target>
        <context-group purpose="location">
          <context context-type="sourcefile">static/scripts/tim/messaging/message-list-create-dialog.component.ts</context>
          <context context-type="linenumber">41</context>
        </context-group>
      </trans-unit>
      <trans-unit id="8232036239058848253" datatype="html">
        <source>Must not have subsequent dots</source>
        <target state="translated">Ei sisällä peräkkäisiä pisteitä</target>
        <context-group purpose="location">
          <context context-type="sourcefile">static/scripts/tim/messaging/message-list-create-dialog.component.ts</context>
          <context context-type="linenumber">42</context>
        </context-group>
      </trans-unit>
      <trans-unit id="4385304426430352210" datatype="html">
        <source>Must not end with a dot</source>
        <target state="translated">Ei pääty pisteeseen</target>
        <context-group purpose="location">
          <context context-type="sourcefile">static/scripts/tim/messaging/message-list-create-dialog.component.ts</context>
          <context context-type="linenumber">43</context>
        </context-group>
      </trans-unit>
      <trans-unit id="904878317972375868" datatype="html">
        <source> Create message list </source>
        <target state="translated"> Luo viestilista </target>
        <context-group purpose="location">
          <context context-type="sourcefile">static/scripts/tim/messaging/message-list-create-dialog.component.ts</context>
          <context context-type="linenumber">51</context>
        </context-group>
      </trans-unit>
      <trans-unit id="7870612811594192935" datatype="html">
        <source>List name:</source>
        <target state="translated">Listan nimi:</target>
        <context-group purpose="location">
          <context context-type="sourcefile">static/scripts/tim/messaging/message-list-create-dialog.component.ts</context>
          <context context-type="linenumber">62</context>
        </context-group>
      </trans-unit>
      <trans-unit id="1360191682784313213" datatype="html">
        <source>Name requirements:</source>
        <target state="translated">Nimivaatimukset:</target>
        <context-group purpose="location">
          <context context-type="sourcefile">static/scripts/tim/messaging/message-list-create-dialog.component.ts</context>
          <context context-type="linenumber">79</context>
        </context-group>
      </trans-unit>
      <trans-unit id="5058802932577698307" datatype="html">
        <source>Must be unique</source>
        <target state="translated">Oltava ainutlaatuinen</target>
        <context-group purpose="location">
          <context context-type="sourcefile">static/scripts/tim/messaging/message-list-create-dialog.component.ts</context>
          <context context-type="linenumber">86</context>
        </context-group>
      </trans-unit>
      <trans-unit id="8914039183953037752" datatype="html">
        <source>Who can read the archives:</source>
        <target state="translated">Ketkä voivat lukea arkistoidut viestit:</target>
        <context-group purpose="location">
          <context context-type="sourcefile">static/scripts/tim/messaging/message-list-create-dialog.component.ts</context>
          <context context-type="linenumber">97</context>
        </context-group>
      </trans-unit>
      <trans-unit id="7941428823403788384" datatype="html">
        <source> Create </source>
        <target state="translated"> Luo </target>
        <context-group purpose="location">
          <context context-type="sourcefile">static/scripts/tim/messaging/message-list-create-dialog.component.ts</context>
          <context context-type="linenumber">120</context>
        </context-group>
      </trans-unit>
      <trans-unit id="5720230122972861909" datatype="html" approved="yes">
        <source>Failed to check name requirements, please try again</source>
        <target state="translated">Nimivaatimusten tarkistaminen epäonnistui, kokeile uudelleen</target>
        <context-group purpose="location">
          <context context-type="sourcefile">static/scripts/tim/messaging/message-list-create-dialog.component.ts</context>
          <context context-type="linenumber">203</context>
        </context-group>
      </trans-unit>
      <trans-unit id="2528131374418334340" datatype="html">
        <source>Failed to load email domains. The following error provides details: <x id="PH" equiv-text="result.result.error.error"/></source>
        <target state="translated">Sähköpostien verkkotunnusten lataaminen epäonnistui. Lisätietoja: <x id="PH" equiv-text="result.result.error.error"/></target>
        <context-group purpose="location">
          <context context-type="sourcefile">static/scripts/tim/messaging/message-list-create-dialog.component.ts</context>
          <context context-type="linenumber">253</context>
        </context-group>
      </trans-unit>
      <trans-unit id="363444543494399295" datatype="html">
        <source>Recipients:</source>
        <target state="translated">Vastaanottajat:</target>
        <context-group purpose="location">
          <context context-type="sourcefile">static/scripts/tim/messaging/archive/tim-archive-header.component.ts</context>
          <context context-type="linenumber">34</context>
        </context-group>
        <context-group purpose="location">
          <context context-type="sourcefile">static/scripts/tim/messaging/tim-message-send.component.ts</context>
          <context context-type="linenumber">34</context>
        </context-group>
      </trans-unit>
      <trans-unit id="6899410641137821757" datatype="html">
        <source>Date:</source>
        <target state="translated">Päivämäärä:</target>
        <context-group purpose="location">
          <context context-type="sourcefile">static/scripts/tim/messaging/archive/tim-archive-header.component.ts</context>
          <context context-type="linenumber">42</context>
        </context-group>
      </trans-unit>
      <trans-unit id="2861550198909909571" datatype="html">
        <source>Subject:</source>
        <target state="translated">Aihe:</target>
        <context-group purpose="location">
          <context context-type="sourcefile">static/scripts/tim/messaging/archive/tim-archive-header.component.ts</context>
          <context context-type="linenumber">27</context>
        </context-group>
        <context-group purpose="location">
          <context context-type="sourcefile">static/scripts/tim/messaging/tim-message-send.component.ts</context>
          <context context-type="linenumber">38</context>
        </context-group>
      </trans-unit>
      <trans-unit id="3049231152723251413" datatype="html">
        <source>Sender:</source>
        <target state="translated">Lähettäjä:</target>
        <context-group purpose="location">
          <context context-type="sourcefile">static/scripts/tim/messaging/archive/tim-archive-header.component.ts</context>
          <context context-type="linenumber">29</context>
        </context-group>
      </trans-unit>
      <trans-unit id="5170204819018187961" datatype="html">
        <source>Message content:</source>
        <target state="translated">Viestin sisältö:</target>
        <context-group purpose="location">
          <context context-type="sourcefile">static/scripts/tim/messaging/tim-message-send.component.ts</context>
          <context context-type="linenumber">43</context>
        </context-group>
      </trans-unit>
      <trans-unit id="5088725016195309320" datatype="html">
        <source>Show message options</source>
        <target state="translated">Näytä lähetysasetukset</target>
        <context-group purpose="location">
          <context context-type="sourcefile">static/scripts/tim/messaging/tim-message-send.component.ts</context>
          <context context-type="linenumber">49</context>
        </context-group>
      </trans-unit>
      <trans-unit id="2810097999160717251" datatype="html">
        <source>Send as</source>
        <target state="translated">Lähetä</target>
        <context-group purpose="location">
          <context context-type="sourcefile">static/scripts/tim/messaging/tim-message-send.component.ts</context>
          <context context-type="linenumber">53</context>
        </context-group>
      </trans-unit>
      <trans-unit id="6448058983300033812" datatype="html">
        <source>Select at least one channel</source>
        <target state="translated">Valitse vähintään yksi viestikanava</target>
        <context-group purpose="location">
          <context context-type="sourcefile">static/scripts/tim/messaging/tim-message-send.component.ts</context>
          <context context-type="linenumber">54</context>
        </context-group>
      </trans-unit>
      <trans-unit id="7315714079098881460" datatype="html">
        <source>email</source>
        <target state="translated">sähköpostiviestinä</target>
        <context-group purpose="location">
          <context context-type="sourcefile">static/scripts/tim/messaging/tim-message-send.component.ts</context>
          <context context-type="linenumber">62</context>
        </context-group>
      </trans-unit>
      <trans-unit id="2897454415996296159" datatype="html">
        <source>Hide message options</source>
        <target state="translated">Piilota lähetysasetukset</target>
        <context-group purpose="location">
          <context context-type="sourcefile">static/scripts/tim/messaging/tim-message-send.component.ts</context>
          <context context-type="linenumber">48</context>
        </context-group>
      </trans-unit>
      <trans-unit id="6061791003593011706" datatype="html">
        <source>Use TIM to send</source>
        <target state="translated">Lähetä TIMin kautta</target>
        <context-group purpose="location">
          <context context-type="sourcefile">static/scripts/tim/messaging/tim-message-send.component.ts</context>
          <context context-type="linenumber">68</context>
        </context-group>
      </trans-unit>
      <trans-unit id="8000974902270697290" datatype="html">
        <source>Use your default email client</source>
        <target state="translated">Lähetä laitteen oman sähköpostiohjelman kautta</target>
        <context-group purpose="location">
          <context context-type="sourcefile">static/scripts/tim/messaging/tim-message-send.component.ts</context>
          <context context-type="linenumber">73</context>
        </context-group>
      </trans-unit>
      <trans-unit id="2729951384988499686" datatype="html">
        <source>Recipients will see each others' addresses</source>
        <target state="translated">Vastaanottajat näkevät toistensa osoitteet</target>
        <context-group purpose="location">
          <context context-type="sourcefile">static/scripts/tim/messaging/tim-message-send.component.ts</context>
          <context context-type="linenumber">74</context>
        </context-group>
      </trans-unit>
      <trans-unit id="2947140021463302995" datatype="html">
        <source>Recipient only replies to sender</source>
        <target state="translated">Vastaanottaja voi vastata vain lähettäjälle</target>
        <context-group purpose="location">
          <context context-type="sourcefile">static/scripts/tim/messaging/tim-message-send.component.ts</context>
          <context context-type="linenumber">81</context>
        </context-group>
      </trans-unit>
      <trans-unit id="6635574956720701512" datatype="html">
        <source>Recipients can only reply to you</source>
        <target state="translated">Vastaanottajat voivat vastata vain sinulle</target>
        <context-group purpose="location">
          <context context-type="sourcefile">static/scripts/tim/messaging/tim-message-send.component.ts</context>
          <context context-type="linenumber">82</context>
        </context-group>
      </trans-unit>
      <trans-unit id="7243700301626687502" datatype="html">
        <source>Recipient replies all by default</source>
        <target state="translated">Vastaanottaja vastaa oletuksena kaikille</target>
        <context-group purpose="location">
          <context context-type="sourcefile">static/scripts/tim/messaging/tim-message-send.component.ts</context>
          <context context-type="linenumber">88</context>
        </context-group>
      </trans-unit>
      <trans-unit id="3720987197809406966" datatype="html">
        <source>Recipients can reply to all other recipients</source>
        <target state="translated">Vastaanottajat voivat vastata kaikille muille vastaanottajille</target>
        <context-group purpose="location">
          <context context-type="sourcefile">static/scripts/tim/messaging/tim-message-send.component.ts</context>
          <context context-type="linenumber">89</context>
        </context-group>
      </trans-unit>
      <trans-unit id="6705619470809011452" datatype="html">
        <source>TIM message</source>
        <target state="translated">TIM-viestinä</target>
        <context-group purpose="location">
          <context context-type="sourcefile">static/scripts/tim/messaging/tim-message-send.component.ts</context>
          <context context-type="linenumber">97</context>
        </context-group>
      </trans-unit>
      <trans-unit id="1817502890866702225" datatype="html">
        <source>Help for TIM messages (in Finnish)</source>
        <target state="translated">TIM-viestien ohje</target>
        <context-group purpose="location">
          <context context-type="sourcefile">static/scripts/tim/messaging/tim-message-send.component.ts</context>
          <context context-type="linenumber">100</context>
        </context-group>
      </trans-unit>
      <trans-unit id="7866441709553103399" datatype="html">
        <source>Pages to send TIM message to</source>
        <target state="translated">Sivut, joissa viesti näytetään</target>
        <context-group purpose="location">
          <context context-type="sourcefile">static/scripts/tim/messaging/tim-message-send.component.ts</context>
          <context context-type="linenumber">108</context>
        </context-group>
      </trans-unit>
      <trans-unit id="5482359444929903115" datatype="html">
        <source>Enter URL addresses of the pages one per line. URLs will be automatically shortened.</source>
        <target state="translated">Syötä sivujen osoitteet jokainen omalle riville. Osoitteet lyhennetään automaattisesti.</target>
        <context-group purpose="location">
          <context context-type="sourcefile">static/scripts/tim/messaging/tim-message-send.component.ts</context>
          <context context-type="linenumber">109</context>
        </context-group>
      </trans-unit>
      <trans-unit id="6080014085400057073" datatype="html">
        <source>Message is important</source>
        <target state="translated">Viesti on tärkeä</target>
        <context-group purpose="location">
          <context context-type="sourcefile">static/scripts/tim/messaging/tim-message-send.component.ts</context>
          <context context-type="linenumber">122</context>
        </context-group>
      </trans-unit>
      <trans-unit id="2684985170850179444" datatype="html">
        <source>Message will persist on user's screen until they mark it as read</source>
        <target state="translated">Viesti pysyy käyttäjän näytöllä, kunnes hän merkitsee sen luetuksi</target>
        <context-group purpose="location">
          <context context-type="sourcefile">static/scripts/tim/messaging/tim-message-send.component.ts</context>
          <context context-type="linenumber">123</context>
        </context-group>
      </trans-unit>
      <trans-unit id="4219357340310571055" datatype="html">
        <source>Recipient sees TIM message as private</source>
        <target state="translated">Viesti näytetään yksityisviestinä</target>
        <context-group purpose="location">
          <context context-type="sourcefile">static/scripts/tim/messaging/tim-message-send.component.ts</context>
          <context context-type="linenumber">131</context>
        </context-group>
      </trans-unit>
      <trans-unit id="5798634244139557298" datatype="html">
        <source>TIM message can be replied to</source>
        <target state="translated">Viestiin voi vastata</target>
        <context-group purpose="location">
          <context context-type="sourcefile">static/scripts/tim/messaging/tim-message-send.component.ts</context>
          <context context-type="linenumber">136</context>
        </context-group>
      </trans-unit>
      <trans-unit id="8115768577561423659" datatype="html">
        <source>TIM message can be marked as read</source>
        <target state="translated">TIM-viestin voi merkitä luetuksi</target>
        <context-group purpose="location">
          <context context-type="sourcefile">static/scripts/tim/messaging/tim-message-send.component.ts</context>
          <context context-type="linenumber">141,142</context>
        </context-group>
      </trans-unit>
      <trans-unit id="7029220117371246014" datatype="html">
        <source>TIM message will be removed on:</source>
        <target state="translated">Viesti poistetaan:</target>
        <context-group purpose="location">
          <context context-type="sourcefile">static/scripts/tim/messaging/tim-message-send.component.ts</context>
          <context context-type="linenumber">145</context>
        </context-group>
      </trans-unit>
      <trans-unit id="3588181571439825228" datatype="html">
        <source>No automatic date</source>
        <target state="translated">Ei automaattista päivämäärää</target>
        <context-group purpose="location">
          <context context-type="sourcefile">static/scripts/tim/messaging/tim-message-send.component.ts</context>
          <context context-type="linenumber">148</context>
        </context-group>
      </trans-unit>
      <trans-unit id="7563035552061651664" datatype="html">
        <source> Send </source>
        <target state="translated"> Lähetä </target>
        <context-group purpose="location">
          <context context-type="sourcefile">static/scripts/tim/messaging/tim-message-send.component.ts</context>
          <context context-type="linenumber">157,158</context>
        </context-group>
      </trans-unit>
      <trans-unit id="9200507727056929028" datatype="html">
        <source> Message sent! </source>
        <target state="translated"> Viesti lähetetty! </target>
        <context-group purpose="location">
          <context context-type="sourcefile">static/scripts/tim/messaging/tim-message-send.component.ts</context>
          <context context-type="linenumber">164,165</context>
        </context-group>
      </trans-unit>
      <trans-unit id="3461349498956499261" datatype="html">
        <source>View sent TIM message</source>
        <target state="translated">Katso lähetetty TIM-viesti</target>
        <context-group purpose="location">
          <context context-type="sourcefile">static/scripts/tim/messaging/tim-message-send.component.ts</context>
          <context context-type="linenumber">167</context>
        </context-group>
      </trans-unit>
      <trans-unit id="7260640271050056649" datatype="html">
        <source>Failed to send as TIM message: <x id="PH" equiv-text="result.result.error.error"/></source>
        <target state="translated">Viestin lähetys TIM-viestinä epäonnistui: <x id="PH" equiv-text="result.result.error.error"/></target>
        <context-group purpose="location">
          <context context-type="sourcefile">static/scripts/tim/messaging/tim-message-send.component.ts</context>
          <context context-type="linenumber">289</context>
        </context-group>
      </trans-unit>
      <trans-unit id="8940828744016685910" datatype="html">
        <source>Cannot send email without docId</source>
        <target state="translated">Viestiä ei voi lähettää ilman docId-asetusta</target>
        <context-group purpose="location">
          <context context-type="sourcefile">static/scripts/tim/messaging/tim-message-send.component.ts</context>
          <context context-type="linenumber">337</context>
        </context-group>
      </trans-unit>
      <trans-unit id="2035946621874220354" datatype="html">
        <source> Could not load messages for the page: <x id="INTERPOLATION" equiv-text="{{messageError}}"/> </source>
        <target state="translated"> Viestejä ei voitu ladata sivulla: <x id="INTERPOLATION" equiv-text="{{messageError}}"/> </target>
        <context-group purpose="location">
          <context context-type="sourcefile">static/scripts/tim/messaging/tim-message-view.component.ts</context>
          <context context-type="linenumber">18,20</context>
        </context-group>
      </trans-unit>
      <trans-unit id="2239742692583764806" datatype="html">
        <source>From: </source>
        <target state="translated">Lähettäjä: </target>
        <context-group purpose="location">
          <context context-type="sourcefile">static/scripts/tim/messaging/tim-message.component.ts</context>
          <context context-type="linenumber">31</context>
        </context-group>
      </trans-unit>
      <trans-unit id="7216129782170445339" datatype="html">
        <source>Read less</source>
        <target state="translated">Vähemmän</target>
        <context-group purpose="location">
          <context context-type="sourcefile">static/scripts/tim/messaging/tim-message.component.ts</context>
          <context context-type="linenumber">41</context>
        </context-group>
      </trans-unit>
      <trans-unit id="2827984212740060090" datatype="html">
        <source>Read more</source>
        <target state="translated">Enemmän</target>
        <context-group purpose="location">
          <context context-type="sourcefile">static/scripts/tim/messaging/tim-message.component.ts</context>
          <context context-type="linenumber">46</context>
        </context-group>
      </trans-unit>
      <trans-unit id="4502286564339177240" datatype="html">
        <source>Reply</source>
        <target state="translated">Vastaa</target>
        <context-group purpose="location">
          <context context-type="sourcefile">static/scripts/tim/messaging/tim-message.component.ts</context>
          <context context-type="linenumber">49</context>
        </context-group>
      </trans-unit>
      <trans-unit id="6490688569532630280" datatype="html">
        <source>Send</source>
        <target state="translated">Lähetä</target>
        <context-group purpose="location">
          <context context-type="sourcefile">static/scripts/tim/messaging/tim-message.component.ts</context>
          <context context-type="linenumber">56</context>
        </context-group>
      </trans-unit>
      <trans-unit id="3844120043122894909" datatype="html">
        <source>Sent!</source>
        <target state="translated">Lähetetty!</target>
        <context-group purpose="location">
          <context context-type="sourcefile">static/scripts/tim/messaging/tim-message.component.ts</context>
          <context context-type="linenumber">57</context>
        </context-group>
      </trans-unit>
      <trans-unit id="1092513435408623514" datatype="html">
        <source> Read receipt can be cancelled in <x id="START_LINK" ctype="x-a" equiv-text="&lt;a href=&quot;/view/{{message.doc_path}}&quot;>"/>the message document<x id="CLOSE_LINK" ctype="x-a" equiv-text="&lt;/a>"/></source>
        <target state="translated"> Lukumerkinnän voi peruuttaa <x id="START_LINK" ctype="x-a" equiv-text="&lt;a href=&quot;/view/{{message.doc_path}}&quot;>"/>viestidokumentissa<x id="CLOSE_LINK" ctype="x-a" equiv-text="&lt;/a>"/></target>
        <context-group purpose="location">
          <context context-type="sourcefile">static/scripts/tim/messaging/tim-message.component.ts</context>
          <context context-type="linenumber">67,68</context>
        </context-group>
      </trans-unit>
      <trans-unit id="2108140392962597724" datatype="html">
        <source>Could not reply to message: <x id="PH" equiv-text="result.result.error.error"/></source>
        <target state="translated">Viestiin vastaaminen epäonnistui: <x id="PH" equiv-text="result.result.error.error"/></target>
        <context-group purpose="location">
          <context context-type="sourcefile">static/scripts/tim/messaging/tim-message.component.ts</context>
          <context context-type="linenumber">164</context>
        </context-group>
      </trans-unit>
      <trans-unit id="1282825972440368994" datatype="html">
        <source> I allow <x id="START_LINK" ctype="x-a" equiv-text="&lt;a href=&quot;/view/tim/Rekisteriseloste#rekisterin-tietosis%C3%A4lt%C3%B6&quot;>"/> the collected data <x id="CLOSE_LINK" ctype="x-a" equiv-text="&lt;/a>"/> to be used for scientific research purposes after anonymization. </source>
        <target state="translated"> Sallin käyttää <x id="START_LINK" ctype="x-a" equiv-text="&lt;a href=&quot;/view/tim/Rekisteriseloste#rekisterin-tietosis%C3%A4lt%C3%B6&quot;>"/> kerättyä tietoa <x id="CLOSE_LINK" ctype="x-a" equiv-text="&lt;/a>"/> tieteelliseen tutkimustarkoitukseen anonymisoinnin jälkeen. </target>
        <context-group purpose="location">
          <context context-type="sourcefile">static/scripts/tim/ui/consent-choice.component.ts</context>
          <context context-type="linenumber">11,17</context>
        </context-group>
      </trans-unit>
      <trans-unit id="7549221046249449872" datatype="html">
        <source> I do not allow <x id="START_LINK" ctype="x-a" equiv-text="&lt;a href=&quot;/view/tim/Rekisteriseloste#rekisterin-tietosis%C3%A4lt%C3%B6&quot;>"/> the collected data <x id="CLOSE_LINK" ctype="x-a" equiv-text="&lt;/a>"/> to be used for scientific research purposes after anonymization. </source>
        <target state="translated"> En salli käyttää <x id="START_LINK" ctype="x-a" equiv-text="&lt;a href=&quot;/view/tim/Rekisteriseloste#rekisterin-tietosis%C3%A4lt%C3%B6&quot;>"/> kerättyä tietoa <x id="CLOSE_LINK" ctype="x-a" equiv-text="&lt;/a>"/> tieteelliseen tutkimustarkoitukseen anonymisoinnin jälkeen. </target>
        <context-group purpose="location">
          <context context-type="sourcefile">static/scripts/tim/ui/consent-choice.component.ts</context>
          <context context-type="linenumber">23,29</context>
        </context-group>
      </trans-unit>
      <trans-unit id="1792806198663410166" datatype="html">
        <source>Bookmarks</source>
        <target state="translated">Kirjanmerkit</target>
        <context-group purpose="location">
          <context context-type="sourcefile">static/scripts/tim/sidebarmenu/tabs/bookmarks-tab.component.ts</context>
          <context context-type="linenumber">6</context>
        </context-group>
        <context-group purpose="location">
          <context context-type="sourcefile">static/scripts/tim/sidebarmenu/tabs/bookmarks-tab.component.ts</context>
          <context context-type="linenumber">7</context>
        </context-group>
      </trans-unit>
      <trans-unit id="7372224717222969507" datatype="html">
        <source>Document index</source>
        <target state="translated">Dokumentin sisällys</target>
        <context-group purpose="location">
          <context context-type="sourcefile">static/scripts/tim/sidebarmenu/tabs/index-tab.component.ts</context>
          <context context-type="linenumber">16</context>
        </context-group>
      </trans-unit>
      <trans-unit id="7911416166208830577" datatype="html">
        <source>Help</source>
        <target state="translated">Ohje</target>
        <context-group purpose="location">
          <context context-type="sourcefile">static/scripts/tim/sidebarmenu/tabs/settings-tab.component.ts</context>
          <context context-type="linenumber">51</context>
        </context-group>
      </trans-unit>
      <trans-unit id="4894809643054297177" datatype="html">
        <source>Open TIM-guide</source>
        <target state="translated">Avaa TIM-ohjeet</target>
        <context-group purpose="location">
          <context context-type="sourcefile">static/scripts/tim/sidebarmenu/tabs/settings-tab.component.ts</context>
          <context context-type="linenumber">52</context>
        </context-group>
      </trans-unit>
      <trans-unit id="6673660887182833564" datatype="html">
        <source>Customize</source>
        <target state="translated">Mukauta</target>
        <context-group purpose="location">
          <context context-type="sourcefile">static/scripts/tim/sidebarmenu/tabs/settings-tab.component.ts</context>
          <context context-type="linenumber">55</context>
        </context-group>
      </trans-unit>
      <trans-unit id="7719978079065752406" datatype="html">
        <source>Customize TIM</source>
        <target state="translated">Mukauta TIM</target>
        <context-group purpose="location">
          <context context-type="sourcefile">static/scripts/tim/sidebarmenu/tabs/settings-tab.component.ts</context>
          <context context-type="linenumber">56</context>
        </context-group>
      </trans-unit>
      <trans-unit id="5816548728014346546" datatype="html">
        <source>Folder settings</source>
        <target state="translated">Kansion asetukset</target>
        <context-group purpose="location">
          <context context-type="sourcefile">static/scripts/tim/sidebarmenu/tabs/settings-tab.component.ts</context>
          <context context-type="linenumber">59</context>
        </context-group>
      </trans-unit>
      <trans-unit id="5372481859541149959" datatype="html">
        <source> Edit relevance (<x id="START_TAG_SPAN" ctype="x-span" equiv-text="&lt;span i18n-tooltip tooltip=&quot;Current relevance value&quot;>"/><x id="INTERPOLATION" equiv-text="{{currentRelevance}}"/><x id="CLOSE_TAG_SPAN" ctype="x-span" equiv-text="&lt;/span>"/>) </source>
        <target state="translated"> Muokkaa relevanssia (<x id="START_TAG_SPAN" ctype="x-span" equiv-text="&lt;span i18n-tooltip tooltip=&quot;Current relevance value&quot;>"/><x id="INTERPOLATION" equiv-text="{{currentRelevance}}"/><x id="CLOSE_TAG_SPAN" ctype="x-span" equiv-text="&lt;/span>"/>) </target>
        <context-group purpose="location">
          <context context-type="sourcefile">static/scripts/tim/sidebarmenu/tabs/settings-tab.component.ts</context>
          <context context-type="linenumber">63,65</context>
        </context-group>
        <context-group purpose="location">
          <context context-type="sourcefile">static/scripts/tim/sidebarmenu/tabs/settings-tab.component.ts</context>
          <context context-type="linenumber">95,97</context>
        </context-group>
      </trans-unit>
      <trans-unit id="1697273389902247448" datatype="html">
        <source>Current relevance value</source>
        <target state="translated">Nykyinen relevanssi</target>
        <context-group purpose="location">
          <context context-type="sourcefile">static/scripts/tim/sidebarmenu/tabs/settings-tab.component.ts</context>
          <context context-type="linenumber">64</context>
        </context-group>
        <context-group purpose="location">
          <context context-type="sourcefile">static/scripts/tim/sidebarmenu/tabs/settings-tab.component.ts</context>
          <context context-type="linenumber">96</context>
        </context-group>
      </trans-unit>
      <trans-unit id="2427868371025086218" datatype="html">
        <source>Set item relevance value</source>
        <target state="translated">Aseta kohteen relevanssi</target>
        <context-group purpose="location">
          <context context-type="sourcefile">static/scripts/tim/sidebarmenu/tabs/settings-tab.component.ts</context>
          <context context-type="linenumber">61</context>
        </context-group>
        <context-group purpose="location">
          <context context-type="sourcefile">static/scripts/tim/sidebarmenu/tabs/settings-tab.component.ts</context>
          <context context-type="linenumber">93</context>
        </context-group>
      </trans-unit>
      <trans-unit id="4580988005648117665" datatype="html">
        <source>Search</source>
        <target state="translated">Hae</target>
        <context-group purpose="location">
          <context context-type="sourcefile">static/scripts/tim/header/site-header.component.ts</context>
          <context context-type="linenumber">23</context>
        </context-group>
        <context-group purpose="location">
          <context context-type="sourcefile">static/scripts/tim/sidebarmenu/tabs/settings-tab.component.ts</context>
          <context context-type="linenumber">68</context>
        </context-group>
      </trans-unit>
      <trans-unit id="8962767638526774137" datatype="html">
        <source>Search with tags
            </source>
        <target state="translated">Hae tagien avulla
            </target>
        <context-group purpose="location">
          <context context-type="sourcefile">static/scripts/tim/sidebarmenu/tabs/settings-tab.component.ts</context>
          <context context-type="linenumber">72</context>
        </context-group>
        <context-group purpose="location">
          <context context-type="sourcefile">static/scripts/tim/sidebarmenu/tabs/settings-tab.component.ts</context>
          <context context-type="linenumber">166</context>
        </context-group>
      </trans-unit>
      <trans-unit id="4606441938833173564" datatype="html">
        <source>Search with tags</source>
        <target state="translated">Hae tagien avulla</target>
        <context-group purpose="location">
          <context context-type="sourcefile">static/scripts/tim/sidebarmenu/tabs/settings-tab.component.ts</context>
          <context context-type="linenumber">70</context>
        </context-group>
        <context-group purpose="location">
          <context context-type="sourcefile">static/scripts/tim/sidebarmenu/tabs/settings-tab.component.ts</context>
          <context context-type="linenumber">164</context>
        </context-group>
      </trans-unit>
      <trans-unit id="4836175280518160350" datatype="html">
        <source>Document settings</source>
        <target state="translated">Dokumentin asetukset</target>
        <context-group purpose="location">
          <context context-type="sourcefile">static/scripts/tim/sidebarmenu/tabs/settings-tab.component.ts</context>
          <context context-type="linenumber">49</context>
        </context-group>
        <context-group purpose="location">
          <context context-type="sourcefile">static/scripts/tim/sidebarmenu/tabs/settings-tab.component.ts</context>
          <context context-type="linenumber">76</context>
        </context-group>
      </trans-unit>
      <trans-unit id="3345795974962707996" datatype="html">
        <source>Show page in parts</source>
        <target state="translated">Näytä sivu osissa</target>
        <context-group purpose="location">
          <context context-type="sourcefile">static/scripts/tim/sidebarmenu/tabs/settings-tab.component.ts</context>
          <context context-type="linenumber">79</context>
        </context-group>
      </trans-unit>
      <trans-unit id="6889818903589765008" datatype="html">
        <source>Show page in full</source>
        <target state="translated">Näytä sivu kokonaisena</target>
        <context-group purpose="location">
          <context context-type="sourcefile">static/scripts/tim/sidebarmenu/tabs/settings-tab.component.ts</context>
          <context context-type="linenumber">80</context>
        </context-group>
      </trans-unit>
      <trans-unit id="5209674777822609466" datatype="html">
        <source>Toggle between showing full and partitioned document</source>
        <target state="translated">Vaihda dokumentin osittaisen ja kokonaisen näkymän välillä</target>
        <context-group purpose="location">
          <context context-type="sourcefile">static/scripts/tim/sidebarmenu/tabs/settings-tab.component.ts</context>
          <context context-type="linenumber">77</context>
        </context-group>
      </trans-unit>
      <trans-unit id="6870002770937471970" datatype="html">
        <source>Open document partitioning settings</source>
        <target state="translated">Avaa dokumentin ositusasetukset</target>
        <context-group purpose="location">
          <context context-type="sourcefile">static/scripts/tim/sidebarmenu/tabs/settings-tab.component.ts</context>
          <context context-type="linenumber">82</context>
        </context-group>
      </trans-unit>
      <trans-unit id="1918757823540045913" datatype="html">
        <source>Edit settings
            </source>
        <target state="translated">Muokkaa asetuksia
            </target>
        <context-group purpose="location">
          <context context-type="sourcefile">static/scripts/tim/sidebarmenu/tabs/settings-tab.component.ts</context>
          <context context-type="linenumber">89</context>
        </context-group>
      </trans-unit>
      <trans-unit id="6957932615517356211" datatype="html">
        <source>Mark all as read
            </source>
        <target state="translated">Merkitse kaikki luetuksi
            </target>
        <context-group purpose="location">
          <context context-type="sourcefile">static/scripts/tim/sidebarmenu/tabs/settings-tab.component.ts</context>
          <context context-type="linenumber">101</context>
        </context-group>
      </trans-unit>
      <trans-unit id="3869833809499315130" datatype="html">
        <source>Mark all paragraphs of the document as read</source>
        <target state="translated">Merkitse kaikki dokumentin kappaleet luetuksi</target>
        <context-group purpose="location">
          <context context-type="sourcefile">static/scripts/tim/sidebarmenu/tabs/settings-tab.component.ts</context>
          <context context-type="linenumber">99</context>
        </context-group>
      </trans-unit>
      <trans-unit id="7349786524326779367" datatype="html">
        <source>Mark all as translated
            </source>
        <target state="translated">Merkitse kaikki käännetyksi
            </target>
        <context-group purpose="location">
          <context context-type="sourcefile">static/scripts/tim/sidebarmenu/tabs/settings-tab.component.ts</context>
          <context context-type="linenumber">107</context>
        </context-group>
      </trans-unit>
      <trans-unit id="2380551472651543272" datatype="html">
        <source>Mark document as translated</source>
        <target state="translated">Merkitse dokumentti käännetyksi</target>
        <context-group purpose="location">
          <context context-type="sourcefile">static/scripts/tim/sidebarmenu/tabs/settings-tab.component.ts</context>
          <context context-type="linenumber">105</context>
        </context-group>
      </trans-unit>
      <trans-unit id="6820301256035752309" datatype="html">
        <source>Delete all read marks
            </source>
        <target state="translated">Poista kaikki lukumerkinnät
            </target>
        <context-group purpose="location">
          <context context-type="sourcefile">static/scripts/tim/sidebarmenu/tabs/settings-tab.component.ts</context>
          <context context-type="linenumber">113</context>
        </context-group>
      </trans-unit>
      <trans-unit id="4524211632765712656" datatype="html">
        <source>Delete all read marks from all users who visited this document</source>
        <target state="translated">Poista lukumerkinnät kaikilta käyttäjiltä, jotka avasivat tämän dokumentin</target>
        <context-group purpose="location">
          <context context-type="sourcefile">static/scripts/tim/sidebarmenu/tabs/settings-tab.component.ts</context>
          <context context-type="linenumber">111</context>
        </context-group>
      </trans-unit>
      <trans-unit id="1379043122676738303" datatype="html">
        <source>Lecture settings</source>
        <target state="translated">Luentoasetukset</target>
        <context-group purpose="location">
          <context context-type="sourcefile">static/scripts/tim/sidebarmenu/tabs/settings-tab.component.ts</context>
          <context context-type="linenumber">117</context>
        </context-group>
      </trans-unit>
      <trans-unit id="1304170677752702304" datatype="html">
        <source><x id="TAG_INPUT" ctype="x-input" equiv-text="&lt;input type=&quot;checkbox&quot; [(ngModel)]=&quot;lctrl.lectureSettings.useWall&quot;                                    (ngModelChange)=&quot;lctrl.refreshWall()&quot;>"/> Show wall</source>
        <target state="translated"><x id="TAG_INPUT" ctype="x-input" equiv-text="&lt;input type=&quot;checkbox&quot; [(ngModel)]=&quot;lctrl.lectureSettings.useWall&quot;                                    (ngModelChange)=&quot;lctrl.refreshWall()&quot;>"/> Näytä seinä</target>
        <context-group purpose="location">
          <context context-type="sourcefile">static/scripts/tim/sidebarmenu/tabs/settings-tab.component.ts</context>
          <context context-type="linenumber">119,120</context>
        </context-group>
      </trans-unit>
      <trans-unit id="2865158227582611884" datatype="html">
        <source><x id="TAG_INPUT" ctype="x-input" equiv-text="&lt;input type=&quot;checkbox&quot; [(ngModel)]=&quot;lctrl.lectureSettings.useQuestions&quot;>"/> Show questions </source>
        <target state="translated"><x id="TAG_INPUT" ctype="x-input" equiv-text="&lt;input type=&quot;checkbox&quot; [(ngModel)]=&quot;lctrl.lectureSettings.useQuestions&quot;>"/> Näytä kysymykset </target>
        <context-group purpose="location">
          <context context-type="sourcefile">static/scripts/tim/sidebarmenu/tabs/settings-tab.component.ts</context>
          <context context-type="linenumber">124,125</context>
        </context-group>
      </trans-unit>
      <trans-unit id="4058133633628035062" datatype="html">
        <source><x id="TAG_INPUT" ctype="x-input" equiv-text="&lt;input type=&quot;checkbox&quot; [(ngModel)]=&quot;lctrl.lectureSettings.useAnswers&quot;>"/> Show answers</source>
        <target state="translated"><x id="TAG_INPUT" ctype="x-input" equiv-text="&lt;input type=&quot;checkbox&quot; [(ngModel)]=&quot;lctrl.lectureSettings.useAnswers&quot;>"/> Näytä vastaukset</target>
        <context-group purpose="location">
          <context context-type="sourcefile">static/scripts/tim/sidebarmenu/tabs/settings-tab.component.ts</context>
          <context context-type="linenumber">128</context>
        </context-group>
      </trans-unit>
      <trans-unit id="5246904666467741975" datatype="html">
        <source>Print document</source>
        <target state="translated">Tulosta dokumentti</target>
        <context-group purpose="location">
          <context context-type="sourcefile">static/scripts/tim/sidebarmenu/tabs/settings-tab.component.ts</context>
          <context context-type="linenumber">134</context>
        </context-group>
      </trans-unit>
      <trans-unit id="3194632546640105400" datatype="html">
        <source>Printing help</source>
        <target state="translated">Tulostusohjeet</target>
        <context-group purpose="location">
          <context context-type="sourcefile">static/scripts/tim/sidebarmenu/tabs/settings-tab.component.ts</context>
          <context context-type="linenumber">136</context>
        </context-group>
      </trans-unit>
      <trans-unit id="2867932944205413375" datatype="html">
        <source>Print document
            </source>
        <target state="translated">Tulosta dokumentti
            </target>
        <context-group purpose="location">
          <context context-type="sourcefile">static/scripts/tim/sidebarmenu/tabs/settings-tab.component.ts</context>
          <context context-type="linenumber">142</context>
        </context-group>
      </trans-unit>
      <trans-unit id="839821745420040019" datatype="html">
        <source>Print using LaTeX (best quality)</source>
        <target state="translated">Tulosta käyttäen LaTeX-ladontaohjelmistoa (paras laatu)</target>
        <context-group purpose="location">
          <context context-type="sourcefile">static/scripts/tim/sidebarmenu/tabs/settings-tab.component.ts</context>
          <context context-type="linenumber">140</context>
        </context-group>
      </trans-unit>
      <trans-unit id="6673833826773813241" datatype="html">
        <source>Browser print
            </source>
        <target state="translated">Selaimen tulostusvalikko
            </target>
        <context-group purpose="location">
          <context context-type="sourcefile">static/scripts/tim/sidebarmenu/tabs/settings-tab.component.ts</context>
          <context context-type="linenumber">147</context>
        </context-group>
      </trans-unit>
      <trans-unit id="1115486133630608977" datatype="html">
        <source>Print via browser's print dialog</source>
        <target state="translated">Tulosta käyttäen selaimen tulostusominaisuutta</target>
        <context-group purpose="location">
          <context context-type="sourcefile">static/scripts/tim/sidebarmenu/tabs/settings-tab.component.ts</context>
          <context context-type="linenumber">145</context>
        </context-group>
      </trans-unit>
      <trans-unit id="3210031722423452183" datatype="html">
        <source>Document tags</source>
        <target state="translated">Dokumentin tagit</target>
        <context-group purpose="location">
          <context context-type="sourcefile">static/scripts/tim/sidebarmenu/tabs/settings-tab.component.ts</context>
          <context context-type="linenumber">151</context>
        </context-group>
      </trans-unit>
      <trans-unit id="8500529743832016473" datatype="html">
        <source>Teachers' help for course code</source>
        <target state="translated">Kurssikoodit-ohje</target>
        <context-group purpose="location">
          <context context-type="sourcefile">static/scripts/tim/sidebarmenu/tabs/settings-tab.component.ts</context>
          <context context-type="linenumber">154</context>
        </context-group>
      </trans-unit>
      <trans-unit id="8419930286535843500" datatype="html">
        <source>Edit tags
            </source>
        <target state="translated">Muokkaa tageja
            </target>
        <context-group purpose="location">
          <context context-type="sourcefile">static/scripts/tim/sidebarmenu/tabs/settings-tab.component.ts</context>
          <context context-type="linenumber">161</context>
        </context-group>
      </trans-unit>
      <trans-unit id="796342827742465145" datatype="html">
        <source>Add or remove document tags</source>
        <target state="translated">Lisää/poista dokumentin tageja</target>
        <context-group purpose="location">
          <context context-type="sourcefile">static/scripts/tim/sidebarmenu/tabs/settings-tab.component.ts</context>
          <context context-type="linenumber">159</context>
        </context-group>
      </trans-unit>
      <trans-unit id="7186682572276045583" datatype="html">
        <source>Set as course
            </source>
        <target state="translated">Aseta kurssiksi
            </target>
        <context-group purpose="location">
          <context context-type="sourcefile">static/scripts/tim/sidebarmenu/tabs/settings-tab.component.ts</context>
          <context context-type="linenumber">172</context>
        </context-group>
      </trans-unit>
      <trans-unit id="142266713619376539" datatype="html">
        <source>Set document as a course main page</source>
        <target state="translated">Aseta dokumentti kurssin pääsivuksi</target>
        <context-group purpose="location">
          <context context-type="sourcefile">static/scripts/tim/sidebarmenu/tabs/settings-tab.component.ts</context>
          <context context-type="linenumber">170</context>
        </context-group>
      </trans-unit>
      <trans-unit id="4831905470722737048" datatype="html">
        <source>Memo/Minutes</source>
        <target state="translated">Esityslista/pöytäkirja</target>
        <context-group purpose="location">
          <context context-type="sourcefile">static/scripts/tim/sidebarmenu/tabs/settings-tab.component.ts</context>
          <context context-type="linenumber">175</context>
        </context-group>
      </trans-unit>
      <trans-unit id="9055027655819547507" datatype="html">
        <source>Create extracts
            </source>
        <target state="translated">Luo otteet
            </target>
        <context-group purpose="location">
          <context context-type="sourcefile">static/scripts/tim/sidebarmenu/tabs/settings-tab.component.ts</context>
          <context context-type="linenumber">180</context>
        </context-group>
      </trans-unit>
      <trans-unit id="7443667377498048368" datatype="html">
        <source>Create extracts</source>
        <target state="translated">Luo otteet</target>
        <context-group purpose="location">
          <context context-type="sourcefile">static/scripts/tim/sidebarmenu/tabs/settings-tab.component.ts</context>
          <context context-type="linenumber">178</context>
        </context-group>
      </trans-unit>
      <trans-unit id="6906618302973581092" datatype="html">
        <source>Create minutes
            </source>
        <target state="translated">Luo pöytäkirja
            </target>
        <context-group purpose="location">
          <context context-type="sourcefile">static/scripts/tim/sidebarmenu/tabs/settings-tab.component.ts</context>
          <context context-type="linenumber">186</context>
        </context-group>
      </trans-unit>
      <trans-unit id="157958031009700619" datatype="html">
        <source>Create minutes</source>
        <target state="translated">Luo pöytäkirja</target>
        <context-group purpose="location">
          <context context-type="sourcefile">static/scripts/tim/sidebarmenu/tabs/settings-tab.component.ts</context>
          <context context-type="linenumber">184</context>
        </context-group>
      </trans-unit>
      <trans-unit id="2922112108601535475" datatype="html">
        <source>Merge attachments
            </source>
        <target state="translated">Yhdistä liitteet
            </target>
        <context-group purpose="location">
          <context context-type="sourcefile">static/scripts/tim/sidebarmenu/tabs/settings-tab.component.ts</context>
          <context context-type="linenumber">192</context>
        </context-group>
      </trans-unit>
      <trans-unit id="6521772601711563783" datatype="html">
        <source>Display attachments, check their validity, and merge them into single file.</source>
        <target state="translated">Näytä liitteet, tarkista niiden oikeellisuus ja yhdistä ne yhteen tiedostoon.</target>
        <context-group purpose="location">
          <context context-type="sourcefile">static/scripts/tim/sidebarmenu/tabs/settings-tab.component.ts</context>
          <context context-type="linenumber">190</context>
        </context-group>
      </trans-unit>
      <trans-unit id="5944812089887969249" datatype="html">
        <source>Groups</source>
        <target state="translated">Ryhmät</target>
        <context-group purpose="location">
          <context context-type="sourcefile">static/scripts/tim/sidebarmenu/tabs/settings-tab.component.ts</context>
          <context context-type="linenumber">197</context>
        </context-group>
      </trans-unit>
      <trans-unit id="6629565544048409582" datatype="html">
        <source>Linked course groups</source>
        <target state="translated">Linkitetyt kurssiryhmät</target>
        <context-group purpose="location">
          <context context-type="sourcefile">static/scripts/tim/sidebarmenu/tabs/settings-tab.component.ts</context>
          <context context-type="linenumber">199</context>
        </context-group>
      </trans-unit>
      <trans-unit id="7359309035708185948" datatype="html">
        <source>Linked <x id="START_LINK" ctype="x-a" equiv-text="&lt;a href=&quot;/view/{{sisugroupPath}}&quot;>"/>course groups<x id="CLOSE_LINK" ctype="x-a" equiv-text="&lt;/a>"/></source>
        <target state="translated">Linkitetyt <x id="START_LINK" ctype="x-a" equiv-text="&lt;a href=&quot;/view/{{sisugroupPath}}&quot;>"/>kurssiryhmät<x id="CLOSE_LINK" ctype="x-a" equiv-text="&lt;/a>"/></target>
        <context-group purpose="location">
          <context context-type="sourcefile">static/scripts/tim/sidebarmenu/tabs/settings-tab.component.ts</context>
          <context context-type="linenumber">200</context>
        </context-group>
      </trans-unit>
      <trans-unit id="3608133900881958958" datatype="html">
        <source>Create a new group
                </source>
        <target state="translated">Luo uusi ryhmä
                </target>
        <context-group purpose="location">
          <context context-type="sourcefile">static/scripts/tim/sidebarmenu/tabs/settings-tab.component.ts</context>
          <context context-type="linenumber">210</context>
        </context-group>
      </trans-unit>
      <trans-unit id="9167217071684260011" datatype="html">
        <source>Create a new group</source>
        <target state="translated">Luo uusi ryhmä</target>
        <context-group purpose="location">
          <context context-type="sourcefile">static/scripts/tim/sidebarmenu/tabs/settings-tab.component.ts</context>
          <context context-type="linenumber">208</context>
        </context-group>
      </trans-unit>
      <trans-unit id="693041585772677385" datatype="html">
        <source>Browse existing groups</source>
        <target state="translated">Selaa olemassa olevia ryhmiä</target>
        <context-group purpose="location">
          <context context-type="sourcefile">static/scripts/tim/sidebarmenu/tabs/settings-tab.component.ts</context>
          <context context-type="linenumber">212</context>
        </context-group>
      </trans-unit>
      <trans-unit id="8270778862044299635" datatype="html">
        <source>Message lists</source>
        <target state="translated">Viestilistat</target>
        <context-group purpose="location">
          <context context-type="sourcefile">static/scripts/tim/sidebarmenu/tabs/settings-tab.component.ts</context>
          <context context-type="linenumber">216</context>
        </context-group>
      </trans-unit>
      <trans-unit id="8114530713963818593" datatype="html">
        <source>Create a new message list</source>
        <target state="translated">Luo uusi viestilista</target>
        <context-group purpose="location">
          <context context-type="sourcefile">static/scripts/tim/sidebarmenu/tabs/settings-tab.component.ts</context>
          <context context-type="linenumber">218</context>
        </context-group>
      </trans-unit>
      <trans-unit id="8721037582942680707" datatype="html">
        <source>Create a new message list </source>
        <target state="translated">Luo uusi viestilista </target>
        <context-group purpose="location">
          <context context-type="sourcefile">static/scripts/tim/sidebarmenu/tabs/settings-tab.component.ts</context>
          <context context-type="linenumber">222,223</context>
        </context-group>
      </trans-unit>
      <trans-unit id="3873948078150985312" datatype="html">
        <source>Browse existing message lists</source>
        <target state="translated">Selaa olemassa olevia viestilistoja</target>
        <context-group purpose="location">
          <context context-type="sourcefile">static/scripts/tim/sidebarmenu/tabs/settings-tab.component.ts</context>
          <context context-type="linenumber">224</context>
        </context-group>
      </trans-unit>
      <trans-unit id="1095317955616667267" datatype="html">
        <source>Browse archives</source>
        <target state="translated">Selaa arkistoja</target>
        <context-group purpose="location">
          <context context-type="sourcefile">static/scripts/tim/sidebarmenu/tabs/settings-tab.component.ts</context>
          <context context-type="linenumber">226</context>
        </context-group>
      </trans-unit>
      <trans-unit id="6385104003676355545" datatype="html">
        <source>Cache</source>
        <target state="translated">Välimuisti</target>
        <context-group purpose="location">
          <context context-type="sourcefile">static/scripts/tim/sidebarmenu/tabs/settings-tab.component.ts</context>
          <context context-type="linenumber">230</context>
        </context-group>
      </trans-unit>
      <trans-unit id="5258902172762305772" datatype="html">
        <source>Refresh cache</source>
        <target state="translated">Virkistä välimuisti</target>
        <context-group purpose="location">
          <context context-type="sourcefile">static/scripts/tim/sidebarmenu/tabs/settings-tab.component.ts</context>
          <context context-type="linenumber">231</context>
        </context-group>
      </trans-unit>
      <trans-unit id="7579022756495200164" datatype="html">
        <source>Scheduled functions</source>
        <target state="translated">Ajastetut toiminnot</target>
        <context-group purpose="location">
          <context context-type="sourcefile">static/scripts/tim/sidebarmenu/tabs/settings-tab.component.ts</context>
          <context context-type="linenumber">235</context>
        </context-group>
      </trans-unit>
      <trans-unit id="1578848287330297609" datatype="html">
        <source>Manage scheduled functions</source>
        <target state="translated">Hallitse ajastettuja toimintoja</target>
        <context-group purpose="location">
          <context context-type="sourcefile">static/scripts/tim/sidebarmenu/tabs/settings-tab.component.ts</context>
          <context context-type="linenumber">236</context>
        </context-group>
      </trans-unit>
      <trans-unit id="7835587227233053307" datatype="html">
        <source>Could not mark the document as read.</source>
        <target state="translated">Dokumenttia ei voitu merkitä luetuksi.</target>
        <context-group purpose="location">
          <context context-type="sourcefile">static/scripts/tim/sidebarmenu/tabs/settings-tab.component.ts</context>
          <context context-type="linenumber">340</context>
        </context-group>
      </trans-unit>
      <trans-unit id="7448359457332551623" datatype="html">
        <source>This document is in exam mode. Marking document unread will remove read marks from all users! Continue?</source>
        <target state="translated">Tämä dokumentti on tenttitilassa. Dokumentin merkitseminen lukemattomaksi poistaa kaikki lukumerkinnät kaikilta käyttäjiltä! Jatketaanko?</target>
        <context-group purpose="location">
          <context context-type="sourcefile">static/scripts/tim/sidebarmenu/tabs/settings-tab.component.ts</context>
          <context context-type="linenumber">358</context>
        </context-group>
      </trans-unit>
      <trans-unit id="8844824116862224576" datatype="html">
        <source>This will affect <x id="PH" equiv-text="r.result"/> users in total.</source>
        <target state="translated">Tämä vaikuttaa yhteensä <x id="PH" equiv-text="r.result"/> käyttäjään.</target>
        <context-group purpose="location">
          <context context-type="sourcefile">static/scripts/tim/sidebarmenu/tabs/settings-tab.component.ts</context>
          <context context-type="linenumber">361</context>
        </context-group>
      </trans-unit>
      <trans-unit id="3706234110800937438" datatype="html">
        <source>This will mark all paragraphs in this document as translated. Continue?</source>
        <target state="translated">Tämä merkitsee kaikki dokumentin kappaleet käännetyiksi. Jatketaanko?</target>
        <context-group purpose="location">
          <context context-type="sourcefile">static/scripts/tim/sidebarmenu/tabs/settings-tab.component.ts</context>
          <context context-type="linenumber">368</context>
        </context-group>
      </trans-unit>
      <trans-unit id="4324458214369202050" datatype="html">
        <source>Not in a document</source>
        <target state="translated">Ei dokumentissa</target>
        <context-group purpose="location">
          <context context-type="sourcefile">static/scripts/tim/sidebarmenu/tabs/settings-tab.component.ts</context>
          <context context-type="linenumber">504</context>
        </context-group>
      </trans-unit>
      <trans-unit id="4588307427431053874" datatype="html">
        <source>The document has no 'knro' macro defined</source>
        <target state="translated">Dokumenttiin ei ole määritelty 'knro'-makroa</target>
        <context-group purpose="location">
          <context context-type="sourcefile">static/scripts/tim/sidebarmenu/tabs/settings-tab.component.ts</context>
          <context context-type="linenumber">502</context>
        </context-group>
      </trans-unit>
      <trans-unit id="3880104539461951428" datatype="html">
        <source>Index <x id="START_LINK" ctype="x-a" equiv-text="&lt;a (click)=&quot;goToTop()&quot; i18n-title title=&quot;Go to top&quot; class=&quot;pull-right&quot;>"/>Go to top<x id="CLOSE_LINK" ctype="x-a" equiv-text="&lt;/a>"/></source>
        <target state="translated">Sisällys <x id="START_LINK" ctype="x-a" equiv-text="&lt;a (click)=&quot;goToTop()&quot; i18n-title title=&quot;Go to top&quot; class=&quot;pull-right&quot;>"/>Mene alkuun<x id="CLOSE_LINK" ctype="x-a" equiv-text="&lt;/a>"/></target>
        <context-group purpose="location">
          <context context-type="sourcefile">static/scripts/tim/sidebarmenu/tabs/index-tab.component.ts</context>
          <context context-type="linenumber">17</context>
        </context-group>
      </trans-unit>
      <trans-unit id="2090184009856228643" datatype="html">
        <source>Go to top</source>
        <target state="translated">Mene alkuun</target>
        <context-group purpose="location">
          <context context-type="sourcefile">static/scripts/tim/sidebarmenu/tabs/index-tab.component.ts</context>
          <context context-type="linenumber">17</context>
        </context-group>
      </trans-unit>
      <trans-unit id="1478700475585808513" datatype="html">
        <source>Lecture</source>
        <target state="translated">Luento</target>
        <context-group purpose="location">
          <context context-type="sourcefile">static/scripts/tim/sidebarmenu/tabs/lecture-info-tab.component.ts</context>
          <context context-type="linenumber">14</context>
        </context-group>
      </trans-unit>
      <trans-unit id="5967071017461085725" datatype="html">
        <source>Points on this page</source>
        <target state="translated">Tämän sivun pisteet</target>
        <context-group purpose="location">
          <context context-type="sourcefile">static/scripts/tim/sidebarmenu/tabs/score-info-tab.component.ts</context>
          <context context-type="linenumber">11</context>
        </context-group>
      </trans-unit>
      <trans-unit id="4578192247039196794" datatype="html">
        <source>Task</source>
        <target state="translated">Tehtävä</target>
        <context-group purpose="location">
          <context context-type="sourcefile">static/scripts/tim/sidebarmenu/tabs/score-info-tab.component.ts</context>
          <context context-type="linenumber">17</context>
        </context-group>
      </trans-unit>
      <trans-unit id="5254622645701859101" datatype="html">
        <source>Points</source>
        <target state="translated">Pisteet</target>
        <context-group purpose="location">
          <context context-type="sourcefile">static/scripts/tim/sidebarmenu/tabs/score-info-tab.component.ts</context>
          <context context-type="linenumber">18</context>
        </context-group>
        <context-group purpose="location">
          <context context-type="sourcefile">static/scripts/tim/sidebarmenu/tabs/score-info-tab.component.ts</context>
          <context context-type="linenumber">49</context>
        </context-group>
      </trans-unit>
      <trans-unit id="3448462145758383019" datatype="html">
        <source>Total</source>
        <target state="translated">Yhteensä</target>
        <context-group purpose="location">
          <context context-type="sourcefile">static/scripts/tim/sidebarmenu/tabs/score-info-tab.component.ts</context>
          <context context-type="linenumber">33</context>
        </context-group>
        <context-group purpose="location">
          <context context-type="sourcefile">static/scripts/tim/sidebarmenu/tabs/score-info-tab.component.ts</context>
          <context context-type="linenumber">66</context>
        </context-group>
      </trans-unit>
      <trans-unit id="37144610564892257" datatype="html">
        <source>Points in this course</source>
        <target state="translated">Tämän kurssin pisteet</target>
        <context-group purpose="location">
          <context context-type="sourcefile">static/scripts/tim/sidebarmenu/tabs/score-info-tab.component.ts</context>
          <context context-type="linenumber">42</context>
        </context-group>
      </trans-unit>
      <trans-unit id="1407560924967345762" datatype="html">
        <source>Page</source>
        <target state="translated">Sivu</target>
        <context-group purpose="location">
          <context context-type="sourcefile">static/scripts/tim/sidebarmenu/tabs/score-info-tab.component.ts</context>
          <context context-type="linenumber">48</context>
        </context-group>
      </trans-unit>
      <trans-unit id="4189204903737125906" datatype="html">
        <source>Current Lectures</source>
        <target state="translated">Käynnissä olevat luennot</target>
        <context-group purpose="location">
          <context context-type="sourcefile">static/scripts/tim/sidebarmenu/tabs/lecture-info-tab.component.ts</context>
          <context context-type="linenumber">15</context>
        </context-group>
      </trans-unit>
      <trans-unit id="3731008746896061926" datatype="html">
        <source>Join
                </source>
        <target state="translated">Liity
                </target>
        <context-group purpose="location">
          <context context-type="sourcefile">static/scripts/tim/sidebarmenu/tabs/lecture-info-tab.component.ts</context>
          <context context-type="linenumber">23</context>
        </context-group>
      </trans-unit>
      <trans-unit id="8307140841776883735" datatype="html">
        <source>Join</source>
        <target state="translated">Liity</target>
        <context-group purpose="location">
          <context context-type="sourcefile">static/scripts/tim/sidebarmenu/tabs/lecture-info-tab.component.ts</context>
          <context context-type="linenumber">21</context>
        </context-group>
        <context-group purpose="location">
          <context context-type="sourcefile">static/scripts/tim/sidebarmenu/tabs/lecture-info-tab.component.ts</context>
          <context context-type="linenumber">21</context>
        </context-group>
      </trans-unit>
      <trans-unit id="5841796170470816198" datatype="html">
        <source>No current lectures</source>
        <target state="translated">Ei käynnissä olevia luentoja</target>
        <context-group purpose="location">
          <context context-type="sourcefile">static/scripts/tim/sidebarmenu/tabs/lecture-info-tab.component.ts</context>
          <context context-type="linenumber">26</context>
        </context-group>
      </trans-unit>
      <trans-unit id="938697210411008517" datatype="html">
        <source>Upcoming Lectures</source>
        <target state="translated">Tulevat luennot</target>
        <context-group purpose="location">
          <context context-type="sourcefile">static/scripts/tim/sidebarmenu/tabs/lecture-info-tab.component.ts</context>
          <context context-type="linenumber">29</context>
        </context-group>
      </trans-unit>
      <trans-unit id="3907274482954811556" datatype="html">
        <source>No upcoming lectures</source>
        <target state="translated">Ei tulevia luentoja</target>
        <context-group purpose="location">
          <context context-type="sourcefile">static/scripts/tim/sidebarmenu/tabs/lecture-info-tab.component.ts</context>
          <context context-type="linenumber">34</context>
        </context-group>
      </trans-unit>
      <trans-unit id="5576848798701316291" datatype="html">
        <source>Past Lectures</source>
        <target state="translated">Menneet luennot</target>
        <context-group purpose="location">
          <context context-type="sourcefile">static/scripts/tim/sidebarmenu/tabs/lecture-info-tab.component.ts</context>
          <context context-type="linenumber">37</context>
        </context-group>
      </trans-unit>
      <trans-unit id="5354130303929057168" datatype="html">
        <source>No past lectures</source>
        <target state="translated">Ei menneitä luentoja</target>
        <context-group purpose="location">
          <context context-type="sourcefile">static/scripts/tim/sidebarmenu/tabs/lecture-info-tab.component.ts</context>
          <context context-type="linenumber">42</context>
        </context-group>
      </trans-unit>
      <trans-unit id="1216488622109291174" datatype="html">
        <source>Not currently in document view.</source>
        <target state="translated">Et ole tällä hetkellä dokumenttinäkymässä.</target>
        <context-group purpose="location">
          <context context-type="sourcefile">static/scripts/tim/sidebarmenu/tabs/lecture-info-tab.component.ts</context>
          <context context-type="linenumber">61</context>
        </context-group>
      </trans-unit>
      <trans-unit id="8142657803643326364" datatype="html">
        <source>Get question</source>
        <target state="translated">Hae kysymys</target>
        <context-group purpose="location">
          <context context-type="sourcefile">static/scripts/tim/sidebarmenu/tabs/load-questions-tab.component.ts</context>
          <context context-type="linenumber">8</context>
        </context-group>
      </trans-unit>
      <trans-unit id="1835862130590080443" datatype="html">
        <source>Loading question manually...</source>
        <target state="translated">Ladataan kysymys...</target>
        <context-group purpose="location">
          <context context-type="sourcefile">static/scripts/tim/sidebarmenu/tabs/load-questions-tab.component.ts</context>
          <context context-type="linenumber">9</context>
        </context-group>
      </trans-unit>
      <trans-unit id="9086145107498026183" datatype="html">
        <source>Lecture participants</source>
        <target state="translated">Luennon osallistujat</target>
        <context-group purpose="location">
          <context context-type="sourcefile">static/scripts/tim/sidebarmenu/tabs/logged-users-tab.component.ts</context>
          <context context-type="linenumber">7</context>
        </context-group>
      </trans-unit>
      <trans-unit id="2764567568324210100" datatype="html">
        <source>People logged in: <x id="START_TAG_SPAN" ctype="x-span" equiv-text="&lt;span>"/><x id="INTERPOLATION" equiv-text="{{lctrl.lecturerTable.length + lctrl.studentTable.length}}"/><x id="CLOSE_TAG_SPAN" ctype="x-span" equiv-text="&lt;/span>"/></source>
        <target state="translated">Kirjautuneita käyttäjiä: <x id="START_TAG_SPAN" ctype="x-span" equiv-text="&lt;span>"/><x id="INTERPOLATION" equiv-text="{{lctrl.lecturerTable.length + lctrl.studentTable.length}}"/><x id="CLOSE_TAG_SPAN" ctype="x-span" equiv-text="&lt;/span>"/></target>
        <context-group purpose="location">
          <context context-type="sourcefile">static/scripts/tim/sidebarmenu/tabs/logged-users-tab.component.ts</context>
          <context context-type="linenumber">8</context>
        </context-group>
      </trans-unit>
      <trans-unit id="3522945725389041013" datatype="html">
        <source>Lecturers (<x id="START_TAG_SPAN" ctype="x-span" equiv-text="&lt;span>"/><x id="INTERPOLATION" equiv-text="{{lctrl.lecturerTable.length}}"/><x id="CLOSE_TAG_SPAN" ctype="x-span" equiv-text="&lt;/span>"/>)</source>
        <target state="translated">Luennoitsijat (<x id="START_TAG_SPAN" ctype="x-span" equiv-text="&lt;span>"/><x id="INTERPOLATION" equiv-text="{{lctrl.lecturerTable.length}}"/><x id="CLOSE_TAG_SPAN" ctype="x-span" equiv-text="&lt;/span>"/>)</target>
        <context-group purpose="location">
          <context context-type="sourcefile">static/scripts/tim/sidebarmenu/tabs/logged-users-tab.component.ts</context>
          <context context-type="linenumber">9</context>
        </context-group>
      </trans-unit>
      <trans-unit id="5126591019026593033" datatype="html">
        <source>No lecturers</source>
        <target state="translated">Ei luennoitsijoita</target>
        <context-group purpose="location">
          <context context-type="sourcefile">static/scripts/tim/sidebarmenu/tabs/logged-users-tab.component.ts</context>
          <context context-type="linenumber">18</context>
        </context-group>
      </trans-unit>
      <trans-unit id="4851338224428351823" datatype="html">
        <source>Students (<x id="START_TAG_SPAN" ctype="x-span" equiv-text="&lt;span>"/><x id="INTERPOLATION" equiv-text="{{lctrl.studentTable.length}}"/><x id="CLOSE_TAG_SPAN" ctype="x-span" equiv-text="&lt;/span>"/>)</source>
        <target state="translated">Opiskelijat (<x id="START_TAG_SPAN" ctype="x-span" equiv-text="&lt;span>"/><x id="INTERPOLATION" equiv-text="{{lctrl.studentTable.length}}"/><x id="CLOSE_TAG_SPAN" ctype="x-span" equiv-text="&lt;/span>"/>)</target>
        <context-group purpose="location">
          <context context-type="sourcefile">static/scripts/tim/sidebarmenu/tabs/logged-users-tab.component.ts</context>
          <context context-type="linenumber">20</context>
        </context-group>
      </trans-unit>
      <trans-unit id="5349114946599699330" datatype="html">
        <source>No students</source>
        <target state="translated">Ei opiskelijoita</target>
        <context-group purpose="location">
          <context context-type="sourcefile">static/scripts/tim/sidebarmenu/tabs/logged-users-tab.component.ts</context>
          <context context-type="linenumber">29</context>
        </context-group>
      </trans-unit>
      <trans-unit id="7025159553172419928" datatype="html">
        <source>Scoreboard</source>
        <target state="translated">Pistetaulu</target>
        <context-group purpose="location">
          <context context-type="sourcefile">static/scripts/tim/sidebarmenu/tabs/score-info-tab.component.ts</context>
          <context context-type="linenumber">7</context>
        </context-group>
      </trans-unit>
      <trans-unit id="2595203250116897745" datatype="html">
        <source>Open sidebar</source>
        <target state="translated">Avaa sivuvalikko</target>
        <context-group purpose="location">
          <context context-type="sourcefile">static/scripts/tim/sidebarmenu/sidebar-menu.component.ts</context>
          <context context-type="linenumber">44</context>
        </context-group>
      </trans-unit>
      <trans-unit id="1655491632914962338" datatype="html">
        <source>Show menu</source>
        <target state="translated">Näytä valikko</target>
        <context-group purpose="location">
          <context context-type="sourcefile">static/scripts/tim/sidebarmenu/sidebar-menu.component.ts</context>
          <context context-type="linenumber">43</context>
        </context-group>
      </trans-unit>
      <trans-unit id="8747125763308501031" datatype="html">
        <source>Federation logo</source>
        <target state="translated">Federaation logo</target>
        <context-group purpose="location">
          <context context-type="sourcefile">static/scripts/tim/user/haka-login.component.ts</context>
          <context context-type="linenumber">66</context>
        </context-group>
      </trans-unit>
      <trans-unit id="3386853674104368310" datatype="html">
        <source>Haka login</source>
        <target state="translated">Haka-kirjautuminen</target>
        <context-group purpose="location">
          <context context-type="sourcefile">static/scripts/tim/user/haka-login.component.ts</context>
          <context context-type="linenumber">71</context>
        </context-group>
      </trans-unit>
      <trans-unit id="5946121121970393200" datatype="html">
        <source>Select your home organization...</source>
        <target state="translated">Valitse kotiorganisaatiosi...</target>
        <context-group purpose="location">
          <context context-type="sourcefile">static/scripts/tim/user/haka-login.component.ts</context>
          <context context-type="linenumber">77</context>
        </context-group>
      </trans-unit>
      <trans-unit id="2715185765061607307" datatype="html">
        <source>
                Log in
            </source>
        <target state="translated">
                Kirjaudu sisään
            </target>
        <context-group purpose="location">
          <context context-type="sourcefile">static/scripts/tim/user/haka-login.component.ts</context>
          <context context-type="linenumber">85</context>
        </context-group>
      </trans-unit>
      <trans-unit id="4814606488888120626" datatype="html">
        <source>
                Members from universities and other Haka organizations, please use Haka to log in.
            </source>
        <target state="translated">
                Yliopistojen ja muiden Haka-organisaatioiden jäsenet, kirjautukaa Hakalla.
            </target>
        <context-group purpose="location">
          <context context-type="sourcefile">static/scripts/tim/user/login-dialog.component.ts</context>
          <context context-type="linenumber">75</context>
        </context-group>
      </trans-unit>
      <trans-unit id="2341982959296346504" datatype="html">
        <source>
                Others, please log in with your TIM account.
            </source>
        <target state="translated">
                Muut, kirjautukaa TIM-tilillä.
            </target>
        <context-group purpose="location">
          <context context-type="sourcefile">static/scripts/tim/user/login-dialog.component.ts</context>
          <context context-type="linenumber">82</context>
        </context-group>
      </trans-unit>
      <trans-unit id="7169763988476671054" datatype="html">
        <source>Email or username</source>
        <target state="translated">Sähköpostiosoite tai käyttäjätunnus</target>
        <context-group purpose="location">
          <context context-type="sourcefile">static/scripts/tim/user/login-dialog.component.ts</context>
          <context context-type="linenumber">88</context>
        </context-group>
        <context-group purpose="location">
          <context context-type="sourcefile">static/scripts/tim/user/login-dialog.component.ts</context>
          <context context-type="linenumber">166</context>
        </context-group>
        <context-group purpose="location">
          <context context-type="sourcefile">static/scripts/tim/user/login-dialog.component.ts</context>
          <context context-type="linenumber">176</context>
        </context-group>
      </trans-unit>
      <trans-unit id="5192694303323354537" datatype="html">
        <source> If you have not logged in before, and your email corresponds to the one in Studyinfo.fi, TIM sent a password to your email now. Please read the email in a separate browser tab, and please wait for the email at least 5 minutes if you don't get the email right away. Check your spam folder too. </source>
        <target state="translated"> Jos et ole kirjautunut aiemmin ja sähköpostisi vastaa Opintopolku.fi-palvelussa olevaa, TIM lähetti salasanan sähköpostiisi nyt. Lue sähköposti selaimen eri välilehdessä, ja odota sähköpostia ainakin 5 minuuttia, jos et saa sitä heti. Tarkista myös roskapostikansiosi. </target>
        <context-group purpose="location">
          <context context-type="sourcefile">static/scripts/tim/user/login-dialog.component.ts</context>
          <context context-type="linenumber">100,108</context>
        </context-group>
      </trans-unit>
      <trans-unit id="3890309214395153699" datatype="html">
        <source> If you have not logged in to TIM before, TIM sent a password to your email now. </source>
        <target state="translated"> Jos et ole kirjautunut TIMiin aiemmin, TIM lähetti salasanan sähköpostiisi nyt. </target>
        <context-group purpose="location">
          <context context-type="sourcefile">static/scripts/tim/user/login-dialog.component.ts</context>
          <context context-type="linenumber">110</context>
        </context-group>
      </trans-unit>
      <trans-unit id="4335926162389244328" datatype="html">
        <source>If you have logged in before, use your current password.</source>
        <target state="translated">Jos olet kirjautunut aiemmin, käytä nykyistä salasanaasi.</target>
        <context-group purpose="location">
          <context context-type="sourcefile">static/scripts/tim/user/login-dialog.component.ts</context>
          <context context-type="linenumber">113</context>
        </context-group>
      </trans-unit>
      <trans-unit id="1431416938026210429" datatype="html">
        <source>Password</source>
        <target state="translated">Salasana</target>
        <context-group purpose="location">
          <context context-type="sourcefile">static/scripts/tim/user/login-dialog.component.ts</context>
          <context context-type="linenumber">117</context>
        </context-group>
        <context-group purpose="location">
          <context context-type="sourcefile">static/scripts/tim/user/login-dialog.component.ts</context>
          <context context-type="linenumber">251</context>
        </context-group>
      </trans-unit>
      <trans-unit id="892063502898494584" datatype="html">
        <source>I forgot my password</source>
        <target state="translated">Unohdin salasanani</target>
        <context-group purpose="location">
          <context context-type="sourcefile">static/scripts/tim/user/login-dialog.component.ts</context>
          <context context-type="linenumber">126</context>
        </context-group>
      </trans-unit>
      <trans-unit id="2336550011721758066" datatype="html">
        <source>Log in</source>
        <target state="translated">Kirjaudu sisään</target>
        <context-group purpose="location">
          <context context-type="sourcefile">static/scripts/tim/user/login-dialog.component.ts</context>
          <context context-type="linenumber">137</context>
        </context-group>
      </trans-unit>
      <trans-unit id="3023906871690155199" datatype="html">
        <source> Not a <x id="INTERPOLATION" equiv-text="{{getHomeOrgDisplayName()}}"/> student or staff member and don't have a TIM account? </source>
        <target state="translated"> Etkö ole <x id="INTERPOLATION" equiv-text="{{getHomeOrgDisplayName()}}"/>-opiskelija tai henkilökuntaa eikä sinulla ole TIM-tiliä? </target>
        <context-group purpose="location">
          <context context-type="sourcefile">static/scripts/tim/user/login-dialog.component.ts</context>
          <context context-type="linenumber">147,149</context>
        </context-group>
      </trans-unit>
      <trans-unit id="7203320122205058413" datatype="html">
        <source> Sign up </source>
        <target state="translated"> Rekisteröidy </target>
        <context-group purpose="location">
          <context context-type="sourcefile">static/scripts/tim/user/login-dialog.component.ts</context>
          <context context-type="linenumber">152,153</context>
        </context-group>
      </trans-unit>
      <trans-unit id="3129992797183034647" datatype="html">
        <source>If you don't have an existing TIM or <x id="INTERPOLATION" equiv-text="{{getHomeOrgDisplayName()}}"/> account, you can create a TIM account here.</source>
        <target state="translated">Jos sinulla ei ole TIM-tiliä tai <x id="INTERPOLATION" equiv-text="{{getHomeOrgDisplayName()}}"/>-tunnusta, voit luoda TIM-tilin tässä.</target>
        <context-group purpose="location">
          <context context-type="sourcefile">static/scripts/tim/user/login-dialog.component.ts</context>
          <context context-type="linenumber">159</context>
        </context-group>
      </trans-unit>
      <trans-unit id="4437839904697334280" datatype="html">
        <source>Please input your email address to receive a temporary password.</source>
        <target state="translated">Anna sähköpostiosoitteesi saadaksesi väliaikainen salasana.</target>
        <context-group purpose="location">
          <context context-type="sourcefile">static/scripts/tim/user/login-dialog.component.ts</context>
          <context context-type="linenumber">160</context>
        </context-group>
      </trans-unit>
      <trans-unit id="6534522401559597537" datatype="html">
        <source>
            To reset password, enter your email or username first.
        </source>
        <target state="translated">
            Salasanan vaihtamiseksi kirjoita sähköpostiosoitteesi tai käyttäjätunnuksesi.
        </target>
        <context-group purpose="location">
          <context context-type="sourcefile">static/scripts/tim/user/login-dialog.component.ts</context>
          <context context-type="linenumber">163</context>
        </context-group>
      </trans-unit>
      <trans-unit id="5642573626630285521" datatype="html">
        <source>Do not type anything here</source>
        <target state="translated">Älä kirjoita tähän mitään</target>
        <context-group purpose="location">
          <context context-type="sourcefile">static/scripts/tim/user/login-dialog.component.ts</context>
          <context context-type="linenumber">178</context>
        </context-group>
        <context-group purpose="location">
          <context context-type="sourcefile">static/scripts/tim/user/login-dialog.component.ts</context>
          <context context-type="linenumber">187</context>
        </context-group>
      </trans-unit>
      <trans-unit id="2917314929120683887" datatype="html">
        <source>
            Continue
        </source>
        <target state="translated">
            Jatka
        </target>
        <context-group purpose="location">
          <context context-type="sourcefile">static/scripts/tim/user/login-dialog.component.ts</context>
          <context context-type="linenumber">194</context>
        </context-group>
      </trans-unit>
      <trans-unit id="2330577642930707695" datatype="html">
        <source>
            Cancel
        </source>
        <target state="translated">
            Peruuta
        </target>
        <context-group purpose="location">
          <context context-type="sourcefile">static/scripts/tim/user/login-dialog.component.ts</context>
          <context context-type="linenumber">199</context>
        </context-group>
      </trans-unit>
      <trans-unit id="3935456657559916361" datatype="html">
        <source>
                    TIM sent you a temporary password. Please check your email and type the password below to continue.
                </source>
        <target state="translated">
                    TIM lähetti sinulle väliaikaisen salasanan. Kirjoita se alla olevaan kenttään.
                </target>
        <context-group purpose="location">
          <context context-type="sourcefile">static/scripts/tim/user/login-dialog.component.ts</context>
          <context context-type="linenumber">204</context>
        </context-group>
      </trans-unit>
      <trans-unit id="8610208503721000387" datatype="html">
        <source>Password you received</source>
        <target state="translated">Salasana, jonka sait</target>
        <context-group purpose="location">
          <context context-type="sourcefile">static/scripts/tim/user/login-dialog.component.ts</context>
          <context context-type="linenumber">214</context>
        </context-group>
      </trans-unit>
      <trans-unit id="6962699013778688473" datatype="html">
        <source>Continue</source>
        <target state="translated">Jatka</target>
        <context-group purpose="location">
          <context context-type="sourcefile">static/scripts/tim/user/login-dialog.component.ts</context>
          <context context-type="linenumber">132</context>
        </context-group>
        <context-group purpose="location">
          <context context-type="sourcefile">static/scripts/tim/user/login-dialog.component.ts</context>
          <context context-type="linenumber">220</context>
        </context-group>
      </trans-unit>
      <trans-unit id="834072654360023442" datatype="html">
        <source>
                        Enter your name (Lastname Firstname)
                    </source>
        <target state="translated">
                        Kirjoita nimesi (Sukunimi Etunimi)
                    </target>
        <context-group purpose="location">
          <context context-type="sourcefile">static/scripts/tim/user/login-dialog.component.ts</context>
          <context context-type="linenumber">224</context>
        </context-group>
      </trans-unit>
      <trans-unit id="8203367621031610680" datatype="html">
        <source>Your name</source>
        <target state="translated">Nimesi</target>
        <context-group purpose="location">
          <context context-type="sourcefile">static/scripts/tim/user/login-dialog.component.ts</context>
          <context context-type="linenumber">235</context>
        </context-group>
      </trans-unit>
      <trans-unit id="6047139372036217996" datatype="html">
        <source> Create a new password (at least <x id="INTERPOLATION" equiv-text="{{ minPasswordLength }}"/> characters) </source>
        <target state="translated"> Luo uusi salasana (vähintään <x id="INTERPOLATION" equiv-text="{{ minPasswordLength }}"/> merkkiä) </target>
        <context-group purpose="location">
          <context context-type="sourcefile">static/scripts/tim/user/login-dialog.component.ts</context>
          <context context-type="linenumber">239</context>
        </context-group>
      </trans-unit>
      <trans-unit id="7688307851659303493" datatype="html">
        <source>
                        Retype the above password
                    </source>
        <target state="translated">
                        Kirjoita yllä oleva salasana uudelleen
                    </target>
        <context-group purpose="location">
          <context context-type="sourcefile">static/scripts/tim/user/login-dialog.component.ts</context>
          <context context-type="linenumber">256</context>
        </context-group>
      </trans-unit>
      <trans-unit id="4621828901734430721" datatype="html">
        <source>Retype password</source>
        <target state="translated">Kirjoita salasana uudelleen</target>
        <context-group purpose="location">
          <context context-type="sourcefile">static/scripts/tim/user/login-dialog.component.ts</context>
          <context context-type="linenumber">267</context>
        </context-group>
      </trans-unit>
      <trans-unit id="1109115297424558158" datatype="html">
        <source>Finish
                </source>
        <target state="translated">Valmis
                </target>
        <context-group purpose="location">
          <context context-type="sourcefile">static/scripts/tim/user/login-dialog.component.ts</context>
          <context context-type="linenumber">273</context>
        </context-group>
      </trans-unit>
      <trans-unit id="5708663882708336887" datatype="html">
        <source>
                Thank you!
            </source>
        <target state="translated">
                Kiitos!
            </target>
        <context-group purpose="location">
          <context context-type="sourcefile">static/scripts/tim/user/login-dialog.component.ts</context>
          <context context-type="linenumber">277</context>
        </context-group>
      </trans-unit>
      <trans-unit id="5441742507983908256" datatype="html">
        <source>
                Your information was updated successfully.
            </source>
        <target state="translated">
                Tietosi päivitettiin onnistuneesti.
            </target>
        <context-group purpose="location">
          <context context-type="sourcefile">static/scripts/tim/user/login-dialog.component.ts</context>
          <context context-type="linenumber">280</context>
        </context-group>
      </trans-unit>
      <trans-unit id="1031561808357651002" datatype="html">
        <source> Now you can <x id="START_LINK" ctype="x-a" equiv-text="&lt;a href=&quot;&quot; focusMe>"/>refresh<x id="CLOSE_LINK" ctype="x-a" equiv-text="&lt;/a>"/> the page to log in. </source>
        <target state="translated"> Nyt voit <x id="START_LINK" ctype="x-a" equiv-text="&lt;a href=&quot;&quot; focusMe>"/>virkistää<x id="CLOSE_LINK" ctype="x-a" equiv-text="&lt;/a>"/> sivun kirjautuaksesi sisään. </target>
        <context-group purpose="location">
          <context context-type="sourcefile">static/scripts/tim/user/login-dialog.component.ts</context>
          <context context-type="linenumber">282,286</context>
        </context-group>
      </trans-unit>
      <trans-unit id="1346640911183618259" datatype="html">
        <source>Add a user to this session</source>
        <target state="translated">Lisää käyttäjä istuntoon</target>
        <context-group purpose="location">
          <context context-type="sourcefile">static/scripts/tim/user/login-dialog.component.ts</context>
          <context context-type="linenumber">378</context>
        </context-group>
      </trans-unit>
      <trans-unit id="7028204981963450021" datatype="html">
        <source>Sign up</source>
        <target state="translated">Rekisteröidy</target>
        <context-group purpose="location">
          <context context-type="sourcefile">static/scripts/tim/user/login-dialog.component.ts</context>
          <context context-type="linenumber">381</context>
        </context-group>
      </trans-unit>
      <trans-unit id="2336550011721758066" datatype="html">
        <source>Log in</source>
        <target state="translated">Kirjaudu sisään</target>
        <context-group purpose="location">
          <context context-type="sourcefile">static/scripts/tim/user/login-dialog.component.ts</context>
          <context context-type="linenumber">383</context>
        </context-group>
      </trans-unit>
      <trans-unit id="2826581353496868063" datatype="html">
        <source>Language</source>
        <target state="translated">Kieli</target>
        <context-group purpose="location">
          <context context-type="sourcefile">static/scripts/tim/user/language-selector.component.ts</context>
          <context context-type="linenumber">10</context>
        </context-group>
      </trans-unit>
      <trans-unit id="7819314041543176992" datatype="html">
        <source>Close</source>
        <target state="translated">Sulje</target>
        <context-group purpose="location">
          <context context-type="sourcefile">static/scripts/tim/document/scheduling/schedule-dialog.component.ts</context>
          <context context-type="linenumber">117</context>
        </context-group>
        <context-group purpose="location">
          <context context-type="sourcefile">static/scripts/tim/plugin/dataview/copy-table-width-dialog.component.ts</context>
          <context context-type="linenumber">25</context>
        </context-group>
        <context-group purpose="location">
          <context context-type="sourcefile">static/scripts/tim/ui/close-button.component.ts</context>
          <context context-type="linenumber">5</context>
        </context-group>
        <context-group purpose="location">
          <context context-type="sourcefile">static/scripts/tim/user/login-dialog.component.ts</context>
          <context context-type="linenumber">297</context>
        </context-group>
      </trans-unit>
      <trans-unit id="6961185353071638484" datatype="html">
        <source>The function expiration date is quite far in the future (over a year). Are you sure?</source>
        <target state="translated">Toiminnon vanhenemisaika on melko kaukana tulevaisuudessa (yli vuoden päässä). Oletko varma?</target>
        <context-group purpose="location">
          <context context-type="sourcefile">static/scripts/tim/document/scheduling/schedule-dialog.component.ts</context>
          <context context-type="linenumber">173</context>
        </context-group>
      </trans-unit>
      <trans-unit id="6614752089605076361" datatype="html">
        <source>The function expiration date is quite far in the future</source>
        <target state="translated">Toiminnon vanhenemisaika on melko kaukana tulevaisuudessa</target>
        <context-group purpose="location">
          <context context-type="sourcefile">static/scripts/tim/document/scheduling/schedule-dialog.component.ts</context>
          <context context-type="linenumber">174</context>
        </context-group>
      </trans-unit>
      <trans-unit id="6680328045445694845" datatype="html">
        <source>Are you sure you want to delete this function?</source>
        <target state="translated">Haluatko varmasti poistaa tämän toiminnon?</target>
        <context-group purpose="location">
          <context context-type="sourcefile">static/scripts/tim/document/scheduling/schedule-dialog.component.ts</context>
          <context context-type="linenumber">217</context>
        </context-group>
      </trans-unit>
      <trans-unit id="7166585758672677151" datatype="html">
        <source>Delete function?</source>
        <target state="translated">Poista toiminto?</target>
        <context-group purpose="location">
          <context context-type="sourcefile">static/scripts/tim/document/scheduling/schedule-dialog.component.ts</context>
          <context context-type="linenumber">218</context>
        </context-group>
      </trans-unit>
      <trans-unit id="932433292259435729" datatype="html">
        <source>My courses</source>
        <target state="translated">Omat kurssit</target>
        <context-group purpose="location">
          <context context-type="sourcefile">static/scripts/tim/frontpage/front-page.component.ts</context>
          <context context-type="linenumber">28</context>
        </context-group>
        <context-group purpose="location">
          <context context-type="sourcefile">static/scripts/tim/frontpage/front-page.component.ts</context>
          <context context-type="linenumber">28</context>
        </context-group>
      </trans-unit>
      <trans-unit id="272288028017638023" datatype="html">
        <source>TIM-esittely</source>
        <target state="translated">TIM-esittely</target>
        <context-group purpose="location">
          <context context-type="sourcefile">static/scripts/tim/frontpage/front-page.component.ts</context>
          <context context-type="linenumber">37</context>
        </context-group>
      </trans-unit>
      <trans-unit id="3163044740176820503" datatype="html">
        <source>Get started</source>
        <target state="translated">Aloita tästä</target>
        <context-group purpose="location">
          <context context-type="sourcefile">static/scripts/tim/frontpage/front-page.component.ts</context>
          <context context-type="linenumber">41</context>
        </context-group>
      </trans-unit>
      <trans-unit id="3136060218695297500" datatype="html">
        <source>Log in </source>
        <target state="translated">Kirjaudu sisään </target>
        <context-group purpose="location">
          <context context-type="sourcefile">static/scripts/tim/frontpage/front-page.component.ts</context>
          <context context-type="linenumber">43,44</context>
        </context-group>
      </trans-unit>
      <trans-unit id="4196873449454850485" datatype="html">
        <source>Create a TIM account</source>
        <target state="translated">Luo TIM-tili</target>
        <context-group purpose="location">
          <context context-type="sourcefile">static/scripts/tim/frontpage/front-page.component.ts</context>
          <context context-type="linenumber">47</context>
        </context-group>
        <context-group purpose="location">
          <context context-type="sourcefile">static/scripts/tim/frontpage/front-page.component.ts</context>
          <context context-type="linenumber">47</context>
        </context-group>
      </trans-unit>
      <trans-unit id="6800515273162166241" datatype="html">
        <source>Sign up </source>
        <target state="translated">Rekisteröidy </target>
        <context-group purpose="location">
          <context context-type="sourcefile">static/scripts/tim/frontpage/front-page.component.ts</context>
          <context context-type="linenumber">49,50</context>
        </context-group>
      </trans-unit>
      <trans-unit id="5947558132119506443" datatype="html">
        <source>My documents</source>
        <target state="translated">Omat dokumentit</target>
        <context-group purpose="location">
          <context context-type="sourcefile">static/scripts/tim/frontpage/front-page.component.ts</context>
          <context context-type="linenumber">53</context>
        </context-group>
        <context-group purpose="location">
          <context context-type="sourcefile">static/scripts/tim/user/user-menu.component.ts</context>
          <context context-type="linenumber">26</context>
        </context-group>
      </trans-unit>
      <trans-unit id="5053249892304492998" datatype="html">
        <source>All documents</source>
        <target state="translated">Kaikki dokumentit</target>
        <context-group purpose="location">
          <context context-type="sourcefile">static/scripts/tim/frontpage/front-page.component.ts</context>
          <context context-type="linenumber">55</context>
        </context-group>
      </trans-unit>
      <trans-unit id="2110671528171085583" datatype="html">
        <source>Available courses</source>
        <target state="translated">Nykyiset kurssit</target>
        <context-group purpose="location">
          <context context-type="sourcefile">static/scripts/tim/frontpage/front-page.component.ts</context>
          <context context-type="linenumber">57</context>
        </context-group>
      </trans-unit>
      <trans-unit id="5245044926317260428" datatype="html">
        <source>Create a new document</source>
        <target state="translated">Luo uusi dokumentti</target>
        <context-group purpose="location">
          <context context-type="sourcefile">static/scripts/tim/frontpage/front-page.component.ts</context>
          <context context-type="linenumber">64</context>
        </context-group>
        <context-group purpose="location">
          <context context-type="sourcefile">static/scripts/tim/frontpage/front-page.component.ts</context>
          <context context-type="linenumber">60</context>
        </context-group>
        <context-group purpose="location">
          <context context-type="sourcefile">static/scripts/tim/frontpage/front-page.component.ts</context>
          <context context-type="linenumber">64</context>
        </context-group>
      </trans-unit>
      <trans-unit id="5942336070364006986" datatype="html">
        <source>My document</source>
        <target state="translated">Oma dokumentti</target>
        <context-group purpose="location">
          <context context-type="sourcefile">static/scripts/tim/frontpage/front-page.component.ts</context>
          <context context-type="linenumber">68</context>
        </context-group>
      </trans-unit>
      <trans-unit id="2940289668243083667" datatype="html">
        <source>What is TIM?</source>
        <target state="translated">Mikä on TIM?</target>
        <context-group purpose="location">
          <context context-type="sourcefile">static/scripts/tim/frontpage/front-page.component.ts</context>
          <context context-type="linenumber">78</context>
        </context-group>
      </trans-unit>
      <trans-unit id="2935178540176157156" datatype="html">
        <source>TIM is a document-based cloud service for producing interactive materials.</source>
        <target state="translated">TIM on dokumenttipohjainen pilvipalvelu interaktiivisten materiaalien tuottamiseksi.</target>
        <context-group purpose="location">
          <context context-type="sourcefile">static/scripts/tim/frontpage/front-page.component.ts</context>
          <context context-type="linenumber">79</context>
        </context-group>
      </trans-unit>
      <trans-unit id="2171894153326157864" datatype="html">
        <source>Introduction</source>
        <target state="translated">Esittely</target>
        <context-group purpose="location">
          <context context-type="sourcefile">static/scripts/tim/frontpage/front-page.component.ts</context>
          <context context-type="linenumber">86</context>
        </context-group>
      </trans-unit>
      <trans-unit id="8766986604725685506" datatype="html">
        <source>User guide</source>
        <target state="translated">Käyttöohje</target>
        <context-group purpose="location">
          <context context-type="sourcefile">static/scripts/tim/frontpage/front-page.component.ts</context>
          <context context-type="linenumber">87</context>
        </context-group>
        <context-group purpose="location">
          <context context-type="sourcefile">static/scripts/tim/sidebarmenu/tabs/settings-tab.component.ts</context>
          <context context-type="linenumber">52</context>
        </context-group>
      </trans-unit>
      <trans-unit id="5297511590172009633" datatype="html">
        <source>Examples <x id="START_SUPERSCRIPT" ctype="x-sup" equiv-text="&lt;sup *ngIf=&quot;notFinnish()&quot;>"/>(F)<x id="CLOSE_SUPERSCRIPT" ctype="x-sup" equiv-text="&lt;/sup>"/></source>
        <target state="translated">Esimerkkejä <x id="START_SUPERSCRIPT" ctype="x-sup" equiv-text="&lt;sup *ngIf=&quot;notFinnish()&quot;>"/>(F)<x id="CLOSE_SUPERSCRIPT" ctype="x-sup" equiv-text="&lt;/sup>"/></target>
        <context-group purpose="location">
          <context context-type="sourcefile">static/scripts/tim/frontpage/front-page.component.ts</context>
          <context context-type="linenumber">91</context>
        </context-group>
      </trans-unit>
      <trans-unit id="2135704915672195111" datatype="html">
        <source>TIM's possibilities</source>
        <target state="translated">TIMin mahdollisuuksia</target>
        <context-group purpose="location">
          <context context-type="sourcefile">static/scripts/tim/frontpage/front-page.component.ts</context>
          <context context-type="linenumber">93</context>
        </context-group>
      </trans-unit>
      <trans-unit id="5973984108338028678" datatype="html">
        <source>
                        Various programming languages</source>
        <target state="translated">
                        Eri ohjelmointikieliä</target>
        <context-group purpose="location">
          <context context-type="sourcefile">static/scripts/tim/frontpage/front-page.component.ts</context>
          <context context-type="linenumber">95</context>
        </context-group>
      </trans-unit>
      <trans-unit id="2454131097695585453" datatype="html">
        <source>
                        Usage in different subjects</source>
        <target state="translated">
                        Käyttö eri oppiaineissa</target>
        <context-group purpose="location">
          <context context-type="sourcefile">static/scripts/tim/frontpage/front-page.component.ts</context>
          <context context-type="linenumber">97</context>
        </context-group>
      </trans-unit>
      <trans-unit id="3673091046572661203" datatype="html">
        <source><x id="START_SUPERSCRIPT" ctype="x-sup" equiv-text="&lt;sup>"/>(F)<x id="CLOSE_SUPERSCRIPT" ctype="x-sup" equiv-text="&lt;/sup>"/> in Finnish </source>
        <target state="translated"><x id="START_SUPERSCRIPT" ctype="x-sup" equiv-text="&lt;sup>"/>(F)<x id="CLOSE_SUPERSCRIPT" ctype="x-sup" equiv-text="&lt;/sup>"/> suomeksi </target>
        <context-group purpose="location">
          <context context-type="sourcefile">static/scripts/tim/frontpage/front-page.component.ts</context>
          <context context-type="linenumber">103,104</context>
        </context-group>
      </trans-unit>
      <trans-unit id="1825006444405211276" datatype="html">
        <source>and <x id="ICU" equiv-text="{numSession(), plural, =1 {one other} other {{{numSession()}} others}}"/></source>
        <target state="translated">ja <x id="ICU" equiv-text="{numSession(), plural, =1 {...} other {...}}"/></target>
        <context-group purpose="location">
          <context context-type="sourcefile">static/scripts/tim/user/user-menu.component.ts</context>
          <context context-type="linenumber">17</context>
        </context-group>
      </trans-unit>
      <trans-unit id="6578095239916214296" datatype="html">
        <source>{VAR_PLURAL, plural, =1 {one other} other {<x id="INTERPOLATION"/> others}}</source>
        <target state="translated">{VAR_PLURAL, plural, =1 {yksi muu} other {<x id="INTERPOLATION" equiv-text="{{numSession()}}"/> muuta} }</target>
        <context-group purpose="location">
          <context context-type="sourcefile">static/scripts/tim/user/user-menu.component.ts</context>
          <context context-type="linenumber">17</context>
        </context-group>
      </trans-unit>
      <trans-unit id="1346640911183618259" datatype="html">
        <source>Add a user to this session</source>
        <target state="translated">Lisää käyttäjä istuntoon</target>
        <context-group purpose="location">
          <context context-type="sourcefile">static/scripts/tim/user/user-menu.component.ts</context>
          <context context-type="linenumber">29</context>
        </context-group>
      </trans-unit>
      <trans-unit id="5676197465127641757" datatype="html">
        <source>You're logged in</source>
        <target state="translated">Olet kirjautunut sisään</target>
        <context-group purpose="location">
          <context context-type="sourcefile">static/scripts/tim/user/user-menu.component.ts</context>
          <context context-type="linenumber">15</context>
        </context-group>
      </trans-unit>
      <trans-unit id="5970481071378421464" datatype="html">
        <source>Read basic profile information (username, full name, email address)</source>
        <target state="translated">Lukea peruskäyttäjätiedot (käyttäjätunnus, koko nimi, sähköpostiosoite)</target>
        <context-group purpose="location">
          <context context-type="sourcefile">static/scripts/tim/user/oauth-authorize.component.ts</context>
          <context context-type="linenumber">16</context>
        </context-group>
      </trans-unit>
      <trans-unit id="6136750245088897520" datatype="html">
        <source>Authenticate to <x id="INTERPOLATION" equiv-text="{{data.oauthClientName}}"/> with TIM</source>
        <target state="translated">Tunnistaudu palveluun <x id="INTERPOLATION" equiv-text="{{data.oauthClientName}}"/> TIMin avulla</target>
        <context-group purpose="location">
          <context context-type="sourcefile">static/scripts/tim/user/oauth-authorize.component.ts</context>
          <context context-type="linenumber">41</context>
        </context-group>
      </trans-unit>
      <trans-unit id="426514155240557396" datatype="html">
        <source>You are attempting to authenticate to <x id="START_TAG_STRONG" ctype="x-strong" equiv-text="&lt;strong>"/><x id="INTERPOLATION" equiv-text="{{data.oauthClientName}}"/><x id="CLOSE_TAG_STRONG" ctype="x-strong" equiv-text="&lt;/strong>"/> with TIM.</source>
        <target state="translated">Olet yrittämässä tunnistautua palveluun <x id="START_TAG_STRONG" ctype="x-strong" equiv-text="&lt;strong>"/><x id="INTERPOLATION" equiv-text="{{data.oauthClientName}}"/><x id="CLOSE_TAG_STRONG" ctype="x-strong" equiv-text="&lt;/strong>"/> TIMin avulla.</target>
        <context-group purpose="location">
          <context context-type="sourcefile">static/scripts/tim/user/oauth-authorize.component.ts</context>
          <context context-type="linenumber">42</context>
        </context-group>
      </trans-unit>
      <trans-unit id="3914978142342238712" datatype="html">
        <source><x id="START_TAG_STRONG" ctype="x-strong" equiv-text="&lt;strong>"/><x id="INTERPOLATION" equiv-text="{{data.oauthClientName}}"/><x id="CLOSE_TAG_STRONG" ctype="x-strong" equiv-text="&lt;/strong>"/> will be able to</source>
        <target state="translated"><x id="START_TAG_STRONG" ctype="x-strong" equiv-text="&lt;strong>"/><x id="INTERPOLATION" equiv-text="{{data.oauthClientName}}"/><x id="CLOSE_TAG_STRONG" ctype="x-strong" equiv-text="&lt;/strong>"/> voi</target>
        <context-group purpose="location">
          <context context-type="sourcefile">static/scripts/tim/user/oauth-authorize.component.ts</context>
          <context context-type="linenumber">43</context>
        </context-group>
      </trans-unit>
      <trans-unit id="880812500174154923" datatype="html">
        <source>Do you want to proceed?</source>
        <target state="translated">Haluatko jatkaa?</target>
        <context-group purpose="location">
          <context context-type="sourcefile">static/scripts/tim/user/oauth-authorize.component.ts</context>
          <context context-type="linenumber">48</context>
        </context-group>
      </trans-unit>
      <trans-unit id="2159130950882492111" datatype="html">
        <source>Cancel</source>
        <target state="translated">Peruuta</target>
        <context-group purpose="location">
          <context context-type="sourcefile">static/scripts/tim/user/oauth-authorize.component.ts</context>
          <context context-type="linenumber">50</context>
        </context-group>
        <context-group purpose="location">
          <context context-type="sourcefile">static/scripts/tim/user/settings.component.ts</context>
          <context context-type="linenumber">313</context>
        </context-group>
      </trans-unit>
      <trans-unit id="3456557310846343541" datatype="html">
        <source>Authenticate to <x id="INTERPOLATION" equiv-text="{{data.oauthClientName}}"/></source>
        <target state="translated">Tunnistaudu palveluun <x id="INTERPOLATION" equiv-text="{{data.oauthClientName}}"/></target>
        <context-group purpose="location">
          <context context-type="sourcefile">static/scripts/tim/user/oauth-authorize.component.ts</context>
          <context context-type="linenumber">51</context>
        </context-group>
      </trans-unit>
      <trans-unit id="1323492625993889978" datatype="html">
        <source>Log in with the button above in order to authenticate</source>
        <target state="translated">Kirjaudu sisään yllä olevasta painikkeesta tunnistautuakseen</target>
        <context-group purpose="location">
          <context context-type="sourcefile">static/scripts/tim/user/oauth-authorize.component.ts</context>
          <context context-type="linenumber">56</context>
        </context-group>
      </trans-unit>
      <trans-unit id="7000649363168371045" datatype="html">
        <source>Save changes</source>
        <target state="translated">Tallenna muutokset</target>
        <context-group purpose="location">
          <context context-type="sourcefile">static/scripts/tim/user/settings.component.ts</context>
          <context context-type="linenumber">34</context>
        </context-group>
      </trans-unit>
      <trans-unit id="6786637141307824568" datatype="html">
        <source>Emails</source>
        <target state="translated">Sähköpostiosoitteet</target>
        <context-group purpose="location">
          <context context-type="sourcefile">static/scripts/tim/user/settings.component.ts</context>
          <context context-type="linenumber">58</context>
        </context-group>
      </trans-unit>
      <trans-unit id="5537140202564681782" datatype="html">
        <source>TIM settings</source>
        <target state="translated">TIM-asetukset</target>
        <context-group purpose="location">
          <context context-type="sourcefile">static/scripts/tim/user/settings.component.ts</context>
          <context context-type="linenumber">83</context>
        </context-group>
      </trans-unit>
      <trans-unit id="712909229315222468" datatype="html">
        <source>Preferred language</source>
        <target state="translated">Ensisijainen kieli</target>
        <context-group purpose="location">
          <context context-type="sourcefile">static/scripts/tim/user/settings.component.ts</context>
          <context context-type="linenumber">85</context>
        </context-group>
      </trans-unit>
      <trans-unit id="6977749640368501596" datatype="html">
        <source>Styles</source>
        <target state="translated">Tyylit</target>
        <context-group purpose="location">
          <context context-type="sourcefile">static/scripts/tim/user/settings.component.ts</context>
          <context context-type="linenumber">91</context>
        </context-group>
      </trans-unit>
      <trans-unit id="870309451926918163" datatype="html">
        <source>Add Print Settings</source>
        <target state="translated">Lisää tulostusasetukset</target>
        <context-group purpose="location">
          <context context-type="sourcefile">static/scripts/tim/user/settings.component.ts</context>
          <context context-type="linenumber">110</context>
        </context-group>
      </trans-unit>
      <trans-unit id="3742657416068781599" datatype="html">
        <source>Editor</source>
        <target state="translated">Editori</target>
        <context-group purpose="location">
          <context context-type="sourcefile">static/scripts/tim/user/settings.component.ts</context>
          <context context-type="linenumber">113</context>
        </context-group>
      </trans-unit>
      <trans-unit id="4555072505974958625" datatype="html">
        <source>Use words from the document in ACE editor autocomplete</source>
        <target state="translated">Käytä dokumentissa olevia sanoja ACE-editorin automaattisessa täydennyksessä</target>
        <context-group purpose="location">
          <context context-type="sourcefile">static/scripts/tim/user/settings.component.ts</context>
          <context context-type="linenumber">118</context>
        </context-group>
      </trans-unit>
      <trans-unit id="558670288813283974" datatype="html">
        <source>ACE editor additional word list for autocomplete (1 word per line)</source>
        <target state="translated">Lisäsanoja ACE-editorin automaattista täydennystä varten (kukin sana omalle rivilleen)</target>
        <context-group purpose="location">
          <context context-type="sourcefile">static/scripts/tim/user/settings.component.ts</context>
          <context context-type="linenumber">121</context>
        </context-group>
      </trans-unit>
      <trans-unit id="5851560788527570644" datatype="html">
        <source>Notifications</source>
        <target state="translated">Päivitysilmoitukset</target>
        <context-group purpose="location">
          <context context-type="sourcefile">static/scripts/tim/user/settings.component.ts</context>
          <context context-type="linenumber">127</context>
        </context-group>
      </trans-unit>
      <trans-unit id="6034381739174789830" datatype="html">
        <source>Subscribed items</source>
        <target state="translated">Tilatut kohteet</target>
        <context-group purpose="location">
          <context context-type="sourcefile">static/scripts/tim/user/settings.component.ts</context>
          <context context-type="linenumber">128</context>
        </context-group>
      </trans-unit>
      <trans-unit id="7309234468513395994" datatype="html">
        <source>You get emails from the following documents and folders:</source>
        <target state="translated">Saat sähköpostia seuraavista dokumenteista ja kansioista:</target>
        <context-group purpose="location">
          <context context-type="sourcefile">static/scripts/tim/user/settings.component.ts</context>
          <context context-type="linenumber">129</context>
        </context-group>
      </trans-unit>
      <trans-unit id="5590923235316551885" datatype="html">
        <source>You haven't subscribed to any documents or folders.</source>
        <target state="translated">Et ole tilannut päivitysilmoituksia millekään dokumentille tai kansiolle.</target>
        <context-group purpose="location">
          <context context-type="sourcefile">static/scripts/tim/user/settings.component.ts</context>
          <context context-type="linenumber">130</context>
        </context-group>
      </trans-unit>
      <trans-unit id="4328531336907265149" datatype="html">
        <source>Document modifications</source>
        <target state="translated">Dokumenttien muutokset</target>
        <context-group purpose="location">
          <context context-type="sourcefile">static/scripts/tim/user/settings.component.ts</context>
          <context context-type="linenumber">138</context>
        </context-group>
      </trans-unit>
      <trans-unit id="4074382476478364073" datatype="html">
        <source>New comments</source>
        <target state="translated">Uudet kommentit</target>
        <context-group purpose="location">
          <context context-type="sourcefile">static/scripts/tim/user/settings.component.ts</context>
          <context context-type="linenumber">141</context>
        </context-group>
      </trans-unit>
      <trans-unit id="1165813152477840259" datatype="html">
        <source>Comment modifications</source>
        <target state="translated">Kommenttien muutokset</target>
        <context-group purpose="location">
          <context context-type="sourcefile">static/scripts/tim/user/settings.component.ts</context>
          <context context-type="linenumber">144</context>
        </context-group>
      </trans-unit>
      <trans-unit id="6381140642359438701" datatype="html">
        <source> Show all </source>
        <target state="translated"> Näytä kaikki </target>
        <context-group purpose="location">
          <context context-type="sourcefile">static/scripts/tim/user/settings.component.ts</context>
          <context context-type="linenumber">150,151</context>
        </context-group>
      </trans-unit>
      <trans-unit id="2135976272181506504" datatype="html">
        <source>Exclusion list</source>
        <target state="translated">Poikkeusluettelo</target>
        <context-group purpose="location">
          <context context-type="sourcefile">static/scripts/tim/user/settings.component.ts</context>
          <context context-type="linenumber">152</context>
        </context-group>
      </trans-unit>
      <trans-unit id="8257562403982749238" datatype="html">
        <source> Sometimes you may want to subscribe to emails from a folder but exclude some documents within it. Using the list below you can specify which folders and documents should be excluded from your email subscriptions. </source>
        <target state="translated"> Joskus saatat haluta saada päivitysilmoituksia kansiosta, mutta ei tietyistä kansiossa olevista dokumenteista. Alla olevan luettelon avulla voit määrittää, mistä kansioista ja dokumenteista et halua saada päivitysilmoituksia. </target>
        <context-group purpose="location">
          <context context-type="sourcefile">static/scripts/tim/user/settings.component.ts</context>
          <context context-type="linenumber">154,157</context>
        </context-group>
      </trans-unit>
      <trans-unit id="3568299798809723019" datatype="html">
        <source>Type one regular expression per line that should match any part of the path of the folder or document, e.g. <x id="START_TAG_CODE" ctype="x-code" equiv-text="&lt;code>"/>/ht/<x id="CLOSE_TAG_CODE" ctype="x-code" equiv-text="&lt;/code>"/> would match any path with <x id="START_TAG_CODE" ctype="x-code" equiv-text="&lt;code>"/>/ht/<x id="CLOSE_TAG_CODE" ctype="x-code" equiv-text="&lt;/code>"/> in it.</source>
        <target state="translated">Kirjoita säännölliset lausekkeet kansio- ja dokumenttipoluille, joista estetään päivitysilmoituksien saanti. Kirjoita jokainen lauseke omalle rivilleen. Esimerkiksi <x id="START_TAG_CODE" ctype="x-code" equiv-text="&lt;code>"/>/ht/<x id="CLOSE_TAG_CODE" ctype="x-code" equiv-text="&lt;/code>"/> estää päivitysilmoitukset kaikista dokumenteista ja kansioista, joiden polussa on <x id="START_TAG_CODE" ctype="x-code" equiv-text="&lt;code>"/>/ht/<x id="CLOSE_TAG_CODE" ctype="x-code" equiv-text="&lt;/code>"/>.</target>
        <context-group purpose="location">
          <context context-type="sourcefile">static/scripts/tim/user/settings.component.ts</context>
          <context context-type="linenumber">158,160</context>
        </context-group>
      </trans-unit>
      <trans-unit id="7883643903366928120" datatype="html">
        <source>Menus</source>
        <target state="translated">Sivuvalikko</target>
        <context-group purpose="location">
          <context context-type="sourcefile">static/scripts/tim/user/settings.component.ts</context>
          <context context-type="linenumber">167</context>
        </context-group>
      </trans-unit>
      <trans-unit id="6969149839776519170" datatype="html">
        <source> Collapse document index with more than </source>
        <target state="translated"> Pienennä sisällysluettelo, jos siinä on yli </target>
        <context-group purpose="location">
          <context context-type="sourcefile">static/scripts/tim/user/settings.component.ts</context>
          <context context-type="linenumber">170,171</context>
        </context-group>
      </trans-unit>
      <trans-unit id="3100303375549436775" datatype="html">
        <source>40 (default)</source>
        <target state="translated">40 (oletus)</target>
        <context-group purpose="location">
          <context context-type="sourcefile">static/scripts/tim/user/settings.component.ts</context>
          <context context-type="linenumber">175</context>
        </context-group>
      </trans-unit>
      <trans-unit id="413346167952108153" datatype="html">
        <source>items</source>
        <target state="translated">kohtaa</target>
        <context-group purpose="location">
          <context context-type="sourcefile">static/scripts/tim/user/settings.component.ts</context>
          <context context-type="linenumber">177</context>
        </context-group>
      </trans-unit>
      <trans-unit id="5779525952863625402" datatype="html">
        <source>Opening settings</source>
        <target state="translated">Avausasetukset</target>
        <context-group purpose="location">
          <context context-type="sourcefile">static/scripts/tim/user/settings.component.ts</context>
          <context context-type="linenumber">182</context>
        </context-group>
      </trans-unit>
      <trans-unit id="3499139199268648475" datatype="html">
        <source>Disable opening menus with mouse hover</source>
        <target state="translated">Älä avaa valikot hiiren leijutuksen yhteydessä</target>
        <context-group purpose="location">
          <context context-type="sourcefile">static/scripts/tim/user/settings.component.ts</context>
          <context context-type="linenumber">189</context>
        </context-group>
      </trans-unit>
      <trans-unit id="5489694556410190560" datatype="html">
        <source>Side bar menu: remember the last selected tab</source>
        <target state="translated">Sivuvalikko: muista viimeksi avattu välilehti</target>
        <context-group purpose="location">
          <context context-type="sourcefile">static/scripts/tim/user/settings.component.ts</context>
          <context context-type="linenumber">197</context>
        </context-group>
      </trans-unit>
      <trans-unit id="8612150435699790067" datatype="html">
        <source>Side bar menu: remember the last open state</source>
        <target state="translated">Sivuvalikko: muista viimeisin valikon näkyvyystila</target>
        <context-group purpose="location">
          <context context-type="sourcefile">static/scripts/tim/user/settings.component.ts</context>
          <context context-type="linenumber">205</context>
        </context-group>
      </trans-unit>
      <trans-unit id="4556067542101854371" datatype="html">
        <source>Other settings</source>
        <target state="translated">Muut asetukset</target>
        <context-group purpose="location">
          <context context-type="sourcefile">static/scripts/tim/user/settings.component.ts</context>
          <context context-type="linenumber">212</context>
        </context-group>
      </trans-unit>
      <trans-unit id="6834921107917590608" datatype="html">
        <source>Local storage cleared.</source>
        <target state="translated">Paikallinen asetusvarasta tyhjennetty.</target>
        <context-group purpose="location">
          <context context-type="sourcefile">static/scripts/tim/user/settings.component.ts</context>
          <context context-type="linenumber">220</context>
        </context-group>
      </trans-unit>
      <trans-unit id="6680843893435633489" datatype="html">
        <source>Your account information</source>
        <target state="translated">Tilisi tiedot</target>
        <context-group purpose="location">
          <context context-type="sourcefile">static/scripts/tim/user/settings.component.ts</context>
          <context context-type="linenumber">223</context>
        </context-group>
      </trans-unit>
      <trans-unit id="8636086114930438800" datatype="html">
        <source>Account ID</source>
        <target state="translated">Tunnuksen ID</target>
        <context-group purpose="location">
          <context context-type="sourcefile">static/scripts/tim/user/settings.component.ts</context>
          <context context-type="linenumber">228</context>
        </context-group>
      </trans-unit>
      <trans-unit id="8301535046747035390" datatype="html">
        <source>Full name</source>
        <target state="translated">Koko nimi</target>
        <context-group purpose="location">
          <context context-type="sourcefile">static/scripts/tim/user/settings.component.ts</context>
          <context context-type="linenumber">230</context>
        </context-group>
      </trans-unit>
      <trans-unit id="126971847219968204" datatype="html">
        <source>Primary email</source>
        <target state="translated">Ensisijainen sähköpostiosoite</target>
        <context-group purpose="location">
          <context context-type="sourcefile">static/scripts/tim/user/settings.component.ts</context>
          <context context-type="linenumber">233</context>
        </context-group>
      </trans-unit>
      <trans-unit id="8894738602661871576" datatype="html">
        <source> A verification email was sent to the current primary email. </source>
        <target state="translated"> Vahvistusviesti lähetettiin tämänhetkiseen ensisijaiseen sähköpostiosoitteeseen. </target>
        <context-group purpose="location">
          <context context-type="sourcefile">static/scripts/tim/user/settings.component.ts</context>
          <context context-type="linenumber">244</context>
        </context-group>
      </trans-unit>
      <trans-unit id="2749345556422798610" datatype="html">
        <source> Primary email is used to send you notifications and message list messages. </source>
        <target state="translated"> Päivitysilmoitukset ja viestilistojen viestit lähetetään ensisijaiseen sähköpostiosoitteeseen </target>
        <context-group purpose="location">
          <context context-type="sourcefile">static/scripts/tim/user/settings.component.ts</context>
          <context context-type="linenumber">247</context>
        </context-group>
      </trans-unit>
      <trans-unit id="582891413766289599" datatype="html">
        <source> This email is managed by <x id="START_TAG_STRONG" ctype="x-strong" equiv-text="&lt;strong [style.color]=&quot;originInfo.bgColor&quot;>"/><x id="INTERPOLATION" equiv-text="{{originInfo.name}}"/><x id="CLOSE_TAG_STRONG" ctype="x-strong" equiv-text="&lt;/strong>"/>. The address will be automatically updated by the system. </source>
        <target state="translated"> Tätä sähköpostiosoitetta hallinnoi <x id="START_TAG_STRONG" ctype="x-strong" equiv-text="&lt;strong [style.color]=&quot;originInfo.bgColor&quot;>"/><x id="INTERPOLATION" equiv-text="{{originInfo.name}}"/><x id="CLOSE_TAG_STRONG" ctype="x-strong" equiv-text="&lt;/strong>"/>-järjestelmä. Järjestelmä voi automaattisesti päivittää tämän osoitteen. </target>
        <context-group purpose="location">
          <context context-type="sourcefile">static/scripts/tim/user/settings.component.ts</context>
          <context context-type="linenumber">249,252</context>
        </context-group>
      </trans-unit>
      <trans-unit id="8066516358153551219" datatype="html">
        <source>You will receive any TIM mail to this address.</source>
        <target state="translated">Saat kaikki TIM-viestit tähän osoitteeseen.</target>
        <context-group purpose="location">
          <context context-type="sourcefile">static/scripts/tim/user/settings.component.ts</context>
          <context context-type="linenumber">260</context>
        </context-group>
      </trans-unit>
      <trans-unit id="5628164219997802241" datatype="html">
        <source>Primary</source>
        <target state="translated">Ensisijainen</target>
        <context-group purpose="location">
          <context context-type="sourcefile">static/scripts/tim/user/settings.component.ts</context>
          <context context-type="linenumber">261</context>
        </context-group>
      </trans-unit>
      <trans-unit id="5082720704336620067" datatype="html">
        <source>This email is managed by <x id="INTERPOLATION" equiv-text="{{originInfo.name}}"/>. You cannot delete managed contacts yourself.</source>
        <target state="translated">Tätä sähköpostiosoitetta hallitsee <x id="INTERPOLATION" equiv-text="{{originInfo.name}}"/>-järjestelmä. Et voi poistaa hallittuja osoitteita itse.</target>
        <context-group purpose="location">
          <context context-type="sourcefile">static/scripts/tim/user/settings.component.ts</context>
          <context context-type="linenumber">263</context>
        </context-group>
      </trans-unit>
      <trans-unit id="1988296410516021787" datatype="html">
        <source>This email is verified to be owned by you.</source>
        <target state="translated">Olet vahvistanut, että omistat tämän osoitteen.</target>
        <context-group purpose="location">
          <context context-type="sourcefile">static/scripts/tim/user/settings.component.ts</context>
          <context context-type="linenumber">267</context>
        </context-group>
      </trans-unit>
      <trans-unit id="5014960004929658159" datatype="html">
        <source>Verified</source>
        <target state="translated">Vahvistettu</target>
        <context-group purpose="location">
          <context context-type="sourcefile">static/scripts/tim/user/settings.component.ts</context>
          <context context-type="linenumber">269</context>
        </context-group>
      </trans-unit>
      <trans-unit id="6246339007657164183" datatype="html">
        <source> Resend verification </source>
        <target state="translated"> Lähetä vahvistusviesti uudelleen </target>
        <context-group purpose="location">
          <context context-type="sourcefile">static/scripts/tim/user/settings.component.ts</context>
          <context context-type="linenumber">275</context>
        </context-group>
      </trans-unit>
      <trans-unit id="6613022658286983426" datatype="html">
        <source> Verification sent! </source>
        <target state="translated"> Vahvistusviesti lähetetty! </target>
        <context-group purpose="location">
          <context context-type="sourcefile">static/scripts/tim/user/settings.component.ts</context>
          <context context-type="linenumber">278</context>
        </context-group>
      </trans-unit>
      <trans-unit id="3085067064598901346" datatype="html">
        <source>Add new contact</source>
        <target state="translated">Lisää uusi yhteystieto</target>
        <context-group purpose="location">
          <context context-type="sourcefile">static/scripts/tim/user/settings.component.ts</context>
          <context context-type="linenumber">291</context>
        </context-group>
      </trans-unit>
      <trans-unit id="3122895472333547524" datatype="html">
        <source>Delete your account</source>
        <target state="translated">Poista tilisi</target>
        <context-group purpose="location">
          <context context-type="sourcefile">static/scripts/tim/user/settings.component.ts</context>
          <context context-type="linenumber">294</context>
        </context-group>
      </trans-unit>
      <trans-unit id="6339286474742811814" datatype="html">
        <source>Delete account... </source>
        <target state="translated">Poista tilisi... </target>
        <context-group purpose="location">
          <context context-type="sourcefile">static/scripts/tim/user/settings.component.ts</context>
          <context context-type="linenumber">297</context>
        </context-group>
      </trans-unit>
      <trans-unit id="5705192456342684849" datatype="html">
        <source> To delete your account, please type your username (<x id="INTERPOLATION" equiv-text="{{ user.name }}"/>) in the field below and then click "Delete account now". </source>
        <target state="translated"> Poistaaksesi tilisi, kirjoita käyttäjätunnuksesi (<x id="INTERPOLATION" equiv-text="{{ user.name }}"/>) alla olevaan kenttään ja paina "Poista tunnus nyt". </target>
        <context-group purpose="location">
          <context context-type="sourcefile">static/scripts/tim/user/settings.component.ts</context>
          <context context-type="linenumber">300,303</context>
        </context-group>
      </trans-unit>
      <trans-unit id="3989709900019074353" datatype="html">
        <source>Delete account now </source>
        <target state="translated">Poista tunnus nyt </target>
        <context-group purpose="location">
          <context context-type="sourcefile">static/scripts/tim/user/settings.component.ts</context>
          <context context-type="linenumber">311</context>
        </context-group>
      </trans-unit>
      <trans-unit id="7699608300673344939" datatype="html">
        <source>Failed to change the primary email: <x id="PH" equiv-text="r.result.error.error"/></source>
        <target state="translated">Ensisijaisen sähköpostiosoitteen vaihtaminen epäonnistui: <x id="PH" equiv-text="r.result.error.error"/></target>
        <context-group purpose="location">
          <context context-type="sourcefile">static/scripts/tim/user/settings.component.ts</context>
          <context context-type="linenumber">461</context>
        </context-group>
      </trans-unit>
      <trans-unit id="4776877460869970640" datatype="html">
        <source>Are you sure you want to delete your account (<x id="PH" equiv-text="this.user.name"/>)?</source>
        <target state="translated">Oletko varma, että haluat poistaa tilisi (<x id="PH" equiv-text="this.user.name"/>)?</target>
        <context-group purpose="location">
          <context context-type="sourcefile">static/scripts/tim/user/settings.component.ts</context>
          <context context-type="linenumber">536</context>
        </context-group>
      </trans-unit>
      <trans-unit id="5830520205989474611" datatype="html">
        <source>E-mail address</source>
        <target state="translated">Sähköpostiosoite</target>
        <context-group purpose="location">
          <context context-type="sourcefile">static/scripts/tim/user/user-action-verify.component.ts</context>
          <context context-type="linenumber">63</context>
        </context-group>
      </trans-unit>
      <trans-unit id="3168001900910257601" datatype="html">
        <source>The following contact information will be added to your account:</source>
        <target state="translated">Seuraava yhteystieto lisätään tunnuksellesi:</target>
        <context-group purpose="location">
          <context context-type="sourcefile">static/scripts/tim/user/user-action-verify.component.ts</context>
          <context context-type="linenumber">69</context>
        </context-group>
      </trans-unit>
      <trans-unit id="8518958070193835562" datatype="html">
        <source>Type: <x id="INTERPOLATION" equiv-text="{{contactType}}"/></source>
        <target state="translated">Tyyppi: <x id="INTERPOLATION" equiv-text="{{contactType}}"/></target>
        <context-group purpose="location">
          <context context-type="sourcefile">static/scripts/tim/user/user-action-verify.component.ts</context>
          <context context-type="linenumber">71</context>
        </context-group>
      </trans-unit>
      <trans-unit id="6060837509033289235" datatype="html">
        <source>Contact information: <x id="START_TAG_CODE" ctype="x-code" equiv-text="&lt;code>"/><x id="INTERPOLATION" equiv-text="{{info.contact}}"/><x id="CLOSE_TAG_CODE" ctype="x-code" equiv-text="&lt;/code>"/></source>
        <target state="translated">Yhteystieto: <x id="START_TAG_CODE" ctype="x-code" equiv-text="&lt;code>"/><x id="INTERPOLATION" equiv-text="{{info.contact}}"/><x id="CLOSE_TAG_CODE" ctype="x-code" equiv-text="&lt;/code>"/></target>
        <context-group purpose="location">
          <context context-type="sourcefile">static/scripts/tim/user/user-action-verify.component.ts</context>
          <context context-type="linenumber">72</context>
        </context-group>
      </trans-unit>
      <trans-unit id="5353556497172163824" datatype="html">
        <source><x id="START_TAG_STRONG" ctype="x-strong" equiv-text="&lt;strong>"/><x id="START_TAG_CODE" ctype="x-code" equiv-text="&lt;code>"/><x id="INTERPOLATION" equiv-text="{{info.contact}}"/><x id="CLOSE_TAG_CODE" ctype="x-code" equiv-text="&lt;/code>"/><x id="CLOSE_TAG_STRONG" ctype="x-strong" equiv-text="&lt;/strong>"/> will be made your primary <x id="INTERPOLATION_1" equiv-text="{{contactType.toLowerCase()}}"/>.</source>
        <target state="translated"><x id="START_TAG_STRONG" ctype="x-strong" equiv-text="&lt;strong>"/><x id="START_TAG_CODE" ctype="x-code" equiv-text="&lt;code>"/><x id="INTERPOLATION" equiv-text="{{info.contact}}"/><x id="CLOSE_TAG_CODE" ctype="x-code" equiv-text="&lt;/code>"/><x id="CLOSE_TAG_STRONG" ctype="x-strong" equiv-text="&lt;/strong>"/> asetetaan sinun ensisijaiseksi <x id="INTERPOLATION_1" equiv-text="{{contactType.toLowerCase()}}"/>-yhteystiedoksi..</target>
        <context-group purpose="location">
          <context context-type="sourcefile">static/scripts/tim/user/user-action-verify.component.ts</context>
          <context context-type="linenumber">96</context>
        </context-group>
      </trans-unit>
      <trans-unit id="8097524220608794552" datatype="html">
        <source>Return to TIM settings.</source>
        <target state="translated">Palaa TIM-asetuksiin.</target>
        <context-group purpose="location">
          <context context-type="sourcefile">static/scripts/tim/user/user-action-verify.component.ts</context>
          <context context-type="linenumber">122</context>
        </context-group>
        <context-group purpose="location">
          <context context-type="sourcefile">static/scripts/tim/user/user-action-verify.component.ts</context>
          <context context-type="linenumber">123</context>
        </context-group>
      </trans-unit>
      <trans-unit id="8418612238495526418" datatype="html">
        <source> Cannot verify: <x id="INTERPOLATION" equiv-text="{{verifyGlobals.verifyError}}"/> </source>
        <target state="translated"> Vahvistaminen epäonnistui: <x id="INTERPOLATION" equiv-text="{{verifyGlobals.verifyError}}"/> </target>
        <context-group purpose="location">
          <context context-type="sourcefile">static/scripts/tim/user/user-action-verify.component.ts</context>
          <context context-type="linenumber">129</context>
        </context-group>
      </trans-unit>
      <trans-unit id="977838737730575488" datatype="html">
        <source>Verify action</source>
        <target state="translated">Vahvista toimenpide</target>
        <context-group purpose="location">
          <context context-type="sourcefile">static/scripts/tim/user/user-action-verify.component.ts</context>
          <context context-type="linenumber">139</context>
        </context-group>
      </trans-unit>
      <trans-unit id="3981277675019788437" datatype="html">
        <source> Please verify or deny the action. You will not be able to access this page once you select either option. </source>
        <target state="translated"> Ole hyvä ja vahvista tai kiellä toimenpide </target>
        <context-group purpose="location">
          <context context-type="sourcefile">static/scripts/tim/user/user-action-verify.component.ts</context>
          <context context-type="linenumber">144</context>
        </context-group>
      </trans-unit>
      <trans-unit id="8116175184239166510" datatype="html">
        <source>Decline</source>
        <target state="translated">Kiellä</target>
        <context-group purpose="location">
          <context context-type="sourcefile">static/scripts/tim/user/user-action-verify.component.ts</context>
          <context context-type="linenumber">149</context>
        </context-group>
      </trans-unit>
      <trans-unit id="8905995985388209337" datatype="html">
        <source>Accept</source>
        <target state="translated">Vahvista</target>
        <context-group purpose="location">
          <context context-type="sourcefile">static/scripts/tim/user/user-action-verify.component.ts</context>
          <context context-type="linenumber">151</context>
        </context-group>
      </trans-unit>
      <trans-unit id="7777471189814028806" datatype="html">
        <source>This verification type is not yet supported.</source>
        <target state="translated">Tätä vahvistustyyppiä ei vielä tueta.</target>
        <context-group purpose="location">
          <context context-type="sourcefile">static/scripts/tim/user/user-action-verify.component.ts</context>
          <context context-type="linenumber">195</context>
        </context-group>
      </trans-unit>
      <trans-unit id="3220030750644872932" datatype="html">
        <source>Verification successful.</source>
        <target state="translated">Vahvistus onnistui.</target>
        <context-group purpose="location">
          <context context-type="sourcefile">static/scripts/tim/user/user-action-verify.component.ts</context>
          <context context-type="linenumber">221</context>
        </context-group>
      </trans-unit>
      <trans-unit id="1952397367456792334" datatype="html">
        <source>Verification was successfully denied. If you believe you got this link by mistake, please report this to <x id="PH" equiv-text="genericglobals().config.helpEmail                     "/>.</source>
        <target state="translated">Vahvistus kiellettiin onnistuneesti. Mikäli uskot saaneesi linkin vahingossa, ole hyvä ja ilmoita se osoitteeseen <x id="PH" equiv-text="genericglobals().config.helpEmail                     "/>.</target>
        <context-group purpose="location">
          <context context-type="sourcefile">static/scripts/tim/user/user-action-verify.component.ts</context>
          <context context-type="linenumber">227</context>
        </context-group>
      </trans-unit>
      <trans-unit id="4285864746501832121" datatype="html">
        <source>Could not verify action because of an error: <x id="PH" equiv-text="res.result.error.error                 "/>. Please report this to <x id="PH_1" equiv-text="genericglobals().config.helpEmail"/>.</source>
        <target state="translated">Vahvistaminen epäonnistui virheen takia: <x id="PH" equiv-text="res.result.error.error                 "/>. Ole hyvä ja ilmoita tästä osoitteeseen <x id="PH_1" equiv-text="genericglobals().config.helpEmail"/>.</target>
        <context-group purpose="location">
          <context context-type="sourcefile">static/scripts/tim/user/user-action-verify.component.ts</context>
          <context context-type="linenumber">237</context>
        </context-group>
      </trans-unit>
      <trans-unit id="6544990678338608326" datatype="html">
        <source>Log everyone out</source>
        <target state="translated">Kirjaa kaikki ulos</target>
        <context-group purpose="location">
          <context context-type="sourcefile">static/scripts/tim/user/user-menu.component.ts</context>
          <context context-type="linenumber">35</context>
        </context-group>
      </trans-unit>
      <trans-unit id="7507948636555938109" datatype="html">
        <source>Log out</source>
        <target state="translated">Kirjaudu ulos</target>
        <context-group purpose="location">
          <context context-type="sourcefile">static/scripts/tim/user/user-menu.component.ts</context>
          <context context-type="linenumber">36</context>
        </context-group>
      </trans-unit>
      <trans-unit id="897844800644136099" datatype="html">
        <source>Log <x id="INTERPOLATION" equiv-text="{{ u.real_name }}"/> out</source>
        <target state="translated">Kirjaa <x id="INTERPOLATION" equiv-text="{{ u.real_name }}"/> ulos</target>
        <context-group purpose="location">
          <context context-type="sourcefile">static/scripts/tim/user/user-menu.component.ts</context>
          <context context-type="linenumber">40</context>
        </context-group>
      </trans-unit>
      <trans-unit id="8938936775438707024" datatype="html">
        <source>TIM last updated</source>
        <target state="translated">TIM viimeksi päivitetty</target>
        <context-group purpose="location">
          <context context-type="sourcefile">static/scripts/tim/footer.component.ts</context>
          <context context-type="linenumber">18</context>
        </context-group>
      </trans-unit>
      <trans-unit id="3571750275565841763" datatype="html">
        <source>Problems and questions about TIM</source>
        <target state="translated">TIMiin liittyvät ongelmat ja kysymykset</target>
        <context-group purpose="location">
          <context context-type="sourcefile">static/scripts/tim/footer.component.ts</context>
          <context context-type="linenumber">21</context>
        </context-group>
        <context-group purpose="location">
          <context context-type="sourcefile">static/scripts/tim/footer.component.ts</context>
          <context context-type="linenumber">26</context>
        </context-group>
      </trans-unit>
      <trans-unit id="275211168298127010" datatype="html">
        <source>branch</source>
        <target state="translated">haara</target>
        <context-group purpose="location">
          <context context-type="sourcefile">static/scripts/tim/footer.component.ts</context>
          <context context-type="linenumber">32</context>
        </context-group>
      </trans-unit>
      <trans-unit id="1355999867876435949" datatype="html">
        <source> Privacy notice </source>
        <target state="translated"> Tietosuojailmoitus </target>
        <context-group purpose="location">
          <context context-type="sourcefile">static/scripts/tim/footer.component.ts</context>
          <context context-type="linenumber">40,41</context>
        </context-group>
      </trans-unit>
      <trans-unit id="4098460571712444283" datatype="html">
        <source>
                                        Accessibility statement
                                    </source>
        <target state="translated">
                                        Saavutettavuusseloste
                                    </target>
        <context-group purpose="location">
          <context context-type="sourcefile">static/scripts/tim/footer.component.ts</context>
          <context context-type="linenumber">45</context>
        </context-group>
      </trans-unit>
      <trans-unit id="2481381240140660033" datatype="html">
        <source>Preview style</source>
        <target state="translated">Esikatsele tyyli</target>
        <context-group purpose="location">
          <context context-type="sourcefile">static/scripts/tim/ui/style-preview.component.ts</context>
          <context context-type="linenumber">23</context>
        </context-group>
      </trans-unit>
      <trans-unit id="2310889859686019497" datatype="html">
        <source>Refresh preview</source>
        <target state="translated">Virkistä esikatselu</target>
        <context-group purpose="location">
          <context context-type="sourcefile">static/scripts/tim/ui/style-preview.component.ts</context>
          <context context-type="linenumber">24</context>
        </context-group>
      </trans-unit>
      <trans-unit id="5266971436861475365" datatype="html">
        <source>Stop preview</source>
        <target state="translated">Lopeta esikatselu</target>
        <context-group purpose="location">
          <context context-type="sourcefile">static/scripts/tim/ui/style-preview.component.ts</context>
          <context context-type="linenumber">26</context>
        </context-group>
      </trans-unit>
      <trans-unit id="8326853458642984838" datatype="html">
        <source>This component only works for documents</source>
        <target state="translated">Tämä komponentti toimii vain dokumenteissa</target>
        <context-group purpose="location">
          <context context-type="sourcefile">static/scripts/tim/ui/style-preview.component.ts</context>
          <context context-type="linenumber">44</context>
        </context-group>
      </trans-unit>
      <trans-unit id="8818816501730146130" datatype="html">
        <source>Only styles in styles folder can be previewed</source>
        <target state="translated">Vain styles-kansiossa olevat tyylit ovat esikatseltavissa</target>
        <context-group purpose="location">
          <context context-type="sourcefile">static/scripts/tim/ui/style-preview.component.ts</context>
          <context context-type="linenumber">51</context>
        </context-group>
      </trans-unit>
      <trans-unit id="3259167026260282906" datatype="html">
        <source>Move the document under styles folder to see the preview</source>
        <target state="translated">Siirrä dokumentti styles-kansion alle nähdäksesi esikatselun</target>
        <context-group purpose="location">
          <context context-type="sourcefile">static/scripts/tim/ui/style-preview.component.ts</context>
          <context context-type="linenumber">52</context>
        </context-group>
      </trans-unit>
      <trans-unit id="1399830849016085959" datatype="html">
        <source>The style could not be compiled</source>
        <target state="translated">Tyyliä ei voitu kääntää</target>
        <context-group purpose="location">
          <context context-type="sourcefile">static/scripts/tim/ui/style-preview.component.ts</context>
          <context context-type="linenumber">84</context>
        </context-group>
      </trans-unit>
      <trans-unit id="85180954696096344" datatype="html">
        <source>The following error occurred:</source>
        <target state="translated">Tapahtui seuraava virhe:</target>
        <context-group purpose="location">
          <context context-type="sourcefile">static/scripts/tim/ui/style-preview.component.ts</context>
          <context context-type="linenumber">85</context>
        </context-group>
      </trans-unit>
      <trans-unit id="657310079267053935" datatype="html">
        <source>Style</source>
        <target state="translated">Tyyli</target>
        <context-group purpose="location">
          <context context-type="sourcefile">static/scripts/tim/user/settings.component.ts</context>
          <context context-type="linenumber">79</context>
        </context-group>
      </trans-unit>
      <trans-unit id="4902817035128594900" datatype="html">
        <source>Description</source>
        <target state="translated">Kuvaus</target>
        <context-group purpose="location">
          <context context-type="sourcefile">static/scripts/tim/user/settings.component.ts</context>
          <context context-type="linenumber">80</context>
        </context-group>
      </trans-unit>
      <trans-unit id="8650499415827640724" datatype="html">
        <source>Type</source>
        <target state="translated">Tyyppi</target>
        <context-group purpose="location">
          <context context-type="sourcefile">static/scripts/tim/user/settings.component.ts</context>
          <context context-type="linenumber">81</context>
        </context-group>
      </trans-unit>
      <trans-unit id="1680943533060739363" datatype="html">
        <source>Selected styles</source>
        <target state="translated">Valitut tyylit</target>
        <context-group purpose="location">
          <context context-type="sourcefile">static/scripts/tim/user/settings.component.ts</context>
          <context context-type="linenumber">115</context>
        </context-group>
      </trans-unit>
      <trans-unit id="7016510469271315963" datatype="html">
        <source> Styles that you currently use are listed here. You can review and remove styles that you use. </source>
        <target state="translated"> Käyttämäsi tyylit ovat lueteltu alla. Voit tarkastella ja poistaa käyttämiäsi tyylejä. </target>
        <context-group purpose="location">
          <context context-type="sourcefile">static/scripts/tim/user/settings.component.ts</context>
          <context context-type="linenumber">117,120</context>
        </context-group>
      </trans-unit>
      <trans-unit id="2124612323077640701" datatype="html">
        <source> You can also reorder styles by dragging them in the list below. Reordering the styles will change their priority which might affect the final generated theme for TIM. </source>
        <target state="translated"> Voit myös järjestää tyylejä raahaamalla ne alla olevassa luettelossa. Tyylien uudelleenjärjestäminen muuttaa niiden tärkeysjärjestystä, mikä vaikuttaa lopulliseen TIM:n ulkoasuun.  </target>
        <context-group purpose="location">
          <context context-type="sourcefile">static/scripts/tim/user/settings.component.ts</context>
          <context context-type="linenumber">121,124</context>
        </context-group>
      </trans-unit>
      <trans-unit id="5869016768847683779" datatype="html">
        <source>Loading active styles, please wait</source>
        <target state="translated">Ladataan käytössä olevat tyylit, odota</target>
        <context-group purpose="location">
          <context context-type="sourcefile">static/scripts/tim/user/settings.component.ts</context>
          <context context-type="linenumber">128</context>
        </context-group>
      </trans-unit>
      <trans-unit id="5380572116300325278" datatype="html">
        <source> You have no styles selected. You can add styles via the <x id="START_LINK" ctype="x-a" equiv-text="&lt;a (click)=&quot;changeStyleTab(1)&quot;>"/>Available styles<x id="CLOSE_LINK" ctype="x-a" equiv-text="&lt;/a>"/> tab. </source>
        <target state="translated"> Et ole valinnut yhtään tyyliä. Voit lisätä tyylit <x id="START_LINK" ctype="x-a" equiv-text="&lt;a (click)=&quot;changeStyleTab(1)&quot;>"/>Saatavilla olevat tyylit<x id="CLOSE_LINK" ctype="x-a" equiv-text="&lt;/a>"/>-välilehdessä. </target>
        <context-group purpose="location">
          <context context-type="sourcefile">static/scripts/tim/user/settings.component.ts</context>
          <context context-type="linenumber">132,134</context>
        </context-group>
      </trans-unit>
      <trans-unit id="8852490424970169127" datatype="html">
        <source>Official</source>
        <target state="translated">Virallinen</target>
        <context-group purpose="location">
          <context context-type="sourcefile">static/scripts/tim/user/settings.component.ts</context>
          <context context-type="linenumber">149</context>
        </context-group>
      </trans-unit>
      <trans-unit id="6381490568322624964" datatype="html">
        <source>Deleted</source>
        <target state="translated">Poistettu</target>
        <context-group purpose="location">
          <context context-type="sourcefile">static/scripts/tim/user/settings.component.ts</context>
          <context context-type="linenumber">150</context>
        </context-group>
      </trans-unit>
      <trans-unit id="414678636665913931" datatype="html">
        <source>Delete style</source>
        <target state="translated">Poista tyyli</target>
        <context-group purpose="location">
          <context context-type="sourcefile">static/scripts/tim/user/settings.component.ts</context>
          <context context-type="linenumber">155</context>
        </context-group>
      </trans-unit>
      <trans-unit id="178441188618264876" datatype="html">
        <source>Available styles</source>
        <target state="translated">Saatavilla olevat tyylit</target>
        <context-group purpose="location">
          <context context-type="sourcefile">static/scripts/tim/user/settings.component.ts</context>
          <context context-type="linenumber">163</context>
        </context-group>
      </trans-unit>
      <trans-unit id="3945744289027552408" datatype="html">
        <source> The table below lists all styles available on TIM. You can preview and add new styles using the table below. </source>
        <target state="translated"> Kaikki TIM:ssa saatavilla olevat tyylit ovat lueteltu alla olevassa taulukossa. Voit esikatsella ja lisätä uusia tyylejä alla olevan taulukon avulla. </target>
        <context-group purpose="location">
          <context context-type="sourcefile">static/scripts/tim/user/settings.component.ts</context>
          <context context-type="linenumber">165,168</context>
        </context-group>
      </trans-unit>
      <trans-unit id="3197188819017309601" datatype="html">
        <source><x id="START_TAG_STRONG" ctype="x-strong" equiv-text="&lt;strong>"/>Official styles<x id="CLOSE_TAG_STRONG" ctype="x-strong" equiv-text="&lt;/strong>"/> are maintained and supported by TIM maintainers. </source>
        <target state="translated"><x id="START_TAG_STRONG" ctype="x-strong" equiv-text="&lt;strong>"/>Viralliset tyylit<x id="CLOSE_TAG_STRONG" ctype="x-strong" equiv-text="&lt;/strong>"/> ovat TIM-ylläpitäjien hallinnoimia </target>
        <context-group purpose="location">
          <context context-type="sourcefile">static/scripts/tim/user/settings.component.ts</context>
          <context context-type="linenumber">170,172</context>
        </context-group>
      </trans-unit>
      <trans-unit id="4598159830582790095" datatype="html">
        <source><x id="START_TAG_STRONG" ctype="x-strong" equiv-text="&lt;strong>"/>User-made styles<x id="CLOSE_TAG_STRONG" ctype="x-strong" equiv-text="&lt;/strong>"/> are made and maintained by TIM's users. For more information, see <x id="START_LINK" ctype="x-a" equiv-text="&lt;a href=&quot;/view/tim/ohjeita/styles&quot;>"/>style authoring guide<x id="CLOSE_LINK" ctype="x-a" equiv-text="&lt;/a>"/>.</source>
        <target state="translated"><x id="START_TAG_STRONG" ctype="x-strong" equiv-text="&lt;strong>"/>Käyttäjätyylit<x id="CLOSE_TAG_STRONG" ctype="x-strong" equiv-text="&lt;/strong>"/> ovat TIM-käyttäjien luomat. Katso <x id="START_LINK" ctype="x-a" equiv-text="&lt;a href=&quot;/view/tim/ohjeita/styles&quot;>"/>tyylien laadintaopas<x id="CLOSE_LINK" ctype="x-a" equiv-text="&lt;/a>"/> lisätietoja varten.</target>
        <context-group purpose="location">
          <context context-type="sourcefile">static/scripts/tim/user/settings.component.ts</context>
          <context context-type="linenumber">173</context>
        </context-group>
      </trans-unit>
      <trans-unit id="5633802735834461146" datatype="html">
        <source>To remove styles or edit their ordering, use the <x id="START_LINK" ctype="x-a" equiv-text="&lt;a (click)=&quot;changeStyleTab(0)&quot;>"/>Selected styles<x id="CLOSE_LINK" ctype="x-a" equiv-text="&lt;/a>"/> tab.</source>
        <target state="translated">Käytä <x id="START_LINK" ctype="x-a" equiv-text="&lt;a (click)=&quot;changeStyleTab(0)&quot;>"/>Valitut tyylit<x id="CLOSE_LINK" ctype="x-a" equiv-text="&lt;/a>"/>-välilehteä poistaaksesi tyylejä tai muuttaaksesi niiden järjestystä.</target>
        <context-group purpose="location">
          <context context-type="sourcefile">static/scripts/tim/user/settings.component.ts</context>
          <context context-type="linenumber">175,176</context>
        </context-group>
      </trans-unit>
      <trans-unit id="1623742637107569850" datatype="html">
        <source>Loading available styles, please wait</source>
        <target state="translated">Ladataan saatavilla olevia tyylejä, odota</target>
        <context-group purpose="location">
          <context context-type="sourcefile">static/scripts/tim/user/settings.component.ts</context>
          <context context-type="linenumber">179</context>
        </context-group>
      </trans-unit>
      <trans-unit id="3022574657658302514" datatype="html">
        <source> No styles available. </source>
        <target state="translated"> Ei saatavilla olevia tyylejä. </target>
        <context-group purpose="location">
          <context context-type="sourcefile">static/scripts/tim/user/settings.component.ts</context>
          <context context-type="linenumber">183,185</context>
        </context-group>
      </trans-unit>
      <trans-unit id="8466254912507014180" datatype="html">
        <source>Show user-made styles</source>
        <target state="translated">Näytä käyttäjätyylit</target>
        <context-group purpose="location">
          <context context-type="sourcefile">static/scripts/tim/user/settings.component.ts</context>
          <context context-type="linenumber">192</context>
        </context-group>
      </trans-unit>
      <trans-unit id="525875498967023195" datatype="html">
        <source> Add to Selected styles </source>
        <target state="translated"> Lisää Valittuihin tyyleihin </target>
        <context-group purpose="location">
          <context context-type="sourcefile">static/scripts/tim/user/settings.component.ts</context>
          <context context-type="linenumber">197,199</context>
        </context-group>
      </trans-unit>
      <trans-unit id="4230722003940734690" datatype="html">
        <source> Clear preview </source>
        <target state="translated"> Tyhjennä esikatselu </target>
        <context-group purpose="location">
          <context context-type="sourcefile">static/scripts/tim/user/settings.component.ts</context>
          <context context-type="linenumber">200,202</context>
        </context-group>
      </trans-unit>
      <trans-unit id="6720823601286643090" datatype="html">
        <source>Custom CSS</source>
        <target state="translated">Mukautettu CSS</target>
        <context-group purpose="location">
          <context context-type="sourcefile">static/scripts/tim/user/settings.component.ts</context>
          <context context-type="linenumber">207</context>
        </context-group>
        <context-group purpose="location">
          <context context-type="sourcefile">static/scripts/tim/user/settings.component.ts</context>
          <context context-type="linenumber">218</context>
        </context-group>
      </trans-unit>
      <trans-unit id="9049192107970830125" datatype="html">
        <source> You can define your personal custom styles using CSS. The styles are applied to all TIM pages and all devices you use. </source>
        <target state="translated"> Voit määritellä omat mukautetut tyylisi CSS:n avulla. Tyylejä sovelletaan kaikkiin TIM-sivuihin ja kaikkiin käyttämiisi laitteisiin. </target>
        <context-group purpose="location">
          <context context-type="sourcefile">static/scripts/tim/user/settings.component.ts</context>
          <context context-type="linenumber">209,212</context>
        </context-group>
      </trans-unit>
      <trans-unit id="4387425307250994986" datatype="html">
        <source> For extended styling using SCSS, refer to <x id="START_LINK" ctype="x-a" equiv-text="&lt;a href=&quot;/view/tim/ohjeita/styles&quot;>"/>style authoring guide<x id="CLOSE_LINK" ctype="x-a" equiv-text="&lt;/a>"/>. </source>
        <target state="translated"> Katso <x id="START_LINK" ctype="x-a" equiv-text="&lt;a href=&quot;/view/tim/ohjeita/styles&quot;>"/>tyylien laadintaopas<x id="CLOSE_LINK" ctype="x-a" equiv-text="&lt;/a>"/> SCSS:n avulla tehtävää laajennettua muotoilua varten. </target>
        <context-group purpose="location">
          <context context-type="sourcefile">static/scripts/tim/user/settings.component.ts</context>
          <context context-type="linenumber">213,215</context>
        </context-group>
      </trans-unit>
      <trans-unit id="7981859935878968709" datatype="html">
        <source>Compiling style, please wait</source>
        <target state="translated">Tyyli käännetään, odota</target>
        <context-group purpose="location">
          <context context-type="sourcefile">static/scripts/tim/user/settings.component.ts</context>
          <context context-type="linenumber">228</context>
        </context-group>
      </trans-unit>
      <trans-unit id="1238583382012712938" datatype="html">
        <source> Clear </source>
        <target state="translated"> Tyhjennä </target>
        <context-group purpose="location">
          <context context-type="sourcefile">static/scripts/tim/user/settings.component.ts</context>
          <context context-type="linenumber">298,300</context>
        </context-group>
      </trans-unit>
      <trans-unit id="7935817138132972193" datatype="html">
        <source>Automatically mark document as read when opening it for the first time </source>
        <target state="translated">Merkitse dokumentit luetuksi ensimmäisen avauksen yhteydessä </target>
        <context-group purpose="location">
          <context context-type="sourcefile">static/scripts/tim/user/settings.component.ts</context>
          <context context-type="linenumber">337,338</context>
        </context-group>
      </trans-unit>
      <trans-unit id="2789223311546332195" datatype="html">
        <source>Clear local settings storage </source>
        <target state="translated">Tyhjennä paikallinen asetusvarasto </target>
        <context-group purpose="location">
          <context context-type="sourcefile">static/scripts/tim/user/settings.component.ts</context>
          <context context-type="linenumber">341,342</context>
        </context-group>
      </trans-unit>
      <trans-unit id="1863815165411662122" datatype="html">
        <source>Could not preview the style</source>
        <target state="translated">Tyyliä ei voitu esikatsella</target>
        <context-group purpose="location">
          <context context-type="sourcefile">static/scripts/tim/user/settings.component.ts</context>
          <context context-type="linenumber">638</context>
        </context-group>
      </trans-unit>
      <trans-unit id="8261911902538602763" datatype="html">
        <source>There was an error loading the style. Please report this to the style's maintainer.</source>
        <target state="translated">Tyylin lataamisessa tapahtui virhe. Ilmoita virheestä tyylin ylläpitäjälle.</target>
        <context-group purpose="location">
          <context context-type="sourcefile">static/scripts/tim/user/settings.component.ts</context>
          <context context-type="linenumber">639</context>
        </context-group>
      </trans-unit>
      <trans-unit id="537234808337595283" datatype="html">
        <source>This style document was deleted</source>
        <target state="translated">Tyylidokumentti poistettiin</target>
        <context-group purpose="location">
          <context context-type="sourcefile">static/scripts/tim/user/settings.component.ts</context>
          <context context-type="linenumber">735</context>
        </context-group>
      </trans-unit>
      <trans-unit id="6349061979723436398" datatype="html">
        <source>Deleted style (id: <x id="PH" equiv-text="missingStyleDoc"/>)</source>
        <target state="translated">Poistettu tyyli (id: <x id="PH" equiv-text="missingStyleDoc"/>)</target>
        <context-group purpose="location">
          <context context-type="sourcefile">static/scripts/tim/user/settings.component.ts</context>
          <context context-type="linenumber">737</context>
        </context-group>
      </trans-unit>
      <trans-unit id="6951970569231900824" datatype="html">
        <source>Deleted style</source>
        <target state="translated">Poistettu tyyli</target>
        <context-group purpose="location">
          <context context-type="sourcefile">static/scripts/tim/user/settings.component.ts</context>
          <context context-type="linenumber">738</context>
        </context-group>
      </trans-unit>
      <trans-unit id="2555678606396740558" datatype="html">
        <source>Private style</source>
        <target state="translated">Yksityinen tyyli</target>
        <context-group purpose="location">
          <context context-type="sourcefile">static/scripts/tim/user/settings.component.ts</context>
          <context context-type="linenumber">747</context>
        </context-group>
      </trans-unit>
      <trans-unit id="8048992932975974823" datatype="html">
        <source>This style is private or has no description</source>
        <target state="translated">Tyyli on yksityinen tai sillä ei ole kuvausta</target>
        <context-group purpose="location">
          <context context-type="sourcefile">static/scripts/tim/user/settings.component.ts</context>
          <context context-type="linenumber">750</context>
        </context-group>
      </trans-unit>
      <trans-unit id="7647637024834266730" datatype="html">
        <source>Could not load selected styles</source>
        <target state="translated">Valittuja tyylejä ei voitu ladata</target>
        <context-group purpose="location">
          <context context-type="sourcefile">static/scripts/tim/user/settings.component.ts</context>
          <context context-type="linenumber">764</context>
        </context-group>
      </trans-unit>
      <trans-unit id="8810487195258066411" datatype="html">
        <source>Could not load available styles</source>
        <target state="translated">Saatavilla olevia tyylejä ei voitu ladata</target>
        <context-group purpose="location">
          <context context-type="sourcefile">static/scripts/tim/user/settings.component.ts</context>
          <context context-type="linenumber">803</context>
        </context-group>
      </trans-unit>
      <trans-unit id="2068094190303764265" datatype="html">
        <source><x id="START_TAG_STRONG" ctype="x-strong" equiv-text="&lt;strong>"/>Note:<x id="CLOSE_TAG_STRONG" ctype="x-strong" equiv-text="&lt;/strong>"/> Your current styles will be temporarily disabled while previewing.</source>
        <target state="translated"><x id="START_TAG_STRONG" ctype="x-strong" equiv-text="&lt;strong>"/>Huom:<x id="CLOSE_TAG_STRONG" ctype="x-strong" equiv-text="&lt;/strong>"/> Nykyiset valitut tyylisi kytketään pois päältä tyylien esikatselun ajaksi.</target>
        <context-group purpose="location">
          <context context-type="sourcefile">static/scripts/tim/user/settings.component.ts</context>
          <context context-type="linenumber">177</context>
        </context-group>
      </trans-unit>
      <trans-unit id="3053229305335522001" datatype="html">
        <source>Refresh numbering</source>
        <target state="translated">Virkistä numerointi</target>
        <context-group purpose="location">
          <context context-type="sourcefile">static/scripts/tim/sidebarmenu/tabs/settings-tab.component.ts</context>
          <context context-type="linenumber">119</context>
        </context-group>
      </trans-unit>
      <trans-unit id="8992183302589733178" datatype="html">
        <source>Refresh numbering </source>
        <target state="translated">Virkistä numerointi </target>
        <context-group purpose="location">
          <context context-type="sourcefile">static/scripts/tim/sidebarmenu/tabs/settings-tab.component.ts</context>
          <context context-type="linenumber">121,122</context>
        </context-group>
      </trans-unit>
      <trans-unit id="2509141182388535183" datatype="html">
        <source>View</source>
        <target state="translated">Näytä</target>
        <context-group purpose="location">
          <context context-type="sourcefile">static/scripts/tim/header/utils.ts</context>
          <context context-type="linenumber">23</context>
        </context-group>
      </trans-unit>
      <trans-unit id="3897348120591552265" datatype="html">
        <source>Manage</source>
        <target state="translated">Hallitse</target>
        <context-group purpose="location">
          <context context-type="sourcefile">static/scripts/tim/header/utils.ts</context>
          <context context-type="linenumber">24</context>
        </context-group>
      </trans-unit>
      <trans-unit id="4250948520990652627" datatype="html">
        <source>Teacher</source>
        <target state="translated">Opettaja</target>
        <context-group purpose="location">
          <context context-type="sourcefile">static/scripts/tim/header/utils.ts</context>
          <context context-type="linenumber">25</context>
        </context-group>
      </trans-unit>
      <trans-unit id="7967817482349015206" datatype="html">
        <source>Answers</source>
        <target state="translated">Vastaukset</target>
        <context-group purpose="location">
          <context context-type="sourcefile">static/scripts/tim/header/utils.ts</context>
          <context context-type="linenumber">26</context>
        </context-group>
      </trans-unit>
      <trans-unit id="4394384597878317207" datatype="html">
        <source>Velp</source>
        <target state="translated">Velpit</target>
        <context-group purpose="location">
          <context context-type="sourcefile">static/scripts/tim/header/utils.ts</context>
          <context context-type="linenumber">28</context>
        </context-group>
      </trans-unit>
      <trans-unit id="1195990936404610211" datatype="html">
        <source>Slide</source>
        <target state="translated">Kalvot</target>
        <context-group purpose="location">
          <context context-type="sourcefile">static/scripts/tim/header/utils.ts</context>
          <context context-type="linenumber">29</context>
        </context-group>
      </trans-unit>
      <trans-unit id="7430680760319628492" datatype="html">
        <source>Review</source>
        <target state="translated">Vertaisarviointi</target>
        <context-group purpose="location">
          <context context-type="sourcefile">static/scripts/tim/header/utils.ts</context>
          <context context-type="linenumber">30</context>
        </context-group>
      </trans-unit>
      <trans-unit id="1081973408978048544" datatype="html">
        <source>University of Jyväskylä</source>
        <target state="translated">Jyväskylän yliopisto</target>
        <context-group purpose="location">
          <context context-type="sourcefile">static/scripts/tim/header/site-header.component.ts</context>
          <context context-type="linenumber">29</context>
        </context-group>
      </trans-unit>
      <trans-unit id="7489402800174786548" datatype="html">
        <source>Show/hide view menu</source>
        <target state="translated">Näytä tai piilota näkymavalikko</target>
        <context-group purpose="location">
          <context context-type="sourcefile">static/scripts/tim/header/site-header.component.ts</context>
          <context context-type="linenumber">18</context>
        </context-group>
      </trans-unit>
      <trans-unit id="3403070715488584182" datatype="html">
        <source>Add comment/note</source>
        <target state="translated">Lisää kommentti</target>
        <context-group purpose="location">
          <context context-type="sourcefile">static/scripts/tim/document/notes.ts</context>
          <context context-type="linenumber">311</context>
        </context-group>
      </trans-unit>
      <trans-unit id="4129829485187047152" datatype="html">
        <source>Open edit menu</source>
        <target state="translated">Avaa muokkausvalikko</target>
        <context-group purpose="location">
          <context context-type="sourcefile">static/scripts/tim/document/notes.ts</context>
          <context context-type="linenumber">312</context>
        </context-group>
      </trans-unit>
      <trans-unit id="4403569197028117197" datatype="html">
        <source>Could not expire message: <x id="PH" equiv-text="message.result.error.error"/></source>
        <target state="translated">Viestiä ei voitu vanhentaa: <x id="PH" equiv-text="message.result.error.error"/></target>
        <context-group purpose="location">
          <context context-type="sourcefile">static/scripts/tim/messaging/manage-read-receipt.component.ts</context>
          <context context-type="linenumber">135</context>
        </context-group>
      </trans-unit>
      <trans-unit id="1879048180271503411" datatype="html">
        <source>You are not authorized to send global messages</source>
        <target state="translated">Sinulla ei ole oikeutta lähettää globaaleja viestejä</target>
        <context-group purpose="location">
          <context context-type="sourcefile">static/scripts/tim/messaging/tim-message-send.component.ts</context>
          <context context-type="linenumber">235</context>
        </context-group>
      </trans-unit>
      <trans-unit id="6173403717413698596" datatype="html">
        <source> Mark as read </source>
        <target state="translated"> Merkitse luetuksi </target>
        <context-group purpose="location">
          <context context-type="sourcefile">static/scripts/tim/messaging/tim-message.component.ts</context>
          <context context-type="linenumber">63,65</context>
        </context-group>
      </trans-unit>
      <trans-unit id="2609550161342168984" datatype="html">
        <source>Marks message as read and permanently hides it</source>
        <target state="translated">Merkitsee viestin luetuksi ja piilottaa sen pysyvästi</target>
        <context-group purpose="location">
          <context context-type="sourcefile">static/scripts/tim/messaging/tim-message.component.ts</context>
          <context context-type="linenumber">63</context>
        </context-group>
      </trans-unit>
      <trans-unit id="8461609631969932886" datatype="html">
        <source>Hide</source>
        <target state="translated">Piilota</target>
        <context-group purpose="location">
          <context context-type="sourcefile">static/scripts/tim/messaging/tim-message.component.ts</context>
          <context context-type="linenumber">70</context>
        </context-group>
      </trans-unit>
<<<<<<< HEAD
      <trans-unit id="2428728805565111881" datatype="html">
        <source>Choose a template</source>
        <target state="translated">Valitse mallipohja</target>
        <context-group purpose="location">
          <context context-type="sourcefile">static/scripts/tim/document/editing/template-list.component.ts</context>
          <context context-type="linenumber">10</context>
        </context-group>
      </trans-unit>
      <trans-unit id="9131913350495870905" datatype="html">
        <source>Load</source>
        <target state="translated">Lataa</target>
        <context-group purpose="location">
          <context context-type="sourcefile">static/scripts/tim/document/editing/template-list.component.ts</context>
          <context context-type="linenumber">22</context>
=======
      <trans-unit id="6736759031683445755" datatype="html">
        <source>Enter the name of the user group</source>
        <target state="translated">Anna käyttäjäryhmän nimi</target>
        <context-group purpose="location">
          <context context-type="sourcefile">static/scripts/tim/user/user-group-dialog.component.ts</context>
          <context context-type="linenumber">31</context>
        </context-group>
      </trans-unit>
      <trans-unit id="2000929266442515663" datatype="html">
        <source>Enter the location or leave empty</source>
        <target state="translated">Anna sijainti tai jätä tyhjäksi</target>
        <context-group purpose="location">
          <context context-type="sourcefile">static/scripts/tim/user/user-group-dialog.component.ts</context>
          <context context-type="linenumber">51</context>
        </context-group>
      </trans-unit>
      <trans-unit id="3322954622926844982" datatype="html">
        <source> Name should not contain the slash character. </source>
        <target state="translated"> Nimi ei saa sisältää kauttaviivaa. </target>
        <context-group purpose="location">
          <context context-type="sourcefile">static/scripts/tim/user/user-group-dialog.component.ts</context>
          <context context-type="linenumber">69,71</context>
        </context-group>
      </trans-unit>
      <trans-unit id="7046259383943324039" datatype="html">
        <source>Folder</source>
        <target state="translated">Kansio</target>
        <context-group purpose="location">
          <context context-type="sourcefile">static/scripts/tim/user/user-group-dialog.component.ts</context>
          <context context-type="linenumber">42</context>
        </context-group>
      </trans-unit>
      <trans-unit id="3323415564519831786" datatype="html">
        <source> Name is required. </source>
        <target state="translated"> Nimi vaaditaan. </target>
        <context-group purpose="location">
          <context context-type="sourcefile">static/scripts/tim/user/user-group-dialog.component.ts</context>
          <context context-type="linenumber">64,66</context>
        </context-group>
      </trans-unit>
      <trans-unit id="5581588744689339912" datatype="html">
        <source> Create group </source>
        <target state="translated"> Luo ryhmä </target>
        <context-group purpose="location">
          <context context-type="sourcefile">static/scripts/tim/user/user-group-dialog.component.ts</context>
          <context context-type="linenumber">15,17</context>
>>>>>>> 74565288
        </context-group>
      </trans-unit>
    </body>
  </file>
</xliff><|MERGE_RESOLUTION|>--- conflicted
+++ resolved
@@ -4636,7 +4636,6 @@
           <context context-type="linenumber">70</context>
         </context-group>
       </trans-unit>
-<<<<<<< HEAD
       <trans-unit id="2428728805565111881" datatype="html">
         <source>Choose a template</source>
         <target state="translated">Valitse mallipohja</target>
@@ -4651,7 +4650,6 @@
         <context-group purpose="location">
           <context context-type="sourcefile">static/scripts/tim/document/editing/template-list.component.ts</context>
           <context context-type="linenumber">22</context>
-=======
       <trans-unit id="6736759031683445755" datatype="html">
         <source>Enter the name of the user group</source>
         <target state="translated">Anna käyttäjäryhmän nimi</target>
@@ -4698,7 +4696,6 @@
         <context-group purpose="location">
           <context context-type="sourcefile">static/scripts/tim/user/user-group-dialog.component.ts</context>
           <context context-type="linenumber">15,17</context>
->>>>>>> 74565288
         </context-group>
       </trans-unit>
     </body>
