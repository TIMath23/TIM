<?xml version="1.0" encoding="utf-8"?>
<xliff xmlns="urn:oasis:names:tc:xliff:document:1.2" version="1.2">
  <file source-language="en-US" datatype="plaintext" original="ng2.template" target-language="fi">
    <body>
      <trans-unit id="6586656662938056988" datatype="html">
        <source>Email or password is incorrect.</source>
        <target state="translated">Sähköpostiosoite tai salasana on virheellinen.</target>
        <context-group purpose="location">
          <context context-type="sourcefile">static/scripts/tim/ui/error-description.component.ts</context>
          <context context-type="linenumber">7</context>
        </context-group>
      </trans-unit>
      <trans-unit id="1648564222394912726" datatype="html">
        <source>
                Email or password is incorrect. Haka members (e.g. universities) can use Haka login.
            </source>
        <target state="translated">
                Sähköposti tai salasana on virheellinen. Hakan jäsenet (esim. yliopistot) voivat käyttää Haka-sisäänkirjautumista.
            </target>
        <context-group purpose="location">
          <context context-type="sourcefile">static/scripts/tim/ui/error-description.component.ts</context>
          <context context-type="linenumber">9</context>
        </context-group>
      </trans-unit>
      <trans-unit id="8723157802996630308" datatype="html">
        <source>Incorrect temporary password.</source>
        <target state="translated">Virheellinen väliaikainen salasana.</target>
        <context-group purpose="location">
          <context context-type="sourcefile">static/scripts/tim/ui/error-description.component.ts</context>
          <context context-type="linenumber">11</context>
        </context-group>
      </trans-unit>
      <trans-unit id="1543538730036692975" datatype="html">
        <source>Passwords do not match.</source>
        <target state="translated">Salasanat eivät täsmää.</target>
        <context-group purpose="location">
          <context context-type="sourcefile">static/scripts/tim/ui/error-description.component.ts</context>
          <context context-type="linenumber">12</context>
        </context-group>
      </trans-unit>
      <trans-unit id="1013846159132120615" datatype="html">
        <source>Password is too short.</source>
        <target state="translated">Salasana on liian lyhyt.</target>
        <context-group purpose="location">
          <context context-type="sourcefile">static/scripts/tim/ui/error-description.component.ts</context>
          <context context-type="linenumber">13</context>
        </context-group>
      </trans-unit>
      <trans-unit id="760077316150181312" datatype="html">
        <source>User already exists.</source>
        <target state="translated">Käyttäjä on jo olemassa.</target>
        <context-group purpose="location">
          <context context-type="sourcefile">static/scripts/tim/ui/error-description.component.ts</context>
          <context context-type="linenumber">14</context>
        </context-group>
      </trans-unit>
      <trans-unit id="5294935611457119224" datatype="html">
        <source>
                Two different accounts for this email were found. Please contact TIM administrators to merge them.
            </source>
        <target state="translated">
                Sähköpostiosoitteelle löytyi kaksi eri tiliä. Ota yhteyttä TIM-ylläpitäjiin niiden yhdistämiseksi.
            </target>
        <context-group purpose="location">
          <context context-type="sourcefile">static/scripts/tim/ui/error-description.component.ts</context>
          <context context-type="linenumber">16</context>
        </context-group>
      </trans-unit>
      <trans-unit id="8431069647749784053" datatype="html">
        <source>Login is not allowed from this IP address.</source>
        <target state="translated">Kirjautuminen ei ole sallittu tästä IP-osoitteesta.</target>
        <context-group purpose="location">
          <context context-type="sourcefile">static/scripts/tim/ui/error-description.component.ts</context>
          <context context-type="linenumber">18</context>
        </context-group>
      </trans-unit>
      <trans-unit id="3718716956158473811" datatype="html">
        <source>Password reset is disabled.</source>
        <target state="translated">Salasanan vaihtaminen on poissa käytöstä.</target>
        <context-group purpose="location">
          <context context-type="sourcefile">static/scripts/tim/ui/error-description.component.ts</context>
          <context context-type="linenumber">19</context>
        </context-group>
      </trans-unit>
      <trans-unit id="7157889813294733336" datatype="html">
        <source>Unknown error: <x id="INTERPOLATION" equiv-text="{{error}}"/></source>
        <target state="translated">Tuntematon virhe: <x id="INTERPOLATION" equiv-text="{{error}}"/></target>
        <context-group purpose="location">
          <context context-type="sourcefile">static/scripts/tim/ui/error-description.component.ts</context>
          <context context-type="linenumber">20</context>
        </context-group>
      </trans-unit>
      <trans-unit id="6523327060540361491" datatype="html">
        <source>Loading, please wait.</source>
        <target state="translated">Ladataan, odota.</target>
        <context-group purpose="location">
          <context context-type="sourcefile">static/scripts/tim/ui/goto-link.component.ts</context>
          <context context-type="linenumber">51</context>
        </context-group>
      </trans-unit>
      <trans-unit id="6822439865982379707" datatype="html">
        <source>Opens in <x id="INTERPOLATION" equiv-text="&quot;{&quot;"/>0<x id="INTERPOLATION_1" equiv-text="&quot;}&quot;"/>.</source>
        <target state="translated">Aikaa avautumiseen: <x id="INTERPOLATION" equiv-text="&quot;{&quot;"/>0<x id="INTERPOLATION_1" equiv-text="&quot;}&quot;"/>.</target>
        <context-group purpose="location">
          <context context-type="sourcefile">static/scripts/tim/ui/goto-link.component.ts</context>
          <context context-type="linenumber">62</context>
        </context-group>
      </trans-unit>
      <trans-unit id="4604922124233283335" datatype="html">
        <source>You don't have permission to view that document.</source>
        <target state="translated">Sinulla ei ole lukuoikeutta tähän dokumenttiin.</target>
        <context-group purpose="location">
          <context context-type="sourcefile">static/scripts/tim/ui/goto-link.component.ts</context>
          <context context-type="linenumber">160</context>
        </context-group>
      </trans-unit>
      <trans-unit id="4213264030715523096" datatype="html">
        <source>Your access expired <x id="PH" equiv-text="pastDue"/> ago.</source>
        <target state="translated">Lukuoikeutesi dokumenttiin loppui <x id="PH" equiv-text="pastDue"/> sitten.</target>
        <context-group purpose="location">
          <context context-type="sourcefile">static/scripts/tim/ui/goto-link.component.ts</context>
          <context context-type="linenumber">197</context>
        </context-group>
      </trans-unit>
      <trans-unit id="4412589376849932534" datatype="html">
        <source>You have unsaved changes. Save them or click the link again.</source>
        <target state="translated">Sinulla on tallentamattomia muutoksia. Tallenna ne tai paina linkkiä uudelleen.</target>
        <context-group purpose="location">
          <context context-type="sourcefile">static/scripts/tim/ui/goto-link.component.ts</context>
          <context context-type="linenumber">209</context>
        </context-group>
      </trans-unit>
      <trans-unit id="3154844608097457238" datatype="html">
        <source>You can access the link now.</source>
        <target state="translated">Pääset nyt avaamaan linkin.</target>
        <context-group purpose="location">
          <context context-type="sourcefile">static/scripts/tim/ui/goto-link.component.ts</context>
          <context context-type="linenumber">239</context>
        </context-group>
      </trans-unit>
      <trans-unit id="8479238231731054887" datatype="html">
        <source>Time left:</source>
        <target state="translated">Aikaa jäljellä:</target>
        <context-group purpose="location">
          <context context-type="sourcefile">static/scripts/tim/ui/time-left.component.ts</context>
          <context context-type="linenumber">22</context>
        </context-group>
      </trans-unit>
      <trans-unit id="4446520826455854628" datatype="html">
        <source>The time is about to run out, remember to save your answers.</source>
        <target state="translated">Aika on loppumassa, muista tallentaa vastauksesi.</target>
        <context-group purpose="location">
          <context context-type="sourcefile">static/scripts/tim/ui/time-left.component.ts</context>
          <context context-type="linenumber">32</context>
        </context-group>
      </trans-unit>
      <trans-unit id="6063653534564513310" datatype="html">
        <source>Time is up. You can still save answers for a while, but any new saves will be marked as late.</source>
        <target state="translated">Aikasi loppui. Voit tallentaa vastauksia jonkun aikaa, mutta uudet talletukset merkataan myöhästyneiksi.</target>
        <context-group purpose="location">
          <context context-type="sourcefile">static/scripts/tim/ui/time-left.component.ts</context>
          <context context-type="linenumber">97</context>
        </context-group>
      </trans-unit>
      <trans-unit id="6953733615016806387" datatype="html">
        <source> Add new contact information </source>
        <target state="translated"> Lisää uusi yhteystieto </target>
        <context-group purpose="location">
          <context context-type="sourcefile">static/scripts/tim/user/add-contact-dialog.component.ts</context>
          <context context-type="linenumber">20,21</context>
        </context-group>
      </trans-unit>
      <trans-unit id="5462361983940693567" datatype="html">
        <source>Channel</source>
        <target state="translated">Kanava</target>
        <context-group purpose="location">
          <context context-type="sourcefile">static/scripts/tim/user/add-contact-dialog.component.ts</context>
          <context context-type="linenumber">26</context>
        </context-group>
      </trans-unit>
      <trans-unit id="3419120863121333151" datatype="html">
        <source>Contact info</source>
        <target state="translated">Yhteystieto</target>
        <context-group purpose="location">
          <context context-type="sourcefile">static/scripts/tim/user/add-contact-dialog.component.ts</context>
          <context context-type="linenumber">32</context>
        </context-group>
      </trans-unit>
      <trans-unit id="6002829667985638171" datatype="html">
        <source> A verification link was sent to this contact. Please check possible spam filters. </source>
        <target state="translated"> Vahvistuslinkki lähetettiin tähän yhteystietoon. Tarkista tarvittaessa roskaposti. </target>
        <context-group purpose="location">
          <context context-type="sourcefile">static/scripts/tim/user/add-contact-dialog.component.ts</context>
          <context context-type="linenumber">38,40</context>
        </context-group>
      </trans-unit>
      <trans-unit id="1747823725213733333" datatype="html">
        <source> Could not add the new contact: <x id="INTERPOLATION" equiv-text="{{addError}}"/> </source>
        <target state="translated"> Uuden yhteystiedon lisääminen epäonnistui: <x id="INTERPOLATION" equiv-text="{{addError}}"/> </target>
        <context-group purpose="location">
          <context context-type="sourcefile">static/scripts/tim/user/add-contact-dialog.component.ts</context>
          <context context-type="linenumber">41,43</context>
        </context-group>
      </trans-unit>
      <trans-unit id="577038887888857351" datatype="html">
        <source> Add </source>
        <target state="translated"> Lisää </target>
        <context-group purpose="location">
          <context context-type="sourcefile">static/scripts/tim/user/add-contact-dialog.component.ts</context>
          <context context-type="linenumber">54,55</context>
        </context-group>
      </trans-unit>
      <trans-unit id="4403536236084399850" datatype="html">
        <source>This word is a palindrome</source>
        <target state="translated">Tämä sana on palindromi</target>
        <context-group purpose="location">
          <context context-type="sourcefile">modules/pali/client/pali.ts</context>
          <context context-type="linenumber">76</context>
        </context-group>
      </trans-unit>
      <trans-unit id="8280568353191079588" datatype="html">
        <source>This word is not a palindrome</source>
        <target state="translated">Tämä sana ei ole palindromi</target>
        <context-group purpose="location">
          <context context-type="sourcefile">modules/pali/client/pali.ts</context>
          <context context-type="linenumber">77</context>
        </context-group>
      </trans-unit>
      <trans-unit id="3994205790911510101" datatype="html">
        <source>Copy table widths</source>
        <target state="translated">Kopioi taulun leveydet</target>
        <context-group purpose="location">
          <context context-type="sourcefile">static/scripts/tim/plugin/dataview/copy-table-width-dialog.component.ts</context>
          <context context-type="linenumber">14</context>
        </context-group>
      </trans-unit>
      <trans-unit id="6922195937313529911" datatype="html">
        <source><x id="START_PARAGRAPH" ctype="x-p" equiv-text="&lt;p>"/>Loading times can be improved by setting static column widths.<x id="CLOSE_PARAGRAPH" ctype="x-p" equiv-text="&lt;/p>"/><x id="START_PARAGRAPH" ctype="x-p" equiv-text="&lt;p>"/>Copy the below settings under <x id="START_TAG_CODE" ctype="x-code" equiv-text="&lt;code>"/>dataView<x id="CLOSE_TAG_CODE" ctype="x-code" equiv-text="&lt;/code>"/> configuration:<x id="CLOSE_PARAGRAPH" ctype="x-p" equiv-text="&lt;/p>"/></source>
        <target state="translated"><x id="START_PARAGRAPH" ctype="x-p" equiv-text="&lt;p>"/>Taulun latautumista voidaan nopeuttaa asettamalla kiinteät sarakeleveydet.<x id="CLOSE_PARAGRAPH" ctype="x-p" equiv-text="&lt;/p>"/><x id="START_PARAGRAPH" ctype="x-p" equiv-text="&lt;p>"/>Kopioi alla olevat asetukset<x id="START_TAG_CODE" ctype="x-code" equiv-text="&lt;code>"/>dataView<x id="CLOSE_TAG_CODE" ctype="x-code" equiv-text="&lt;/code>"/>-asetuksen alle:<x id="CLOSE_PARAGRAPH" ctype="x-p" equiv-text="&lt;/p>"/></target>
        <context-group purpose="location">
          <context context-type="sourcefile">static/scripts/tim/plugin/dataview/copy-table-width-dialog.component.ts</context>
          <context context-type="linenumber">17,18</context>
        </context-group>
      </trans-unit>
      <trans-unit id="5392341774767336507" datatype="html">
        <source>Copied!</source>
        <target state="translated">Kopioitu leikepöydälle!</target>
        <context-group purpose="location">
          <context context-type="sourcefile">static/scripts/tim/plugin/dataview/copy-table-width-dialog.component.ts</context>
          <context context-type="linenumber">23</context>
        </context-group>
      </trans-unit>
      <trans-unit id="6086194260175067803" datatype="html">
        <source>Copy text</source>
        <target state="translated">Kopioi leikepöydälle</target>
        <context-group purpose="location">
          <context context-type="sourcefile">static/scripts/tim/plugin/dataview/copy-table-width-dialog.component.ts</context>
          <context context-type="linenumber">24</context>
        </context-group>
      </trans-unit>
      <trans-unit id="7466722129747967831" datatype="html">
        <source><x id="START_TAG_STRONG" ctype="x-strong" equiv-text="&lt;strong>"/>Column size computation took <x id="INTERPOLATION" equiv-text="{{sizeComputationTime}}"/> seconds.<x id="CLOSE_TAG_STRONG" ctype="x-strong" equiv-text="&lt;/strong>"/> You can speed up loading by <x id="START_LINK" ctype="x-a" equiv-text="&lt;a href=&quot;#&quot; class=&quot;alert-link&quot; (click)=&quot;showTableWidthExportDialog($event)&quot;>"/>setting static column widths<x id="CLOSE_LINK" ctype="x-a" equiv-text="&lt;/a>"/>. </source>
        <target state="translated"><x id="START_TAG_STRONG" ctype="x-strong" equiv-text="&lt;strong>"/>Sarakeleveyksien määrittelyyn meni <x id="INTERPOLATION" equiv-text="{{sizeComputationTime}}"/> sekuntia.<x id="CLOSE_TAG_STRONG" ctype="x-strong" equiv-text="&lt;/strong>"/> Latautumista voidaan nopeuttaa <x id="START_LINK" ctype="x-a" equiv-text="&lt;a href=&quot;#&quot; class=&quot;alert-link&quot; (click)=&quot;showTableWidthExportDialog($event)&quot;>"/>asettamalla kiinteät sarakeleveydet<x id="CLOSE_LINK" ctype="x-a" equiv-text="&lt;/a>"/>. </target>
        <context-group purpose="location">
          <context context-type="sourcefile">static/scripts/tim/plugin/dataview/data-view.component.ts</context>
          <context context-type="linenumber">169,172</context>
        </context-group>
      </trans-unit>
      <trans-unit id="6087003735770054211" datatype="html">
        <source>Camera settings</source>
        <target state="translated">Kameran asetukset</target>
        <context-group purpose="location">
          <context context-type="sourcefile">static/scripts/tim/plugin/userselect/code-scanner.component.ts</context>
          <context context-type="linenumber">25</context>
        </context-group>
      </trans-unit>
      <trans-unit id="1787834753308327070" datatype="html">
        <source>Not supported in this browser</source>
        <target state="translated">Ei tuettu tässä selaimessa</target>
        <context-group purpose="location">
          <context context-type="sourcefile">static/scripts/tim/plugin/userselect/user-select.component.ts</context>
          <context context-type="linenumber">137</context>
        </context-group>
      </trans-unit>
      <trans-unit id="3410575206559513282" datatype="html">
        <source>No cameras found</source>
        <target state="translated">Ei kameraa</target>
        <context-group purpose="location">
          <context context-type="sourcefile">static/scripts/tim/plugin/userselect/code-scanner.component.ts</context>
          <context context-type="linenumber">45</context>
        </context-group>
      </trans-unit>
      <trans-unit id="4261334060435833409" datatype="html">
        <source>Flashlight is not supported</source>
        <target state="translated">Kameravalon säätö ei onnistu</target>
        <context-group purpose="location">
          <context context-type="sourcefile">static/scripts/tim/plugin/userselect/code-scanner.component.ts</context>
          <context context-type="linenumber">46</context>
        </context-group>
      </trans-unit>
      <trans-unit id="5248717555542428023" datatype="html">
        <source>Username</source>
        <target state="translated">Käyttäjätunnus</target>
        <context-group purpose="location">
          <context context-type="sourcefile">static/scripts/tim/plugin/userselect/user-select.component.ts</context>
          <context context-type="linenumber">95</context>
        </context-group>
      </trans-unit>
      <trans-unit id="8097628895036343135" datatype="html">
        <source>Real name</source>
        <target state="translated">Nimi</target>
        <context-group purpose="location">
          <context context-type="sourcefile">static/scripts/tim/plugin/userselect/user-select.component.ts</context>
          <context context-type="linenumber">96</context>
        </context-group>
      </trans-unit>
      <trans-unit id="4768749765465246664" datatype="html">
        <source>Email</source>
        <target state="translated">Sähköpostiosoite</target>
        <context-group purpose="location">
          <context context-type="sourcefile">static/scripts/tim/plugin/userselect/user-select.component.ts</context>
          <context context-type="linenumber">97</context>
        </context-group>
      </trans-unit>
      <trans-unit id="272140543132340215" datatype="html">
        <source>Scan code</source>
        <target state="translated">Skannaa</target>
        <context-group purpose="location">
          <context context-type="sourcefile">static/scripts/tim/plugin/userselect/user-select.component.ts</context>
          <context context-type="linenumber">135</context>
        </context-group>
      </trans-unit>
      <trans-unit id="5849645197600777176" datatype="html">
        <source>Selected camera</source>
        <target state="translated">Valittu kamera</target>
        <context-group purpose="location">
          <context context-type="sourcefile">static/scripts/tim/plugin/userselect/code-scanner.component.ts</context>
          <context context-type="linenumber">29</context>
        </context-group>
      </trans-unit>
      <trans-unit id="5206279409955392735" datatype="html">
        <source> Enable flashlight </source>
        <target state="translated"> Käynnistä salamavalo </target>
        <context-group purpose="location">
          <context context-type="sourcefile">static/scripts/tim/plugin/userselect/code-scanner.component.ts</context>
          <context context-type="linenumber">37</context>
        </context-group>
      </trans-unit>
      <trans-unit id="4354993063143363873" datatype="html">
        <source> Disable flashlight </source>
        <target state="translated"> Sammuta salamavalo </target>
        <context-group purpose="location">
          <context context-type="sourcefile">static/scripts/tim/plugin/userselect/code-scanner.component.ts</context>
          <context context-type="linenumber">40</context>
        </context-group>
      </trans-unit>
      <trans-unit id="7583684056508001301" datatype="html">
        <source>Search for user</source>
        <target state="translated">Hae käyttäjää</target>
        <context-group purpose="location">
          <context context-type="sourcefile">static/scripts/tim/plugin/userselect/user-select.component.ts</context>
          <context context-type="linenumber">143</context>
        </context-group>
      </trans-unit>
      <trans-unit id="2212695292809375179" datatype="html">
        <source> Search </source>
        <target state="translated"> Hae </target>
        <context-group purpose="location">
          <context context-type="sourcefile">static/scripts/tim/plugin/userselect/user-select.component.ts</context>
          <context context-type="linenumber">158</context>
        </context-group>
      </trans-unit>
      <trans-unit id="2023915191419303179" datatype="html">
        <source> No matches for given keyword </source>
        <target state="translated"> Ei osumia annetulla hakusanalla </target>
        <context-group purpose="location">
          <context context-type="sourcefile">static/scripts/tim/plugin/userselect/user-select.component.ts</context>
          <context context-type="linenumber">189</context>
        </context-group>
      </trans-unit>
      <trans-unit id="3797570084942068182" datatype="html">
        <source>Select</source>
        <target state="translated">Valitse</target>
        <context-group purpose="location">
          <context context-type="sourcefile">static/scripts/tim/plugin/userselect/user-select.component.ts</context>
          <context context-type="linenumber">195</context>
        </context-group>
      </trans-unit>
      <trans-unit id="6437258484430887079" datatype="html">
        <source> There are <x id="INTERPOLATION" equiv-text="{{lastSearchResult.allMatchCount}}"/> matches. Only first <x id="INTERPOLATION_1" equiv-text="{{lastSearchResult.matches.length}}"/> are shown. Please give more specific keywords to show all results. </source>
        <target state="translated"> Löytyi <x id="INTERPOLATION" equiv-text="{{lastSearchResult.allMatchCount}}"/> osumaa. Vain <x id="INTERPOLATION_1" equiv-text="{{lastSearchResult.matches.length}}"/> ensimmäistä osumaa näytetään. Anna tarkempi hakusana nähdäksesi kaikki tulokset. </target>
        <context-group purpose="location">
          <context context-type="sourcefile">static/scripts/tim/plugin/userselect/user-select.component.ts</context>
          <context context-type="linenumber">223</context>
        </context-group>
      </trans-unit>
      <trans-unit id="5141645080814386241" datatype="html">
        <source><x id="START_PARAGRAPH" ctype="x-p" equiv-text="&lt;p>"/> There were problems while undoing. Someone might have edited the permissions at the same time as you. <x id="CLOSE_PARAGRAPH" ctype="x-p" equiv-text="&lt;/p>"/><x id="START_PARAGRAPH" ctype="x-p" equiv-text="&lt;p>"/>You can reapply permissions or fix them manually.<x id="CLOSE_PARAGRAPH" ctype="x-p" equiv-text="&lt;/p>"/><x id="START_PARAGRAPH" ctype="x-p" equiv-text="&lt;p>"/>Detailed error messages:<x id="CLOSE_PARAGRAPH" ctype="x-p" equiv-text="&lt;/p>"/></source>
        <target state="translated"><x id="START_PARAGRAPH" ctype="x-p" equiv-text="&lt;p>"/> Peruuttamisen ei onnistunut täydellisesti. Joku toinen on saattanut muokata oikeuksia samanaikaisesti <x id="CLOSE_PARAGRAPH" ctype="x-p" equiv-text="&lt;/p>"/><x id="START_PARAGRAPH" ctype="x-p" equiv-text="&lt;p>"/>Voit asettaa oikeudet uudelleen tai korjata ne käsin.<x id="CLOSE_PARAGRAPH" ctype="x-p" equiv-text="&lt;/p>"/><x id="START_PARAGRAPH" ctype="x-p" equiv-text="&lt;p>"/>Yksityiskohdat:<x id="CLOSE_PARAGRAPH" ctype="x-p" equiv-text="&lt;/p>"/></target>
        <context-group purpose="location">
          <context context-type="sourcefile">static/scripts/tim/plugin/userselect/user-select.component.ts</context>
          <context context-type="linenumber">259,264</context>
        </context-group>
      </trans-unit>
      <trans-unit id="4128190404321529743" datatype="html">
        <source><x id="START_ITALIC_TEXT" ctype="x-i" equiv-text="&lt;i class=&quot;glyphicon glyphicon-chevron-down&quot;>"/><x id="CLOSE_ITALIC_TEXT" ctype="x-i" equiv-text="&lt;/i>"/>Show details</source>
        <target state="translated"><x id="START_ITALIC_TEXT" ctype="x-i" equiv-text="&lt;i class=&quot;glyphicon glyphicon-chevron-down&quot;>"/><x id="CLOSE_ITALIC_TEXT" ctype="x-i" equiv-text="&lt;/i>"/>Näytä yksityiskohdat</target>
        <context-group purpose="location">
          <context context-type="sourcefile">static/scripts/tim/plugin/userselect/user-select.component.ts</context>
          <context context-type="linenumber">267,268</context>
        </context-group>
      </trans-unit>
      <trans-unit id="7272675779595492580" datatype="html">
        <source><x id="START_TAG_SPAN" ctype="x-span" equiv-text="&lt;span>"/><x id="INTERPOLATION" equiv-text="{{errorMessage}}"/><x id="CLOSE_TAG_SPAN" ctype="x-span" equiv-text="&lt;/span>"/><x id="START_TAG_DIV_1" ctype="x-div_1" equiv-text="&lt;div class=&quot;alert-details&quot;>"/><x id="START_PARAGRAPH" ctype="x-p" equiv-text="&lt;p>"/>Please try refreshing the page and try again.<x id="CLOSE_PARAGRAPH" ctype="x-p" equiv-text="&lt;/p>"/><x id="START_TAG_NG_CONTAINER" ctype="x-ng_container" equiv-text="&lt;ng-container *ngIf=&quot;detailedError&quot;>"/><x id="START_TAG_DIV" ctype="x-div" equiv-text="&lt;div>"/><x id="START_LINK" ctype="x-a" equiv-text="&lt;a (click)=&quot;showErrorMessage = !showErrorMessage&quot;>"/><x id="START_ITALIC_TEXT" ctype="x-i" equiv-text="&lt;i class=&quot;glyphicon glyphicon-chevron-down&quot;>"/><x id="CLOSE_ITALIC_TEXT" ctype="x-i" equiv-text="&lt;/i>"/> Show details <x id="CLOSE_LINK" ctype="x-a" equiv-text="&lt;/a>"/><x id="CLOSE_TAG_DIV" ctype="x-div" equiv-text="&lt;/div>"/><x id="START_TAG_PRE" ctype="x-pre" equiv-text="&lt;pre *ngIf=&quot;showErrorMessage&quot;>"/><x id="INTERPOLATION_1" equiv-text="{{detailedError}}"/><x id="CLOSE_TAG_PRE" ctype="x-pre" equiv-text="&lt;/pre>"/><x id="CLOSE_TAG_NG_CONTAINER" ctype="x-ng_container" equiv-text="&lt;/ng-container>"/><x id="CLOSE_TAG_DIV" ctype="x-div" equiv-text="&lt;/div>"/></source>
        <target state="translated"><x id="START_TAG_SPAN" ctype="x-span" equiv-text="&lt;span>"/><x id="INTERPOLATION" equiv-text="{{errorMessage}}"/><x id="CLOSE_TAG_SPAN" ctype="x-span" equiv-text="&lt;/span>"/><x id="START_TAG_DIV_1" ctype="x-div_1" equiv-text="&lt;div class=&quot;alert-details&quot;>"/><x id="START_PARAGRAPH" ctype="x-p" equiv-text="&lt;p>"/>Päivitä sivu ja kokeile uudelleen.<x id="CLOSE_PARAGRAPH" ctype="x-p" equiv-text="&lt;/p>"/><x id="START_TAG_NG_CONTAINER" ctype="x-ng_container" equiv-text="&lt;ng-container *ngIf=&quot;detailedError&quot;>"/><x id="START_TAG_DIV" ctype="x-div" equiv-text="&lt;div>"/><x id="START_LINK" ctype="x-a" equiv-text="&lt;a (click)=&quot;showErrorMessage = !showErrorMessage&quot;>"/><x id="START_ITALIC_TEXT" ctype="x-i" equiv-text="&lt;i class=&quot;glyphicon glyphicon-chevron-down&quot;>"/><x id="CLOSE_ITALIC_TEXT" ctype="x-i" equiv-text="&lt;/i>"/> Näytä yksityiskohdat <x id="CLOSE_LINK" ctype="x-a" equiv-text="&lt;/a>"/><x id="CLOSE_TAG_DIV" ctype="x-div" equiv-text="&lt;/div>"/><x id="START_TAG_PRE" ctype="x-pre" equiv-text="&lt;pre *ngIf=&quot;showErrorMessage&quot;>"/><x id="INTERPOLATION_1" equiv-text="{{detailedError}}"/><x id="CLOSE_TAG_PRE" ctype="x-pre" equiv-text="&lt;/pre>"/><x id="CLOSE_TAG_NG_CONTAINER" ctype="x-ng_container" equiv-text="&lt;/ng-container>"/><x id="CLOSE_TAG_DIV" ctype="x-div" equiv-text="&lt;/div>"/></target>
        <context-group purpose="location">
          <context context-type="sourcefile">static/scripts/tim/plugin/userselect/user-select.component.ts</context>
          <context context-type="linenumber">277,289</context>
        </context-group>
      </trans-unit>
      <trans-unit id="8722403967811278226" datatype="html">
        <source>Keyboard mode</source>
        <target state="translated">Vain näppäimistö -tila</target>
        <context-group purpose="location">
          <context context-type="sourcefile">static/scripts/tim/plugin/userselect/user-select.component.ts</context>
          <context context-type="linenumber">383</context>
        </context-group>
      </trans-unit>
      <trans-unit id="3603236843992117443" datatype="html">
        <source>T9 keyboard</source>
        <target state="translated">T9-näppäimistö</target>
        <context-group purpose="location">
          <context context-type="sourcefile">static/scripts/tim/plugin/userselect/user-select.component.ts</context>
          <context context-type="linenumber">385</context>
        </context-group>
      </trans-unit>
      <trans-unit id="304342857963215927" datatype="html">
        <source>Auto apply on match</source>
        <target state="translated">Kirjaa heti osumalla</target>
        <context-group purpose="location">
          <context context-type="sourcefile">static/scripts/tim/plugin/userselect/user-select.component.ts</context>
          <context context-type="linenumber">388</context>
        </context-group>
      </trans-unit>
      <trans-unit id="9159869723463881627" datatype="html">
        <source>Undone permissions for <x id="INTERPOLATION" equiv-text="this.lastAddedUser?.user.real_name"/>.</source>
        <target state="translated">Oikeudet peruutettu käyttäjältä <x id="INTERPOLATION" equiv-text="this.lastAddedUser?.user.real_name"/>.</target>
        <context-group purpose="location">
          <context context-type="sourcefile">static/scripts/tim/plugin/userselect/user-select.component.ts</context>
          <context context-type="linenumber">403</context>
        </context-group>
      </trans-unit>
      <trans-unit id="5703267131879050829" datatype="html">
        <source>Permissions applied to <x id="INTERPOLATION" equiv-text="this.lastAddedUser?.user.real_name"/>.</source>
        <target state="translated">Asetettu oikeudet käyttäjälle <x id="INTERPOLATION" equiv-text="this.lastAddedUser?.user.real_name"/>.</target>
        <context-group purpose="location">
          <context context-type="sourcefile">static/scripts/tim/plugin/userselect/user-select.component.ts</context>
          <context context-type="linenumber">404</context>
        </context-group>
      </trans-unit>
      <trans-unit id="5775346636203685655" datatype="html">
        <source>Undo</source>
        <target state="translated">Kumoa</target>
        <context-group purpose="location">
          <context context-type="sourcefile">static/scripts/tim/plugin/userselect/user-select.component.ts</context>
          <context context-type="linenumber">408</context>
        </context-group>
      </trans-unit>
      <trans-unit id="5069481065713145900" datatype="html">
        <source>Are you sure you want to undo the last action?</source>
        <target state="translated">Oletko varma, että haluat kumota viimeisimmän toiminnon?</target>
        <context-group purpose="location">
          <context context-type="sourcefile">static/scripts/tim/plugin/userselect/user-select.component.ts</context>
          <context context-type="linenumber">414</context>
        </context-group>
      </trans-unit>
      <trans-unit id="4014435728703990296" datatype="html">
        <source>Set permission</source>
        <target state="translated">Aseta oikeus</target>
        <context-group purpose="location">
          <context context-type="sourcefile">static/scripts/tim/plugin/userselect/user-select.component.ts</context>
          <context context-type="linenumber">518</context>
        </context-group>
      </trans-unit>
      <trans-unit id="2159130950882492111" datatype="html">
        <source>Cancel</source>
        <target state="translated">Peruuta</target>
        <context-group purpose="location">
          <context context-type="sourcefile">static/scripts/tim/plugin/userselect/user-select.component.ts</context>
          <context context-type="linenumber">519</context>
        </context-group>
      </trans-unit>
      <trans-unit id="7127355890937941598" datatype="html">
        <source>Could not apply the permission.</source>
        <target state="translated">Oikeuksia ei voitu asettaa.</target>
        <context-group purpose="location">
          <context context-type="sourcefile">static/scripts/tim/plugin/userselect/user-select.component.ts</context>
          <context context-type="linenumber">569</context>
        </context-group>
      </trans-unit>
      <trans-unit id="2369555589256522210" datatype="html">
        <source>Could not search for user.</source>
        <target state="translated">Käyttäjää ei voitu hakea.</target>
        <context-group purpose="location">
          <context context-type="sourcefile">static/scripts/tim/plugin/userselect/user-select.component.ts</context>
          <context context-type="linenumber">746</context>
        </context-group>
      </trans-unit>
      <trans-unit id="1073782821840614775" datatype="html">
        <source>Failed to contact the server.</source>
        <target state="translated">Palvelimeen ei saatu yhteyttä.</target>
        <context-group purpose="location">
          <context context-type="sourcefile">static/scripts/tim/plugin/userselect/user-select.component.ts</context>
          <context context-type="linenumber">845</context>
        </context-group>
      </trans-unit>
      <trans-unit id="1792806198663410166" datatype="html">
        <source>Bookmarks</source>
        <target state="translated">Kirjanmerkit</target>
        <context-group purpose="location">
          <context context-type="sourcefile">static/scripts/tim/sidebarmenu/services/tab-entry-list.service.ts</context>
          <context context-type="linenumber">37</context>
        </context-group>
      </trans-unit>
      <trans-unit id="4836175280518160350" datatype="html">
        <source>Document settings</source>
        <target state="translated">Dokumentin asetukset</target>
        <context-group purpose="location">
          <context context-type="sourcefile">static/scripts/tim/sidebarmenu/services/tab-entry-list.service.ts</context>
          <context context-type="linenumber">44</context>
        </context-group>
      </trans-unit>
      <trans-unit id="7372224717222969507" datatype="html">
        <source>Document index</source>
        <target state="translated">Dokumentin sisällys</target>
        <context-group purpose="location">
          <context context-type="sourcefile">static/scripts/tim/sidebarmenu/services/tab-entry-list.service.ts</context>
          <context context-type="linenumber">51</context>
        </context-group>
      </trans-unit>
      <trans-unit id="7025159553172419928" datatype="html">
        <source>Scoreboard</source>
        <target state="translated">Pistetaulu</target>
        <context-group purpose="location">
          <context context-type="sourcefile">static/scripts/tim/sidebarmenu/services/tab-entry-list.service.ts</context>
          <context context-type="linenumber">59</context>
        </context-group>
      </trans-unit>
      <trans-unit id="1478700475585808513" datatype="html">
        <source>Lecture</source>
        <target state="translated">Luento</target>
        <context-group purpose="location">
          <context context-type="sourcefile">static/scripts/tim/sidebarmenu/services/tab-entry-list.service.ts</context>
          <context context-type="linenumber">66</context>
        </context-group>
      </trans-unit>
      <trans-unit id="8142657803643326364" datatype="html">
        <source>Get question</source>
        <target state="translated">Hae kysymys</target>
        <context-group purpose="location">
          <context context-type="sourcefile">static/scripts/tim/sidebarmenu/services/tab-entry-list.service.ts</context>
          <context context-type="linenumber">74</context>
        </context-group>
      </trans-unit>
      <trans-unit id="9086145107498026183" datatype="html">
        <source>Lecture participants</source>
        <target state="translated">Luennon osallistujat</target>
        <context-group purpose="location">
          <context context-type="sourcefile">static/scripts/tim/sidebarmenu/services/tab-entry-list.service.ts</context>
          <context context-type="linenumber">84</context>
        </context-group>
      </trans-unit>
      <trans-unit id="9024197238502753926" datatype="html">
        <source>Top level </source>
        <target state="translated">Ylätaso </target>
        <context-group purpose="location">
          <context context-type="sourcefile">static/scripts/tim/sidebarmenu/util/bookmarks.component.ts</context>
          <context context-type="linenumber">24</context>
        </context-group>
      </trans-unit>
      <trans-unit id="1337103674652096673" datatype="html">
        <source>New bookmark...</source>
        <target state="translated">Uusi kirjanmerkki...</target>
        <context-group purpose="location">
          <context context-type="sourcefile">static/scripts/tim/sidebarmenu/util/bookmarks.component.ts</context>
          <context context-type="linenumber">38</context>
        </context-group>
      </trans-unit>
      <trans-unit id="6079930386351127608" datatype="html">
        <source>Done editing</source>
        <target state="translated">Valmis</target>
        <context-group purpose="location">
          <context context-type="sourcefile">static/scripts/tim/sidebarmenu/util/bookmarks.component.ts</context>
          <context context-type="linenumber">44</context>
        </context-group>
      </trans-unit>
      <trans-unit id="7878303393719404217" datatype="html">
        <source>Edit...</source>
        <target state="translated">Muokkaa...</target>
        <context-group purpose="location">
          <context context-type="sourcefile">static/scripts/tim/sidebarmenu/util/bookmarks.component.ts</context>
          <context context-type="linenumber">45</context>
        </context-group>
      </trans-unit>
      <trans-unit id="1115554361326660855" datatype="html">
        <source>Delete this folder</source>
        <target state="translated">Poista tämä kansio</target>
        <context-group purpose="location">
          <context context-type="sourcefile">static/scripts/tim/sidebarmenu/util/bookmarks.component.ts</context>
          <context context-type="linenumber">50</context>
        </context-group>
      </trans-unit>
      <trans-unit id="8327531442582201391" datatype="html">
        <source><x id="START_ITALIC_TEXT" ctype="x-i" equiv-text="&lt;i class=&quot;glyphicon glyphicon-plus&quot;>"/><x id="CLOSE_ITALIC_TEXT" ctype="x-i" equiv-text="&lt;/i>"/> New bookmark... </source>
        <target state="translated"><x id="START_ITALIC_TEXT" ctype="x-i" equiv-text="&lt;i class=&quot;glyphicon glyphicon-plus&quot;>"/><x id="CLOSE_ITALIC_TEXT" ctype="x-i" equiv-text="&lt;/i>"/> Uusi kirjanmerkki... </target>
        <context-group purpose="location">
          <context context-type="sourcefile">static/scripts/tim/sidebarmenu/util/bookmarks.component.ts</context>
          <context context-type="linenumber">59,60</context>
        </context-group>
      </trans-unit>
      <trans-unit id="2714492186629770050" datatype="html">
        <source> Manage scheduled functions </source>
        <target state="translated"> Hallitse ajastettuja toimintoja </target>
        <context-group purpose="location">
          <context context-type="sourcefile">static/scripts/tim/document/scheduling/schedule-dialog.component.ts</context>
          <context context-type="linenumber">57</context>
        </context-group>
      </trans-unit>
      <trans-unit id="8571753075872576345" datatype="html">
        <source>Current functions</source>
        <target state="translated">Nykyiset toiminnot</target>
        <context-group purpose="location">
          <context context-type="sourcefile">static/scripts/tim/document/scheduling/schedule-dialog.component.ts</context>
          <context context-type="linenumber">60</context>
        </context-group>
      </trans-unit>
      <trans-unit id="7645217870616885605" datatype="html">
        <source>There are no functions.</source>
        <target state="translated">Toimintoja ei ole.</target>
        <context-group purpose="location">
          <context context-type="sourcefile">static/scripts/tim/document/scheduling/schedule-dialog.component.ts</context>
          <context context-type="linenumber">61</context>
        </context-group>
      </trans-unit>
      <trans-unit id="6682286212219387436" datatype="html">
        <source>expires:</source>
        <target state="translated">vanhenee:</target>
        <context-group purpose="location">
          <context context-type="sourcefile">static/scripts/tim/document/scheduling/schedule-dialog.component.ts</context>
          <context context-type="linenumber">66</context>
        </context-group>
      </trans-unit>
      <trans-unit id="2679329452796798068" datatype="html">
        <source>interval:</source>
        <target state="translated">aikaväli:</target>
        <context-group purpose="location">
          <context context-type="sourcefile">static/scripts/tim/document/scheduling/schedule-dialog.component.ts</context>
          <context context-type="linenumber">68</context>
        </context-group>
      </trans-unit>
      <trans-unit id="8497362734879230180" datatype="html">
        <source>last run:</source>
        <target state="translated">ajettu viimeksi:</target>
        <context-group purpose="location">
          <context context-type="sourcefile">static/scripts/tim/document/scheduling/schedule-dialog.component.ts</context>
          <context context-type="linenumber">70</context>
        </context-group>
      </trans-unit>
      <trans-unit id="6656726192025357295" datatype="html">
        <source>run count:</source>
        <target state="translated">ajokertoja:</target>
        <context-group purpose="location">
          <context context-type="sourcefile">static/scripts/tim/document/scheduling/schedule-dialog.component.ts</context>
          <context context-type="linenumber">74</context>
        </context-group>
      </trans-unit>
      <trans-unit id="4577528096804984395" datatype="html">
        <source><x id="TAG_INPUT" ctype="x-input" equiv-text="&lt;input type=&quot;checkbox&quot;                                (change)=&quot;fetchFunctions()&quot;                                [(ngModel)]=&quot;showAllUsers&quot;>"/> Show functions from all users </source>
        <target state="translated"><x id="TAG_INPUT" ctype="x-input" equiv-text="&lt;input type=&quot;checkbox&quot;                                (change)=&quot;fetchFunctions()&quot;                                [(ngModel)]=&quot;showAllUsers&quot;>"/> Näytä kaikkien käyttäjien toiminnot </target>
        <context-group purpose="location">
          <context context-type="sourcefile">static/scripts/tim/document/scheduling/schedule-dialog.component.ts</context>
          <context context-type="linenumber">84,87</context>
        </context-group>
      </trans-unit>
      <trans-unit id="4101442988100757762" datatype="html">
        <source>never</source>
        <target state="translated">ei koskaan</target>
        <context-group purpose="location">
          <context context-type="sourcefile">static/scripts/tim/document/scheduling/schedule-dialog.component.ts</context>
          <context context-type="linenumber">90</context>
        </context-group>
      </trans-unit>
      <trans-unit id="3446123493687146871" datatype="html">
        <source>Add a new function</source>
        <target state="translated">Lisää uusi toiminto</target>
        <context-group purpose="location">
          <context context-type="sourcefile">static/scripts/tim/document/scheduling/schedule-dialog.component.ts</context>
          <context context-type="linenumber">92</context>
        </context-group>
      </trans-unit>
      <trans-unit id="2817070662431253604" datatype="html">
        <source>Id of plugin to run</source>
        <target state="translated">Ajettavan pluginin tunniste</target>
        <context-group purpose="location">
          <context context-type="sourcefile">static/scripts/tim/document/scheduling/schedule-dialog.component.ts</context>
          <context context-type="linenumber">94</context>
        </context-group>
      </trans-unit>
      <trans-unit id="3350676806684249188" datatype="html">
        <source>Interval</source>
        <target state="translated">Aikaväli</target>
        <context-group purpose="location">
          <context context-type="sourcefile">static/scripts/tim/document/scheduling/schedule-dialog.component.ts</context>
          <context context-type="linenumber">99</context>
        </context-group>
      </trans-unit>
      <trans-unit id="8037476586059399916" datatype="html">
        <source>Expires</source>
        <target state="translated">Vanhenee</target>
        <context-group purpose="location">
          <context context-type="sourcefile">static/scripts/tim/document/scheduling/schedule-dialog.component.ts</context>
          <context context-type="linenumber">105</context>
        </context-group>
      </trans-unit>
      <trans-unit id="5894626915103319823" datatype="html">
        <source>Other function parameters (in YAML format)</source>
        <target state="translated">Muut toiminnon parametrit (YAML-formaatissa)</target>
        <context-group purpose="location">
          <context context-type="sourcefile">static/scripts/tim/document/scheduling/schedule-dialog.component.ts</context>
          <context context-type="linenumber">107</context>
        </context-group>
      </trans-unit>
      <trans-unit id="4646834153496382565" datatype="html">
        <source>Add </source>
        <target state="translated">Lisää </target>
        <context-group purpose="location">
          <context context-type="sourcefile">static/scripts/tim/document/scheduling/schedule-dialog.component.ts</context>
          <context context-type="linenumber">111</context>
        </context-group>
      </trans-unit>
      <trans-unit id="9128112427910828806" datatype="html">
        <source>To TIM main page</source>
        <target state="translated">TIMin etusivulle</target>
        <context-group purpose="location">
          <context context-type="sourcefile">static/scripts/tim/header/site-header.component.ts</context>
          <context context-type="linenumber">9</context>
        </context-group>
        <context-group purpose="location">
          <context context-type="sourcefile">static/scripts/tim/header/site-header.component.ts</context>
          <context context-type="linenumber">9</context>
        </context-group>
      </trans-unit>
      <trans-unit id="136263580583779538" datatype="html">
        <source>Display search panel</source>
        <target state="translated">Näytä hakuvalikko</target>
        <context-group purpose="location">
          <context context-type="sourcefile">static/scripts/tim/header/site-header.component.ts</context>
          <context context-type="linenumber">20</context>
        </context-group>
        <context-group purpose="location">
          <context context-type="sourcefile">static/scripts/tim/header/site-header.component.ts</context>
          <context context-type="linenumber">20</context>
        </context-group>
      </trans-unit>
      <trans-unit id="6293086773067204578" datatype="html">
        <source>TIM document search</source>
        <target state="translated">TIMin dokumenttien haku</target>
        <context-group purpose="location">
          <context context-type="sourcefile">static/scripts/tim/header/site-header.component.ts</context>
          <context context-type="linenumber">27</context>
        </context-group>
        <context-group purpose="location">
          <context context-type="sourcefile">static/scripts/tim/header/site-header.component.ts</context>
          <context context-type="linenumber">27</context>
        </context-group>
      </trans-unit>
      <trans-unit id="6589026731731627693" datatype="html">
        <source>Use web browser preference</source>
        <target state="translated">Käytä web-selaimen asetusta</target>
        <context-group purpose="location">
          <context context-type="sourcefile">static/scripts/tim/user/language-selector.component.ts</context>
          <context context-type="linenumber">15</context>
        </context-group>
      </trans-unit>
      <trans-unit id="5866254605255506989" datatype="html">
        <source>English</source>
        <target state="translated">englanti</target>
        <context-group purpose="location">
          <context context-type="sourcefile">static/scripts/tim/user/language-selector.component.ts</context>
          <context context-type="linenumber">16</context>
        </context-group>
      </trans-unit>
      <trans-unit id="861663369293303028" datatype="html">
        <source>Finnish</source>
        <target state="translated">suomi</target>
        <context-group purpose="location">
          <context context-type="sourcefile">static/scripts/tim/user/language-selector.component.ts</context>
          <context context-type="linenumber">17</context>
        </context-group>
      </trans-unit>
      <trans-unit id="4817865548432760172" datatype="html">
        <source> You will be able to access this <x id="ICU" equiv-text="{ item.isFolder, select, true {folder} false {document} }"/> in <x id="START_TAG_TIM_COUNTDOWN" ctype="x-tim_countdown" equiv-text="&lt;tim-countdown [seconds]=&quot;waitTime&quot;                               [displayUnits]=&quot;['y', 'mo', 'w', 'd', 'h', 'm', 's']&quot;                               (onFinish)=&quot;this.countDown = false&quot;>"/><x id="CLOSE_TAG_TIM_COUNTDOWN" ctype="x-tim_countdown" equiv-text="&lt;/tim-countdown>"/>. </source>
        <target state="translated"> Tämä <x id="ICU" equiv-text="{ item.isFolder, select, true {folder} false {document} }"/> aukeaa ajassa: <x id="START_TAG_TIM_COUNTDOWN" ctype="x-tim_countdown" equiv-text="&lt;tim-countdown [seconds]=&quot;waitTime&quot;                               [displayUnits]=&quot;['y', 'mo', 'w', 'd', 'h', 'm', 's']&quot;                               (onFinish)=&quot;this.countDown = false&quot;>"/><x id="CLOSE_TAG_TIM_COUNTDOWN" ctype="x-tim_countdown" equiv-text="&lt;/tim-countdown>"/>. </target>
        <context-group purpose="location">
          <context context-type="sourcefile">static/scripts/tim/item/access-countdown.component.ts</context>
          <context context-type="linenumber">9,14</context>
        </context-group>
      </trans-unit>
      <trans-unit id="2430415615241833222" datatype="html">
        <source>{VAR_SELECT, select, true {folder} false {document} }</source>
        <target state="translated">{VAR_SELECT, select, true {kansio} false {dokumentti} }</target>
        <context-group purpose="location">
          <context context-type="sourcefile">static/scripts/tim/item/access-countdown.component.ts</context>
          <context context-type="linenumber">10</context>
        </context-group>
      </trans-unit>
      <trans-unit id="8367583638953157691" datatype="html">
        <source> You can access the <x id="ICU" equiv-text="{ item.isFolder, select, true { folder } false { document } }"/> now. <x id="START_TAG_TIM_GOTO_LINK" ctype="x-tim_goto_link" equiv-text="&lt;tim-goto-link href=&quot;&quot; [maxWait]=&quot;waitOffset&quot; [autoOpen]=&quot;true&quot;>"/>Refresh the page<x id="CLOSE_TAG_TIM_GOTO_LINK" ctype="x-tim_goto_link" equiv-text="&lt;/tim-goto-link>"/></source>
        <target state="translated"> Pääset <x id="ICU" equiv-text="{ item.isFolder, select, true { folder } false { document } }"/> nyt. <x id="START_TAG_TIM_GOTO_LINK" ctype="x-tim_goto_link" equiv-text="&lt;tim-goto-link href=&quot;&quot; [maxWait]=&quot;waitOffset&quot; [autoOpen]=&quot;true&quot;>"/>Virkistä sivu<x id="CLOSE_TAG_TIM_GOTO_LINK" ctype="x-tim_goto_link" equiv-text="&lt;/tim-goto-link>"/></target>
        <context-group purpose="location">
          <context context-type="sourcefile">static/scripts/tim/item/access-countdown.component.ts</context>
          <context context-type="linenumber">15,17</context>
        </context-group>
      </trans-unit>
      <trans-unit id="906293260225293784" datatype="html">
        <source>{VAR_SELECT, select, true {folder } false {document } }</source>
        <target state="translated">{VAR_SELECT, select, true {kansioon } false {dokumenttiin } }</target>
        <context-group purpose="location">
          <context context-type="sourcefile">static/scripts/tim/item/access-countdown.component.ts</context>
          <context context-type="linenumber">16</context>
        </context-group>
      </trans-unit>
      <trans-unit id="4138123927675775257" datatype="html">
        <source> Previous: <x id="INTERPOLATION" equiv-text="{{siblings.prev.title}}"/> </source>
        <target state="translated"> Edellinen: <x id="INTERPOLATION" equiv-text="{{siblings.prev.title}}"/> </target>
        <context-group purpose="location">
          <context context-type="sourcefile">static/scripts/tim/messaging/archive/tim-archive-footer.component.ts</context>
          <context context-type="linenumber">12,14</context>
        </context-group>
      </trans-unit>
      <trans-unit id="1251345198062367411" datatype="html">
        <source> Next: <x id="INTERPOLATION" equiv-text="{{siblings.next.title}}"/> </source>
        <target state="translated"> Seuraava: <x id="INTERPOLATION" equiv-text="{{siblings.next.title}}"/> </target>
        <context-group purpose="location">
          <context context-type="sourcefile">static/scripts/tim/messaging/archive/tim-archive-footer.component.ts</context>
          <context context-type="linenumber">15,17</context>
        </context-group>
      </trans-unit>
      <trans-unit id="2950949852618231827" datatype="html">
        <source>No archiving</source>
        <target state="translated">Ei arkistointia</target>
        <context-group purpose="location">
          <context context-type="sourcefile">static/scripts/tim/messaging/listOptionTypes.ts</context>
          <context context-type="linenumber">65</context>
        </context-group>
      </trans-unit>
      <trans-unit id="2028814551074000227" datatype="html">
        <source>Owners only</source>
        <target state="translated">Vain omistajat</target>
        <context-group purpose="location">
          <context context-type="sourcefile">static/scripts/tim/messaging/listOptionTypes.ts</context>
          <context context-type="linenumber">69</context>
        </context-group>
      </trans-unit>
      <trans-unit id="8921978962685482749" datatype="html">
        <source>Members only</source>
        <target state="translated">Vain jäsenet</target>
        <context-group purpose="location">
          <context context-type="sourcefile">static/scripts/tim/messaging/listOptionTypes.ts</context>
          <context context-type="linenumber">73</context>
        </context-group>
      </trans-unit>
      <trans-unit id="1176354097377939877" datatype="html">
        <source>Logged-in users</source>
        <target state="translated">Sisäänkirjautuneet käyttäjät</target>
        <context-group purpose="location">
          <context context-type="sourcefile">static/scripts/tim/messaging/listOptionTypes.ts</context>
          <context context-type="linenumber">77</context>
        </context-group>
      </trans-unit>
      <trans-unit id="6534056417716630629" datatype="html">
        <source>Everyone</source>
        <target state="translated">Kaikki</target>
        <context-group purpose="location">
          <context context-type="sourcefile">static/scripts/tim/messaging/listOptionTypes.ts</context>
          <context context-type="linenumber">81</context>
        </context-group>
      </trans-unit>
      <trans-unit id="8046941322231691604" datatype="html">
        <source> Mark as Read </source>
        <target state="translated"> Merkitse luetuksi </target>
        <context-group purpose="location">
          <context context-type="sourcefile">static/scripts/tim/messaging/manage-read-receipt.component.ts</context>
          <context context-type="linenumber">28</context>
        </context-group>
      </trans-unit>
      <trans-unit id="7257036810810939975" datatype="html">
        <source> Cancel Read Receipt </source>
        <target state="translated"> Peruuta lukumerkintä </target>
        <context-group purpose="location">
          <context context-type="sourcefile">static/scripts/tim/messaging/manage-read-receipt.component.ts</context>
          <context context-type="linenumber">32</context>
        </context-group>
      </trans-unit>
      <trans-unit id="6220399330403096957" datatype="html">
        <source>Cancelling the read receipt re-displays the message on designated TIM pages</source>
        <target state="translated">Lukumerkinnän peruuttaminen näyttää viestin sille asetetuilla kohdesivuilla</target>
        <context-group purpose="location">
          <context context-type="sourcefile">static/scripts/tim/messaging/manage-read-receipt.component.ts</context>
          <context context-type="linenumber">34</context>
        </context-group>
      </trans-unit>
      <trans-unit id="3060798069996780322" datatype="html">
        <source>Could not load read information: <x id="PH" equiv-text="message.result.error.error"/></source>
        <target state="translated">Lukumerkintöjen lataaminen epäonnistui: <x id="PH" equiv-text="message.result.error.error"/></target>
        <context-group purpose="location">
          <context context-type="sourcefile">static/scripts/tim/messaging/manage-read-receipt.component.ts</context>
          <context context-type="linenumber">111</context>
        </context-group>
      </trans-unit>
      <trans-unit id="1672693006844160216" datatype="html">
        <source>Could not mark as read: <x id="PH" equiv-text="result.result.error.error"/></source>
        <target state="translated">Viestin merkintä luetuksi epäonnistui: <x id="PH" equiv-text="result.result.error.error"/></target>
        <context-group purpose="location">
          <context context-type="sourcefile">static/scripts/tim/messaging/manage-read-receipt.component.ts</context>
          <context context-type="linenumber">128</context>
        </context-group>
        <context-group purpose="location">
          <context context-type="sourcefile">static/scripts/tim/messaging/tim-message.component.ts</context>
          <context context-type="linenumber">122</context>
        </context-group>
      </trans-unit>
      <trans-unit id="3096629013025210376" datatype="html">
        <source>Could not cancel read receipt: <x id="PH" equiv-text="result.result.error.error"/></source>
        <target state="translated">Lukumerkinnän peruuttaminen epäonnistui: <x id="PH" equiv-text="result.result.error.error"/></target>
        <context-group purpose="location">
          <context context-type="sourcefile">static/scripts/tim/messaging/manage-read-receipt.component.ts</context>
          <context context-type="linenumber">148</context>
        </context-group>
      </trans-unit>
      <trans-unit id="8814274340907303696" datatype="html">
        <source>Common actions</source>
        <target state="translated">Yleiset toiminnot</target>
        <context-group purpose="location">
          <context context-type="sourcefile">static/scripts/tim/messaging/manage/message-list-admin.component.ts</context>
          <context context-type="linenumber">25</context>
        </context-group>
      </trans-unit>
      <trans-unit id="421055325405203498" datatype="html">
        <source> Send a message to the list </source>
        <target state="translated"> Lähetä viesti listalle </target>
        <context-group purpose="location">
          <context context-type="sourcefile">static/scripts/tim/messaging/manage/message-list-admin.component.ts</context>
          <context context-type="linenumber">28,29</context>
        </context-group>
      </trans-unit>
      <trans-unit id="6657172014973955497" datatype="html">
        <source>View archives</source>
        <target state="translated">Selaa arkistoja</target>
        <context-group purpose="location">
          <context context-type="sourcefile">static/scripts/tim/messaging/manage/message-list-admin.component.ts</context>
          <context context-type="linenumber">30</context>
        </context-group>
      </trans-unit>
      <trans-unit id="5745843220163365478" datatype="html">
        <source>List options</source>
        <target state="translated">Listan asetukset</target>
        <context-group purpose="location">
          <context context-type="sourcefile">static/scripts/tim/messaging/manage/message-list-admin.component.ts</context>
          <context context-type="linenumber">36</context>
        </context-group>
      </trans-unit>
      <trans-unit id="6439365426343089851" datatype="html">
        <source>General</source>
        <target state="translated">Yleinen</target>
        <context-group purpose="location">
          <context context-type="sourcefile">static/scripts/tim/messaging/manage/message-list-admin.component.ts</context>
          <context context-type="linenumber">38</context>
        </context-group>
      </trans-unit>
      <trans-unit id="7236497327262460139" datatype="html">
        <source>List name</source>
        <target state="translated">Listan nimi</target>
        <context-group purpose="location">
          <context context-type="sourcefile">static/scripts/tim/messaging/manage/message-list-admin.component.ts</context>
          <context context-type="linenumber">39</context>
        </context-group>
      </trans-unit>
      <trans-unit id="3967269098753656610" datatype="html">
        <source>Email address</source>
        <target state="translated">Sähköpostiosoite</target>
        <context-group purpose="location">
          <context context-type="sourcefile">static/scripts/tim/messaging/manage/message-list-admin.component.ts</context>
          <context context-type="linenumber">44</context>
        </context-group>
      </trans-unit>
      <trans-unit id="2973928033612762715" datatype="html">
        <source>Short description</source>
        <target state="translated">Lyhyt kuvaus</target>
        <context-group purpose="location">
          <context context-type="sourcefile">static/scripts/tim/messaging/manage/message-list-admin.component.ts</context>
          <context context-type="linenumber">48</context>
        </context-group>
      </trans-unit>
      <trans-unit id="6130151799505109360" datatype="html">
        <source>Long description</source>
        <target state="translated">Pitkä kuvaus</target>
        <context-group purpose="location">
          <context context-type="sourcefile">static/scripts/tim/messaging/manage/message-list-admin.component.ts</context>
          <context context-type="linenumber">52</context>
        </context-group>
      </trans-unit>
      <trans-unit id="7772317372473797900" datatype="html">
        <source>Subject prefix</source>
        <target state="translated">Viestiotsikkojen etuliite</target>
        <context-group purpose="location">
          <context context-type="sourcefile">static/scripts/tim/messaging/manage/message-list-admin.component.ts</context>
          <context context-type="linenumber">57</context>
        </context-group>
      </trans-unit>
      <trans-unit id="6201638315245239510" datatype="html">
        <source>Advanced</source>
        <target state="translated">Edistynyt</target>
        <context-group purpose="location">
          <context context-type="sourcefile">static/scripts/tim/messaging/manage/message-list-admin.component.ts</context>
          <context context-type="linenumber">61</context>
        </context-group>
      </trans-unit>
      <trans-unit id="5471129846414551429" datatype="html">
        <source>Advanced email list settings (takes to Mailman)</source>
        <target state="translated">Edistyneet sähköpostilistan asetukset (ulkoinen Mailman-ohjelma)</target>
        <context-group purpose="location">
          <context context-type="sourcefile">static/scripts/tim/messaging/manage/message-list-admin.component.ts</context>
          <context context-type="linenumber">63,64</context>
        </context-group>
      </trans-unit>
      <trans-unit id="4828376364137821100" datatype="html">
        <source>Archiving</source>
        <target state="translated">Arkistointi</target>
        <context-group purpose="location">
          <context context-type="sourcefile">static/scripts/tim/messaging/manage/message-list-admin.component.ts</context>
          <context context-type="linenumber">67</context>
        </context-group>
      </trans-unit>
      <trans-unit id="3289599373141719480" datatype="html">
        <source>Archive access policy</source>
        <target state="translated">Arkistojen käyttöoikeuskäytäntö</target>
        <context-group purpose="location">
          <context context-type="sourcefile">static/scripts/tim/messaging/manage/message-list-admin.component.ts</context>
          <context context-type="linenumber">69</context>
        </context-group>
      </trans-unit>
      <trans-unit id="6342642818112534839" datatype="html">
        <source>This option is not implemented yet</source>
        <target state="translated">Tämä asetus ei ole vielä toteutettu</target>
        <context-group purpose="location">
          <context context-type="sourcefile">static/scripts/tim/messaging/manage/message-list-admin.component.ts</context>
          <context context-type="linenumber">74</context>
        </context-group>
        <context-group purpose="location">
          <context context-type="sourcefile">static/scripts/tim/messaging/manage/message-list-admin.component.ts</context>
          <context context-type="linenumber">99</context>
        </context-group>
        <context-group purpose="location">
          <context context-type="sourcefile">static/scripts/tim/messaging/manage/message-list-admin.component.ts</context>
          <context context-type="linenumber">110</context>
        </context-group>
        <context-group purpose="location">
          <context context-type="sourcefile">static/scripts/tim/messaging/manage/message-list-admin.component.ts</context>
          <context context-type="linenumber">120</context>
        </context-group>
      </trans-unit>
      <trans-unit id="5280522151948167204" datatype="html">
        <source>Notify owners on list changes (e.g. user subscribes) </source>
        <target state="translated">Ilmoita listan omistajille listan muutoksista (esim. uudet jäsenet) </target>
        <context-group purpose="location">
          <context context-type="sourcefile">static/scripts/tim/messaging/manage/message-list-admin.component.ts</context>
          <context context-type="linenumber">93</context>
        </context-group>
      </trans-unit>
      <trans-unit id="5521883452271200382" datatype="html">
        <source>TIM users can freely join this list </source>
        <target state="translated">TIM-käyttäjät voivat vapaasti liittyä listalle </target>
        <context-group purpose="location">
          <context context-type="sourcefile">static/scripts/tim/messaging/manage/message-list-admin.component.ts</context>
          <context context-type="linenumber">104</context>
        </context-group>
      </trans-unit>
      <trans-unit id="7122098898427846897" datatype="html">
        <source>Default send right for new members </source>
        <target state="translated">Uudet jäsenet saavat lähettää viestejä listalle </target>
        <context-group purpose="location">
          <context context-type="sourcefile">static/scripts/tim/messaging/manage/message-list-admin.component.ts</context>
          <context context-type="linenumber">114</context>
        </context-group>
      </trans-unit>
      <trans-unit id="4150852629115124872" datatype="html">
        <source>Default delivery right for new members </source>
        <target state="translated">Uudet jäsenet saavat vastaanottaa viestejä listalta </target>
        <context-group purpose="location">
          <context context-type="sourcefile">static/scripts/tim/messaging/manage/message-list-admin.component.ts</context>
          <context context-type="linenumber">124</context>
        </context-group>
      </trans-unit>
      <trans-unit id="4664955783952348345" datatype="html">
        <source>Members can unsubscribe from the list on their own </source>
        <target state="translated">Jäsenet saavat vapaasti poistua listalta </target>
        <context-group purpose="location">
          <context context-type="sourcefile">static/scripts/tim/messaging/manage/message-list-admin.component.ts</context>
          <context context-type="linenumber">134</context>
        </context-group>
      </trans-unit>
      <trans-unit id="8133330502485943497" datatype="html">
        <source>Non-members can send messages to list </source>
        <target state="translated">Listaan kuulumattomat saavat lähettää viestejä listalle </target>
        <context-group purpose="location">
          <context context-type="sourcefile">static/scripts/tim/messaging/manage/message-list-admin.component.ts</context>
          <context context-type="linenumber">143</context>
        </context-group>
      </trans-unit>
      <trans-unit id="7174531398371981938" datatype="html">
        <source>Save options</source>
        <target state="translated">Tallenna asetukset</target>
        <context-group purpose="location">
          <context context-type="sourcefile">static/scripts/tim/messaging/manage/message-list-admin.component.ts</context>
          <context context-type="linenumber">174</context>
        </context-group>
      </trans-unit>
      <trans-unit id="1589749564133337410" datatype="html">
        <source>Add members</source>
        <target state="translated">Lisää jäsenet</target>
        <context-group purpose="location">
          <context context-type="sourcefile">static/scripts/tim/messaging/manage/message-list-admin.component.ts</context>
          <context context-type="linenumber">186</context>
        </context-group>
      </trans-unit>
      <trans-unit id="4203299456820490682" datatype="html">
        <source>Adding members help (in Finnish)</source>
        <target state="translated">Ohje jäsenten lisäämisestä</target>
        <context-group purpose="location">
          <context context-type="sourcefile">static/scripts/tim/messaging/manage/message-list-admin.component.ts</context>
          <context context-type="linenumber">188</context>
        </context-group>
      </trans-unit>
      <trans-unit id="2747516590550533744" datatype="html">
        <source>Members can send messages to the list</source>
        <target state="translated">Jäsenet saavat lähettää viestejä listalle</target>
        <context-group purpose="location">
          <context context-type="sourcefile">static/scripts/tim/messaging/manage/message-list-admin.component.ts</context>
          <context context-type="linenumber">197</context>
        </context-group>
      </trans-unit>
      <trans-unit id="7108971433397914899" datatype="html">
        <source>Members can receive messages from the list</source>
        <target state="translated">Jäsenet vastaanottavat viestejä listalta</target>
        <context-group purpose="location">
          <context context-type="sourcefile">static/scripts/tim/messaging/manage/message-list-admin.component.ts</context>
          <context context-type="linenumber">201</context>
        </context-group>
      </trans-unit>
      <trans-unit id="752109448129423604" datatype="html">
        <source>Add new members</source>
        <target state="translated">Lisää uudet jäsenet</target>
        <context-group purpose="location">
          <context context-type="sourcefile">static/scripts/tim/messaging/manage/message-list-admin.component.ts</context>
          <context context-type="linenumber">205</context>
        </context-group>
      </trans-unit>
      <trans-unit id="4190740897139073282" datatype="html">
        <source>Current members</source>
        <target state="translated">Nykyiset jäsenet</target>
        <context-group purpose="location">
          <context context-type="sourcefile">static/scripts/tim/messaging/manage/message-list-admin.component.ts</context>
          <context context-type="linenumber">219</context>
        </context-group>
      </trans-unit>
      <trans-unit id="8953033926734869941" datatype="html">
        <source>Name</source>
        <target state="translated">Nimi</target>
        <context-group purpose="location">
          <context context-type="sourcefile">static/scripts/tim/messaging/manage/message-list-admin.component.ts</context>
          <context context-type="linenumber">225</context>
        </context-group>
        <context-group purpose="location">
          <context context-type="sourcefile">static/scripts/tim/messaging/manage/message-list-admin.component.ts</context>
          <context context-type="linenumber">265</context>
        </context-group>
      </trans-unit>
      <trans-unit id="5248717555542428023" datatype="html">
        <source>Username</source>
        <target state="translated">Käyttäjätunnus</target>
        <context-group purpose="location">
          <context context-type="sourcefile">static/scripts/tim/messaging/manage/message-list-admin.component.ts</context>
          <context context-type="linenumber">226</context>
        </context-group>
        <context-group purpose="location">
          <context context-type="sourcefile">static/scripts/tim/messaging/manage/message-list-admin.component.ts</context>
          <context context-type="linenumber">266</context>
        </context-group>
        <context-group purpose="location">
          <context context-type="sourcefile">static/scripts/tim/user/settings.component.ts</context>
          <context context-type="linenumber">225</context>
        </context-group>
      </trans-unit>
      <trans-unit id="4768749765465246664" datatype="html">
        <source>Email</source>
        <target state="translated">Sähköpostiosoite</target>
        <context-group purpose="location">
          <context context-type="sourcefile">static/scripts/tim/messaging/manage/message-list-admin.component.ts</context>
          <context context-type="linenumber">56</context>
        </context-group>
        <context-group purpose="location">
          <context context-type="sourcefile">static/scripts/tim/messaging/manage/message-list-admin.component.ts</context>
          <context context-type="linenumber">227</context>
        </context-group>
        <context-group purpose="location">
          <context context-type="sourcefile">static/scripts/tim/messaging/manage/message-list-admin.component.ts</context>
          <context context-type="linenumber">267</context>
        </context-group>
        <context-group purpose="location">
          <context context-type="sourcefile">static/scripts/tim/user/add-contact-dialog.component.ts</context>
          <context context-type="linenumber">28</context>
        </context-group>
      </trans-unit>
      <trans-unit id="401896744286330382" datatype="html">
        <source>Send right</source>
        <target state="translated">Lähetysoikeus</target>
        <context-group purpose="location">
          <context context-type="sourcefile">static/scripts/tim/messaging/manage/message-list-admin.component.ts</context>
          <context context-type="linenumber">228</context>
        </context-group>
      </trans-unit>
      <trans-unit id="7162867725578476513" datatype="html">
        <source>Delivery right</source>
        <target state="translated">Vastaanotto-oikeus</target>
        <context-group purpose="location">
          <context context-type="sourcefile">static/scripts/tim/messaging/manage/message-list-admin.component.ts</context>
          <context context-type="linenumber">229</context>
        </context-group>
      </trans-unit>
      <trans-unit id="9104581108162791079" datatype="html">
        <source>Membership ended</source>
        <target state="translated">Jäsenyys päättyi</target>
        <context-group purpose="location">
          <context context-type="sourcefile">static/scripts/tim/messaging/manage/message-list-admin.component.ts</context>
          <context context-type="linenumber">230</context>
        </context-group>
      </trans-unit>
      <trans-unit id="5406093358072761930" datatype="html">
        <source>Removed</source>
        <target state="translated">Poistettu listalta</target>
        <context-group purpose="location">
          <context context-type="sourcefile">static/scripts/tim/messaging/manage/message-list-admin.component.ts</context>
          <context context-type="linenumber">231</context>
        </context-group>
      </trans-unit>
      <trans-unit id="2247764518678022723" datatype="html">
        <source>View members of a group</source>
        <target state="translated">Selaa ryhmän jäsenet</target>
        <context-group purpose="location">
          <context context-type="sourcefile">static/scripts/tim/messaging/manage/message-list-admin.component.ts</context>
          <context context-type="linenumber">256</context>
        </context-group>
      </trans-unit>
      <trans-unit id="3987040448182242226" datatype="html">
        <source>Save members</source>
        <target state="translated">Tallenna jäsenet</target>
        <context-group purpose="location">
          <context context-type="sourcefile">static/scripts/tim/messaging/manage/message-list-admin.component.ts</context>
          <context context-type="linenumber">282</context>
        </context-group>
      </trans-unit>
      <trans-unit id="8868838825716345895" datatype="html">
        <source>Dangerous actions</source>
        <target state="translated">Vaaralliset toiminnot</target>
        <context-group purpose="location">
          <context context-type="sourcefile">static/scripts/tim/messaging/manage/message-list-admin.component.ts</context>
          <context context-type="linenumber">294</context>
        </context-group>
      </trans-unit>
      <trans-unit id="6510959572336578205" datatype="html">
        <source>Delete List</source>
        <target state="translated">Poista lista</target>
        <context-group purpose="location">
          <context context-type="sourcefile">static/scripts/tim/messaging/manage/message-list-admin.component.ts</context>
          <context context-type="linenumber">295</context>
        </context-group>
      </trans-unit>
      <trans-unit id="8639579854977752283" datatype="html">
        <source>No list specified</source>
        <target state="translated">Ei listaa</target>
        <context-group purpose="location">
          <context context-type="sourcefile">static/scripts/tim/messaging/manage/message-list-admin.component.ts</context>
          <context context-type="linenumber">417</context>
        </context-group>
      </trans-unit>
      <trans-unit id="1751262057884657070" datatype="html">
        <source>Loading list options failed: <x id="PH" equiv-text="result1.result.error.error"/></source>
        <target state="translated">Listan asetusten lataaminen epäonnistui: <x id="PH" equiv-text="result1.result.error.error"/></target>
        <context-group purpose="location">
          <context context-type="sourcefile">static/scripts/tim/messaging/manage/message-list-admin.component.ts</context>
          <context context-type="linenumber">431</context>
        </context-group>
      </trans-unit>
      <trans-unit id="1546634327076159462" datatype="html">
        <source>Adding large groups might take longer than usual. Please wait.</source>
        <target state="translated">Suurten ryhmien lisääminen saattaa kestää tavallista kauemmin. Ole hyvä ja odota.</target>
        <context-group purpose="location">
          <context context-type="sourcefile">static/scripts/tim/messaging/manage/message-list-admin.component.ts</context>
          <context context-type="linenumber">463</context>
        </context-group>
      </trans-unit>
      <trans-unit id="2142462720777190527" datatype="html">
        <source>Loading list's members failed: <x id="PH" equiv-text="result2.result.error.error"/></source>
        <target state="translated">Listan jäsenten lataaminen epäonnistui: <x id="PH" equiv-text="result2.result.error.error"/></target>
        <context-group purpose="location">
          <context context-type="sourcefile">static/scripts/tim/messaging/manage/message-list-admin.component.ts</context>
          <context context-type="linenumber">762</context>
        </context-group>
      </trans-unit>
      <trans-unit id="3019099927046303872" datatype="html">
        <source>New members added.</source>
        <target state="translated">Uudet jäsenet lisätty.</target>
        <context-group purpose="location">
          <context context-type="sourcefile">static/scripts/tim/messaging/manage/message-list-admin.component.ts</context>
          <context context-type="linenumber">486</context>
        </context-group>
      </trans-unit>
      <trans-unit id="655264950585895085" datatype="html">
        <source>Adding new members failed: <x id="PH" equiv-text="result.result.error.error"/></source>
        <target state="translated">Uusien jäsenten lisääminen epäonnistui: <x id="PH" equiv-text="result.result.error.error"/></target>
        <context-group purpose="location">
          <context context-type="sourcefile">static/scripts/tim/messaging/manage/message-list-admin.component.ts</context>
          <context context-type="linenumber">489</context>
        </context-group>
      </trans-unit>
      <trans-unit id="4171354538993599001" datatype="html">
        <source>Delete list <x id="PH" equiv-text="this.listname"/></source>
        <target state="translated">Poista lista <x id="PH" equiv-text="this.listname"/></target>
        <context-group purpose="location">
          <context context-type="sourcefile">static/scripts/tim/messaging/manage/message-list-admin.component.ts</context>
          <context context-type="linenumber">512</context>
        </context-group>
      </trans-unit>
      <trans-unit id="1876963562900096705" datatype="html">
        <source>Do you really want to delete list <x id="PH" equiv-text="this.listname"/>? Members will not be able to receive or send messages through the list anymore.</source>
        <target state="translated">Oletko varma, että haluat poistaa listan <x id="PH" equiv-text="this.listname"/>? Jäsenet eivät tämän jälkeen saa lähettää viestejä listalle tai vastaanottaa viestejä sieltä.</target>
        <context-group purpose="location">
          <context context-type="sourcefile">static/scripts/tim/messaging/manage/message-list-admin.component.ts</context>
          <context context-type="linenumber">513</context>
        </context-group>
      </trans-unit>
      <trans-unit id="7022070615528435141" datatype="html">
        <source>Delete</source>
        <target state="translated">Poista</target>
        <context-group purpose="location">
          <context context-type="sourcefile">static/scripts/tim/messaging/manage/message-list-admin.component.ts</context>
          <context context-type="linenumber">514</context>
        </context-group>
      </trans-unit>
      <trans-unit id="2388460167283222051" datatype="html">
        <source>Deleting the list failed.</source>
        <target state="translated">Listan poistaminen epäonnistui.</target>
        <context-group purpose="location">
          <context context-type="sourcefile">static/scripts/tim/messaging/manage/message-list-admin.component.ts</context>
          <context context-type="linenumber">530</context>
        </context-group>
      </trans-unit>
      <trans-unit id="6176606851464694289" datatype="html">
        <source>Loading archive information failed. Please reload the page. If reloading the page does not fix the problem, please contact TIM support.</source>
        <target state="translated">Listan arkistointitietojen lataaminen epäonnistui. Virkistä sivu ja kokeile uudelleen. Jos virkistäminen ei auta, ota yhteyttä TIM-tukeen.</target>
        <context-group purpose="location">
          <context context-type="sourcefile">static/scripts/tim/messaging/manage/message-list-admin.component.ts</context>
          <context context-type="linenumber">562</context>
        </context-group>
      </trans-unit>
      <trans-unit id="2302430376957753027" datatype="html">
        <source>This message list has been deleted and thus is not in use.</source>
        <target state="translated">Viestilista on poistettu, eikä ole käytössä.</target>
        <context-group purpose="location">
          <context context-type="sourcefile">static/scripts/tim/messaging/manage/message-list-admin.component.ts</context>
          <context context-type="linenumber">599</context>
        </context-group>
      </trans-unit>
      <trans-unit id="7087504753002598819" datatype="html">
        <source>Saving failed with an error: <x id="PH" equiv-text="result.result.error.error"/></source>
        <target state="translated">Tallennus epäonnistui seuraavalla virheellä: <x id="PH" equiv-text="result.result.error.error"/></target>
        <context-group purpose="location">
          <context context-type="sourcefile">static/scripts/tim/messaging/manage/message-list-admin.component.ts</context>
          <context context-type="linenumber">636</context>
        </context-group>
      </trans-unit>
      <trans-unit id="4939478568678506098" datatype="html">
        <source>Member information updated!</source>
        <target state="translated">Jäsenten tiedot ovat päivitetty!</target>
        <context-group purpose="location">
          <context context-type="sourcefile">static/scripts/tim/messaging/manage/message-list-admin.component.ts</context>
          <context context-type="linenumber">655</context>
        </context-group>
      </trans-unit>
      <trans-unit id="5654062965784608225" datatype="html">
        <source>Failed to save member information.</source>
        <target state="translated">Jäsentietojen tallennus epäonnistui.</target>
        <context-group purpose="location">
          <context context-type="sourcefile">static/scripts/tim/messaging/manage/message-list-admin.component.ts</context>
          <context context-type="linenumber">661</context>
        </context-group>
      </trans-unit>
      <trans-unit id="4848068705010228483" datatype="html">
        <source>Saved!</source>
        <target state="translated">Tallennettu!</target>
        <context-group purpose="location">
          <context context-type="sourcefile">static/scripts/tim/messaging/manage/message-list-admin.component.ts</context>
          <context context-type="linenumber">699</context>
        </context-group>
      </trans-unit>
      <trans-unit id="4800928027175512213" datatype="html">
        <source>Loading group information failed. Please refresh the browser. If the problem persists, please contact TIM support.</source>
        <target state="translated">Ryhmätietojen lataaminen epäonnistui. Virkistä sivu ja kokeile uudelleen. Jos virhe toistuu, ota yhteyttä TIM-tukeen.</target>
        <context-group purpose="location">
          <context context-type="sourcefile">static/scripts/tim/messaging/manage/message-list-admin.component.ts</context>
          <context context-type="linenumber">739</context>
        </context-group>
      </trans-unit>
      <trans-unit id="7263384815363976827" datatype="html">
        <source>Length: 5-36 characters</source>
        <target state="translated">Pituus: 5-36 merkkiä</target>
        <context-group purpose="location">
          <context context-type="sourcefile">static/scripts/tim/messaging/message-list-create-dialog.component.ts</context>
          <context context-type="linenumber">38</context>
        </context-group>
      </trans-unit>
      <trans-unit id="4286454403065223342" datatype="html">
        <source>Allowed characters: letters a-z, numbers 0-9, dots, dash, underscore</source>
        <target state="translated">Sallitut merkit: kirjaimet a-z, numerot 0-9, pisteet, väliviivat, alaviivat</target>
        <context-group purpose="location">
          <context context-type="sourcefile">static/scripts/tim/messaging/message-list-create-dialog.component.ts</context>
          <context context-type="linenumber">39</context>
        </context-group>
      </trans-unit>
      <trans-unit id="4038366537765988742" datatype="html">
        <source>Has at least one digit</source>
        <target state="translated">Sisältää ainakin yhden numeron</target>
        <context-group purpose="location">
          <context context-type="sourcefile">static/scripts/tim/messaging/message-list-create-dialog.component.ts</context>
          <context context-type="linenumber">40</context>
        </context-group>
      </trans-unit>
      <trans-unit id="5079577599545098525" datatype="html">
        <source>Begins with small letter</source>
        <target state="translated">Alkaa pienellä kirjaimella</target>
        <context-group purpose="location">
          <context context-type="sourcefile">static/scripts/tim/messaging/message-list-create-dialog.component.ts</context>
          <context context-type="linenumber">41</context>
        </context-group>
      </trans-unit>
      <trans-unit id="8232036239058848253" datatype="html">
        <source>Must not have subsequent dots</source>
        <target state="translated">Ei sisällä peräkkäisiä pisteitä</target>
        <context-group purpose="location">
          <context context-type="sourcefile">static/scripts/tim/messaging/message-list-create-dialog.component.ts</context>
          <context context-type="linenumber">42</context>
        </context-group>
      </trans-unit>
      <trans-unit id="4385304426430352210" datatype="html">
        <source>Must not end with a dot</source>
        <target state="translated">Ei pääty pisteeseen</target>
        <context-group purpose="location">
          <context context-type="sourcefile">static/scripts/tim/messaging/message-list-create-dialog.component.ts</context>
          <context context-type="linenumber">43</context>
        </context-group>
      </trans-unit>
      <trans-unit id="904878317972375868" datatype="html">
        <source> Create message list </source>
        <target state="translated"> Luo viestilista </target>
        <context-group purpose="location">
          <context context-type="sourcefile">static/scripts/tim/messaging/message-list-create-dialog.component.ts</context>
          <context context-type="linenumber">51</context>
        </context-group>
      </trans-unit>
      <trans-unit id="7870612811594192935" datatype="html">
        <source>List name:</source>
        <target state="translated">Listan nimi:</target>
        <context-group purpose="location">
          <context context-type="sourcefile">static/scripts/tim/messaging/message-list-create-dialog.component.ts</context>
          <context context-type="linenumber">62</context>
        </context-group>
      </trans-unit>
      <trans-unit id="1360191682784313213" datatype="html">
        <source>Name requirements:</source>
        <target state="translated">Nimivaatimukset:</target>
        <context-group purpose="location">
          <context context-type="sourcefile">static/scripts/tim/messaging/message-list-create-dialog.component.ts</context>
          <context context-type="linenumber">79</context>
        </context-group>
      </trans-unit>
      <trans-unit id="5058802932577698307" datatype="html">
        <source>Must be unique</source>
        <target state="translated">Oltava ainutlaatuinen</target>
        <context-group purpose="location">
          <context context-type="sourcefile">static/scripts/tim/messaging/message-list-create-dialog.component.ts</context>
          <context context-type="linenumber">86</context>
        </context-group>
      </trans-unit>
      <trans-unit id="8914039183953037752" datatype="html">
        <source>Who can read the archives:</source>
        <target state="translated">Ketkä voivat lukea arkistoidut viestit:</target>
        <context-group purpose="location">
          <context context-type="sourcefile">static/scripts/tim/messaging/message-list-create-dialog.component.ts</context>
          <context context-type="linenumber">97</context>
        </context-group>
      </trans-unit>
      <trans-unit id="7941428823403788384" datatype="html">
        <source> Create </source>
        <target state="translated"> Luo </target>
        <context-group purpose="location">
          <context context-type="sourcefile">static/scripts/tim/messaging/message-list-create-dialog.component.ts</context>
          <context context-type="linenumber">120</context>
        </context-group>
      </trans-unit>
      <trans-unit id="5720230122972861909" datatype="html" approved="yes">
        <source>Failed to check name requirements, please try again</source>
        <target state="translated">Nimivaatimusten tarkistaminen epäonnistui, kokeile uudelleen</target>
        <context-group purpose="location">
          <context context-type="sourcefile">static/scripts/tim/messaging/message-list-create-dialog.component.ts</context>
          <context context-type="linenumber">203</context>
        </context-group>
      </trans-unit>
      <trans-unit id="2528131374418334340" datatype="html">
        <source>Failed to load email domains. The following error provides details: <x id="PH" equiv-text="result.result.error.error"/></source>
        <target state="translated">Sähköpostien verkkotunnusten lataaminen epäonnistui. Lisätietoja: <x id="PH" equiv-text="result.result.error.error"/></target>
        <context-group purpose="location">
          <context context-type="sourcefile">static/scripts/tim/messaging/message-list-create-dialog.component.ts</context>
          <context context-type="linenumber">253</context>
        </context-group>
      </trans-unit>
      <trans-unit id="363444543494399295" datatype="html">
        <source>Recipients:</source>
        <target state="translated">Vastaanottajat:</target>
        <context-group purpose="location">
          <context context-type="sourcefile">static/scripts/tim/messaging/archive/tim-archive-header.component.ts</context>
          <context context-type="linenumber">34</context>
        </context-group>
        <context-group purpose="location">
          <context context-type="sourcefile">static/scripts/tim/messaging/tim-message-send.component.ts</context>
          <context context-type="linenumber">34</context>
        </context-group>
      </trans-unit>
      <trans-unit id="6899410641137821757" datatype="html">
        <source>Date:</source>
        <target state="translated">Päivämäärä:</target>
        <context-group purpose="location">
          <context context-type="sourcefile">static/scripts/tim/messaging/archive/tim-archive-header.component.ts</context>
          <context context-type="linenumber">42</context>
        </context-group>
      </trans-unit>
      <trans-unit id="2861550198909909571" datatype="html">
        <source>Subject:</source>
        <target state="translated">Aihe:</target>
        <context-group purpose="location">
          <context context-type="sourcefile">static/scripts/tim/messaging/archive/tim-archive-header.component.ts</context>
          <context context-type="linenumber">27</context>
        </context-group>
        <context-group purpose="location">
          <context context-type="sourcefile">static/scripts/tim/messaging/tim-message-send.component.ts</context>
          <context context-type="linenumber">38</context>
        </context-group>
      </trans-unit>
      <trans-unit id="3049231152723251413" datatype="html">
        <source>Sender:</source>
        <target state="translated">Lähettäjä:</target>
        <context-group purpose="location">
          <context context-type="sourcefile">static/scripts/tim/messaging/archive/tim-archive-header.component.ts</context>
          <context context-type="linenumber">29</context>
        </context-group>
      </trans-unit>
      <trans-unit id="5170204819018187961" datatype="html">
        <source>Message content:</source>
        <target state="translated">Viestin sisältö:</target>
        <context-group purpose="location">
          <context context-type="sourcefile">static/scripts/tim/messaging/tim-message-send.component.ts</context>
          <context context-type="linenumber">43</context>
        </context-group>
      </trans-unit>
      <trans-unit id="5088725016195309320" datatype="html">
        <source>Show message options</source>
        <target state="translated">Näytä lähetysasetukset</target>
        <context-group purpose="location">
          <context context-type="sourcefile">static/scripts/tim/messaging/tim-message-send.component.ts</context>
          <context context-type="linenumber">49</context>
        </context-group>
      </trans-unit>
      <trans-unit id="2810097999160717251" datatype="html">
        <source>Send as</source>
        <target state="translated">Lähetä</target>
        <context-group purpose="location">
          <context context-type="sourcefile">static/scripts/tim/messaging/tim-message-send.component.ts</context>
          <context context-type="linenumber">53</context>
        </context-group>
      </trans-unit>
      <trans-unit id="6448058983300033812" datatype="html">
        <source>Select at least one channel</source>
        <target state="translated">Valitse vähintään yksi viestikanava</target>
        <context-group purpose="location">
          <context context-type="sourcefile">static/scripts/tim/messaging/tim-message-send.component.ts</context>
          <context context-type="linenumber">54</context>
        </context-group>
      </trans-unit>
      <trans-unit id="7315714079098881460" datatype="html">
        <source>email</source>
        <target state="translated">sähköpostiviestinä</target>
        <context-group purpose="location">
          <context context-type="sourcefile">static/scripts/tim/messaging/tim-message-send.component.ts</context>
          <context context-type="linenumber">62</context>
        </context-group>
      </trans-unit>
      <trans-unit id="2897454415996296159" datatype="html">
        <source>Hide message options</source>
        <target state="translated">Piilota lähetysasetukset</target>
        <context-group purpose="location">
          <context context-type="sourcefile">static/scripts/tim/messaging/tim-message-send.component.ts</context>
          <context context-type="linenumber">48</context>
        </context-group>
      </trans-unit>
      <trans-unit id="6061791003593011706" datatype="html">
        <source>Use TIM to send</source>
        <target state="translated">Lähetä TIMin kautta</target>
        <context-group purpose="location">
          <context context-type="sourcefile">static/scripts/tim/messaging/tim-message-send.component.ts</context>
          <context context-type="linenumber">68</context>
        </context-group>
      </trans-unit>
      <trans-unit id="8000974902270697290" datatype="html">
        <source>Use your default email client</source>
        <target state="translated">Lähetä laitteen oman sähköpostiohjelman kautta</target>
        <context-group purpose="location">
          <context context-type="sourcefile">static/scripts/tim/messaging/tim-message-send.component.ts</context>
          <context context-type="linenumber">73</context>
        </context-group>
      </trans-unit>
      <trans-unit id="2729951384988499686" datatype="html">
        <source>Recipients will see each others' addresses</source>
        <target state="translated">Vastaanottajat näkevät toistensa osoitteet</target>
        <context-group purpose="location">
          <context context-type="sourcefile">static/scripts/tim/messaging/tim-message-send.component.ts</context>
          <context context-type="linenumber">74</context>
        </context-group>
      </trans-unit>
      <trans-unit id="2947140021463302995" datatype="html">
        <source>Recipient only replies to sender</source>
        <target state="translated">Vastaanottaja voi vastata vain lähettäjälle</target>
        <context-group purpose="location">
          <context context-type="sourcefile">static/scripts/tim/messaging/tim-message-send.component.ts</context>
          <context context-type="linenumber">81</context>
        </context-group>
      </trans-unit>
      <trans-unit id="6635574956720701512" datatype="html">
        <source>Recipients can only reply to you</source>
        <target state="translated">Vastaanottajat voivat vastata vain sinulle</target>
        <context-group purpose="location">
          <context context-type="sourcefile">static/scripts/tim/messaging/tim-message-send.component.ts</context>
          <context context-type="linenumber">82</context>
        </context-group>
      </trans-unit>
      <trans-unit id="7243700301626687502" datatype="html">
        <source>Recipient replies all by default</source>
        <target state="translated">Vastaanottaja vastaa oletuksena kaikille</target>
        <context-group purpose="location">
          <context context-type="sourcefile">static/scripts/tim/messaging/tim-message-send.component.ts</context>
          <context context-type="linenumber">88</context>
        </context-group>
      </trans-unit>
      <trans-unit id="3720987197809406966" datatype="html">
        <source>Recipients can reply to all other recipients</source>
        <target state="translated">Vastaanottajat voivat vastata kaikille muille vastaanottajille</target>
        <context-group purpose="location">
          <context context-type="sourcefile">static/scripts/tim/messaging/tim-message-send.component.ts</context>
          <context context-type="linenumber">89</context>
        </context-group>
      </trans-unit>
      <trans-unit id="6705619470809011452" datatype="html">
        <source>TIM message</source>
        <target state="translated">TIM-viestinä</target>
        <context-group purpose="location">
          <context context-type="sourcefile">static/scripts/tim/messaging/tim-message-send.component.ts</context>
          <context context-type="linenumber">97</context>
        </context-group>
      </trans-unit>
      <trans-unit id="1817502890866702225" datatype="html">
        <source>Help for TIM messages (in Finnish)</source>
        <target state="translated">TIM-viestien ohje</target>
        <context-group purpose="location">
          <context context-type="sourcefile">static/scripts/tim/messaging/tim-message-send.component.ts</context>
          <context context-type="linenumber">100</context>
        </context-group>
      </trans-unit>
      <trans-unit id="7866441709553103399" datatype="html">
        <source>Pages to send TIM message to</source>
        <target state="translated">Sivut, joissa viesti näytetään</target>
        <context-group purpose="location">
          <context context-type="sourcefile">static/scripts/tim/messaging/tim-message-send.component.ts</context>
          <context context-type="linenumber">108</context>
        </context-group>
      </trans-unit>
      <trans-unit id="5482359444929903115" datatype="html">
        <source>Enter URL addresses of the pages one per line. URLs will be automatically shortened.</source>
        <target state="translated">Syötä sivujen osoitteet jokainen omalle riville. Osoitteet lyhennetään automaattisesti.</target>
        <context-group purpose="location">
          <context context-type="sourcefile">static/scripts/tim/messaging/tim-message-send.component.ts</context>
          <context context-type="linenumber">109</context>
        </context-group>
      </trans-unit>
      <trans-unit id="6080014085400057073" datatype="html">
        <source>Message is important</source>
        <target state="translated">Viesti on tärkeä</target>
        <context-group purpose="location">
          <context context-type="sourcefile">static/scripts/tim/messaging/tim-message-send.component.ts</context>
          <context context-type="linenumber">122</context>
        </context-group>
      </trans-unit>
      <trans-unit id="2684985170850179444" datatype="html">
        <source>Message will persist on user's screen until they mark it as read</source>
        <target state="translated">Viesti pysyy käyttäjän näytöllä, kunnes hän merkitsee sen luetuksi</target>
        <context-group purpose="location">
          <context context-type="sourcefile">static/scripts/tim/messaging/tim-message-send.component.ts</context>
          <context context-type="linenumber">123</context>
        </context-group>
      </trans-unit>
      <trans-unit id="4219357340310571055" datatype="html">
        <source>Recipient sees TIM message as private</source>
        <target state="translated">Viesti näytetään yksityisviestinä</target>
        <context-group purpose="location">
          <context context-type="sourcefile">static/scripts/tim/messaging/tim-message-send.component.ts</context>
          <context context-type="linenumber">131</context>
        </context-group>
      </trans-unit>
      <trans-unit id="5798634244139557298" datatype="html">
        <source>TIM message can be replied to</source>
        <target state="translated">Viestiin voi vastata</target>
        <context-group purpose="location">
          <context context-type="sourcefile">static/scripts/tim/messaging/tim-message-send.component.ts</context>
          <context context-type="linenumber">136</context>
        </context-group>
      </trans-unit>
      <trans-unit id="8115768577561423659" datatype="html">
        <source>TIM message can be marked as read</source>
        <target state="translated">TIM-viestin voi merkitä luetuksi</target>
        <context-group purpose="location">
          <context context-type="sourcefile">static/scripts/tim/messaging/tim-message-send.component.ts</context>
          <context context-type="linenumber">141,142</context>
        </context-group>
      </trans-unit>
      <trans-unit id="7029220117371246014" datatype="html">
        <source>TIM message will be removed on:</source>
        <target state="translated">Viesti poistetaan:</target>
        <context-group purpose="location">
          <context context-type="sourcefile">static/scripts/tim/messaging/tim-message-send.component.ts</context>
          <context context-type="linenumber">145</context>
        </context-group>
      </trans-unit>
      <trans-unit id="3588181571439825228" datatype="html">
        <source>No automatic date</source>
        <target state="translated">Ei automaattista päivämäärää</target>
        <context-group purpose="location">
          <context context-type="sourcefile">static/scripts/tim/messaging/tim-message-send.component.ts</context>
          <context context-type="linenumber">148</context>
        </context-group>
      </trans-unit>
      <trans-unit id="7563035552061651664" datatype="html">
        <source> Send </source>
        <target state="translated"> Lähetä </target>
        <context-group purpose="location">
          <context context-type="sourcefile">static/scripts/tim/messaging/tim-message-send.component.ts</context>
          <context context-type="linenumber">157,158</context>
        </context-group>
      </trans-unit>
      <trans-unit id="9200507727056929028" datatype="html">
        <source> Message sent! </source>
        <target state="translated"> Viesti lähetetty! </target>
        <context-group purpose="location">
          <context context-type="sourcefile">static/scripts/tim/messaging/tim-message-send.component.ts</context>
          <context context-type="linenumber">164,165</context>
        </context-group>
      </trans-unit>
      <trans-unit id="3461349498956499261" datatype="html">
        <source>View sent TIM message</source>
        <target state="translated">Katso lähetetty TIM-viesti</target>
        <context-group purpose="location">
          <context context-type="sourcefile">static/scripts/tim/messaging/tim-message-send.component.ts</context>
          <context context-type="linenumber">167</context>
        </context-group>
      </trans-unit>
      <trans-unit id="7260640271050056649" datatype="html">
        <source>Failed to send as TIM message: <x id="PH" equiv-text="result.result.error.error"/></source>
        <target state="translated">Viestin lähetys TIM-viestinä epäonnistui: <x id="PH" equiv-text="result.result.error.error"/></target>
        <context-group purpose="location">
          <context context-type="sourcefile">static/scripts/tim/messaging/tim-message-send.component.ts</context>
          <context context-type="linenumber">289</context>
        </context-group>
      </trans-unit>
      <trans-unit id="8940828744016685910" datatype="html">
        <source>Cannot send email without docId</source>
        <target state="translated">Viestiä ei voi lähettää ilman docId-asetusta</target>
        <context-group purpose="location">
          <context context-type="sourcefile">static/scripts/tim/messaging/tim-message-send.component.ts</context>
          <context context-type="linenumber">337</context>
        </context-group>
      </trans-unit>
      <trans-unit id="2035946621874220354" datatype="html">
        <source> Could not load messages for the page: <x id="INTERPOLATION" equiv-text="{{messageError}}"/> </source>
        <target state="translated"> Viestejä ei voitu ladata sivulla: <x id="INTERPOLATION" equiv-text="{{messageError}}"/> </target>
        <context-group purpose="location">
          <context context-type="sourcefile">static/scripts/tim/messaging/tim-message-view.component.ts</context>
          <context context-type="linenumber">18,20</context>
        </context-group>
      </trans-unit>
      <trans-unit id="2239742692583764806" datatype="html">
        <source>From: </source>
        <target state="translated">Lähettäjä: </target>
        <context-group purpose="location">
          <context context-type="sourcefile">static/scripts/tim/messaging/tim-message.component.ts</context>
          <context context-type="linenumber">31</context>
        </context-group>
      </trans-unit>
      <trans-unit id="7216129782170445339" datatype="html">
        <source>Read less</source>
        <target state="translated">Vähemmän</target>
        <context-group purpose="location">
          <context context-type="sourcefile">static/scripts/tim/messaging/tim-message.component.ts</context>
          <context context-type="linenumber">41</context>
        </context-group>
      </trans-unit>
      <trans-unit id="2827984212740060090" datatype="html">
        <source>Read more</source>
        <target state="translated">Enemmän</target>
        <context-group purpose="location">
          <context context-type="sourcefile">static/scripts/tim/messaging/tim-message.component.ts</context>
          <context context-type="linenumber">46</context>
        </context-group>
      </trans-unit>
      <trans-unit id="4502286564339177240" datatype="html">
        <source>Reply</source>
        <target state="translated">Vastaa</target>
        <context-group purpose="location">
          <context context-type="sourcefile">static/scripts/tim/messaging/tim-message.component.ts</context>
          <context context-type="linenumber">49</context>
        </context-group>
      </trans-unit>
      <trans-unit id="6490688569532630280" datatype="html">
        <source>Send</source>
        <target state="translated">Lähetä</target>
        <context-group purpose="location">
          <context context-type="sourcefile">static/scripts/tim/messaging/tim-message.component.ts</context>
          <context context-type="linenumber">56</context>
        </context-group>
      </trans-unit>
      <trans-unit id="3844120043122894909" datatype="html">
        <source>Sent!</source>
        <target state="translated">Lähetetty!</target>
        <context-group purpose="location">
          <context context-type="sourcefile">static/scripts/tim/messaging/tim-message.component.ts</context>
          <context context-type="linenumber">57</context>
        </context-group>
      </trans-unit>
      <trans-unit id="1092513435408623514" datatype="html">
        <source> Read receipt can be cancelled in <x id="START_LINK" ctype="x-a" equiv-text="&lt;a href=&quot;/view/{{message.doc_path}}&quot;>"/>the message document<x id="CLOSE_LINK" ctype="x-a" equiv-text="&lt;/a>"/></source>
        <target state="translated"> Lukumerkinnän voi peruuttaa <x id="START_LINK" ctype="x-a" equiv-text="&lt;a href=&quot;/view/{{message.doc_path}}&quot;>"/>viestidokumentissa<x id="CLOSE_LINK" ctype="x-a" equiv-text="&lt;/a>"/></target>
        <context-group purpose="location">
          <context context-type="sourcefile">static/scripts/tim/messaging/tim-message.component.ts</context>
          <context context-type="linenumber">67,68</context>
        </context-group>
      </trans-unit>
      <trans-unit id="2108140392962597724" datatype="html">
        <source>Could not reply to message: <x id="PH" equiv-text="result.result.error.error"/></source>
        <target state="translated">Viestiin vastaaminen epäonnistui: <x id="PH" equiv-text="result.result.error.error"/></target>
        <context-group purpose="location">
          <context context-type="sourcefile">static/scripts/tim/messaging/tim-message.component.ts</context>
          <context context-type="linenumber">164</context>
        </context-group>
      </trans-unit>
      <trans-unit id="1282825972440368994" datatype="html">
        <source> I allow <x id="START_LINK" ctype="x-a" equiv-text="&lt;a href=&quot;/view/tim/Rekisteriseloste#rekisterin-tietosis%C3%A4lt%C3%B6&quot;>"/> the collected data <x id="CLOSE_LINK" ctype="x-a" equiv-text="&lt;/a>"/> to be used for scientific research purposes after anonymization. </source>
        <target state="translated"> Sallin käyttää <x id="START_LINK" ctype="x-a" equiv-text="&lt;a href=&quot;/view/tim/Rekisteriseloste#rekisterin-tietosis%C3%A4lt%C3%B6&quot;>"/> kerättyä tietoa <x id="CLOSE_LINK" ctype="x-a" equiv-text="&lt;/a>"/> tieteelliseen tutkimustarkoitukseen anonymisoinnin jälkeen. </target>
        <context-group purpose="location">
          <context context-type="sourcefile">static/scripts/tim/ui/consent-choice.component.ts</context>
          <context context-type="linenumber">11,17</context>
        </context-group>
      </trans-unit>
      <trans-unit id="7549221046249449872" datatype="html">
        <source> I do not allow <x id="START_LINK" ctype="x-a" equiv-text="&lt;a href=&quot;/view/tim/Rekisteriseloste#rekisterin-tietosis%C3%A4lt%C3%B6&quot;>"/> the collected data <x id="CLOSE_LINK" ctype="x-a" equiv-text="&lt;/a>"/> to be used for scientific research purposes after anonymization. </source>
        <target state="translated"> En salli käyttää <x id="START_LINK" ctype="x-a" equiv-text="&lt;a href=&quot;/view/tim/Rekisteriseloste#rekisterin-tietosis%C3%A4lt%C3%B6&quot;>"/> kerättyä tietoa <x id="CLOSE_LINK" ctype="x-a" equiv-text="&lt;/a>"/> tieteelliseen tutkimustarkoitukseen anonymisoinnin jälkeen. </target>
        <context-group purpose="location">
          <context context-type="sourcefile">static/scripts/tim/ui/consent-choice.component.ts</context>
          <context context-type="linenumber">23,29</context>
        </context-group>
      </trans-unit>
      <trans-unit id="1792806198663410166" datatype="html">
        <source>Bookmarks</source>
        <target state="translated">Kirjanmerkit</target>
        <context-group purpose="location">
          <context context-type="sourcefile">static/scripts/tim/sidebarmenu/tabs/bookmarks-tab.component.ts</context>
          <context context-type="linenumber">6</context>
        </context-group>
        <context-group purpose="location">
          <context context-type="sourcefile">static/scripts/tim/sidebarmenu/tabs/bookmarks-tab.component.ts</context>
          <context context-type="linenumber">7</context>
        </context-group>
      </trans-unit>
      <trans-unit id="7372224717222969507" datatype="html">
        <source>Document index</source>
        <target state="translated">Dokumentin sisällys</target>
        <context-group purpose="location">
          <context context-type="sourcefile">static/scripts/tim/sidebarmenu/tabs/index-tab.component.ts</context>
          <context context-type="linenumber">16</context>
        </context-group>
      </trans-unit>
      <trans-unit id="7911416166208830577" datatype="html">
        <source>Help</source>
        <target state="translated">Ohje</target>
        <context-group purpose="location">
          <context context-type="sourcefile">static/scripts/tim/sidebarmenu/tabs/settings-tab.component.ts</context>
          <context context-type="linenumber">51</context>
        </context-group>
      </trans-unit>
      <trans-unit id="4894809643054297177" datatype="html">
        <source>Open TIM-guide</source>
        <target state="translated">Avaa TIM-ohjeet</target>
        <context-group purpose="location">
          <context context-type="sourcefile">static/scripts/tim/sidebarmenu/tabs/settings-tab.component.ts</context>
          <context context-type="linenumber">52</context>
        </context-group>
      </trans-unit>
      <trans-unit id="6673660887182833564" datatype="html">
        <source>Customize</source>
        <target state="translated">Mukauta</target>
        <context-group purpose="location">
          <context context-type="sourcefile">static/scripts/tim/sidebarmenu/tabs/settings-tab.component.ts</context>
          <context context-type="linenumber">55</context>
        </context-group>
      </trans-unit>
      <trans-unit id="7719978079065752406" datatype="html">
        <source>Customize TIM</source>
        <target state="translated">Mukauta TIM</target>
        <context-group purpose="location">
          <context context-type="sourcefile">static/scripts/tim/sidebarmenu/tabs/settings-tab.component.ts</context>
          <context context-type="linenumber">56</context>
        </context-group>
      </trans-unit>
      <trans-unit id="5816548728014346546" datatype="html">
        <source>Folder settings</source>
        <target state="translated">Kansion asetukset</target>
        <context-group purpose="location">
          <context context-type="sourcefile">static/scripts/tim/sidebarmenu/tabs/settings-tab.component.ts</context>
          <context context-type="linenumber">59</context>
        </context-group>
      </trans-unit>
      <trans-unit id="5372481859541149959" datatype="html">
        <source> Edit relevance (<x id="START_TAG_SPAN" ctype="x-span" equiv-text="&lt;span i18n-tooltip tooltip=&quot;Current relevance value&quot;>"/><x id="INTERPOLATION" equiv-text="{{currentRelevance}}"/><x id="CLOSE_TAG_SPAN" ctype="x-span" equiv-text="&lt;/span>"/>) </source>
        <target state="translated"> Muokkaa relevanssia (<x id="START_TAG_SPAN" ctype="x-span" equiv-text="&lt;span i18n-tooltip tooltip=&quot;Current relevance value&quot;>"/><x id="INTERPOLATION" equiv-text="{{currentRelevance}}"/><x id="CLOSE_TAG_SPAN" ctype="x-span" equiv-text="&lt;/span>"/>) </target>
        <context-group purpose="location">
          <context context-type="sourcefile">static/scripts/tim/sidebarmenu/tabs/settings-tab.component.ts</context>
          <context context-type="linenumber">63,65</context>
        </context-group>
        <context-group purpose="location">
          <context context-type="sourcefile">static/scripts/tim/sidebarmenu/tabs/settings-tab.component.ts</context>
          <context context-type="linenumber">95,97</context>
        </context-group>
      </trans-unit>
      <trans-unit id="1697273389902247448" datatype="html">
        <source>Current relevance value</source>
        <target state="translated">Nykyinen relevanssi</target>
        <context-group purpose="location">
          <context context-type="sourcefile">static/scripts/tim/sidebarmenu/tabs/settings-tab.component.ts</context>
          <context context-type="linenumber">64</context>
        </context-group>
        <context-group purpose="location">
          <context context-type="sourcefile">static/scripts/tim/sidebarmenu/tabs/settings-tab.component.ts</context>
          <context context-type="linenumber">96</context>
        </context-group>
      </trans-unit>
      <trans-unit id="2427868371025086218" datatype="html">
        <source>Set item relevance value</source>
        <target state="translated">Aseta kohteen relevanssi</target>
        <context-group purpose="location">
          <context context-type="sourcefile">static/scripts/tim/sidebarmenu/tabs/settings-tab.component.ts</context>
          <context context-type="linenumber">61</context>
        </context-group>
        <context-group purpose="location">
          <context context-type="sourcefile">static/scripts/tim/sidebarmenu/tabs/settings-tab.component.ts</context>
          <context context-type="linenumber">93</context>
        </context-group>
      </trans-unit>
      <trans-unit id="4580988005648117665" datatype="html">
        <source>Search</source>
        <target state="translated">Hae</target>
        <context-group purpose="location">
          <context context-type="sourcefile">static/scripts/tim/header/site-header.component.ts</context>
          <context context-type="linenumber">23</context>
        </context-group>
        <context-group purpose="location">
          <context context-type="sourcefile">static/scripts/tim/sidebarmenu/tabs/settings-tab.component.ts</context>
          <context context-type="linenumber">68</context>
        </context-group>
      </trans-unit>
      <trans-unit id="8962767638526774137" datatype="html">
        <source>Search with tags
            </source>
        <target state="translated">Hae tagien avulla
            </target>
        <context-group purpose="location">
          <context context-type="sourcefile">static/scripts/tim/sidebarmenu/tabs/settings-tab.component.ts</context>
          <context context-type="linenumber">72</context>
        </context-group>
        <context-group purpose="location">
          <context context-type="sourcefile">static/scripts/tim/sidebarmenu/tabs/settings-tab.component.ts</context>
          <context context-type="linenumber">166</context>
        </context-group>
      </trans-unit>
      <trans-unit id="4606441938833173564" datatype="html">
        <source>Search with tags</source>
        <target state="translated">Hae tagien avulla</target>
        <context-group purpose="location">
          <context context-type="sourcefile">static/scripts/tim/sidebarmenu/tabs/settings-tab.component.ts</context>
          <context context-type="linenumber">70</context>
        </context-group>
        <context-group purpose="location">
          <context context-type="sourcefile">static/scripts/tim/sidebarmenu/tabs/settings-tab.component.ts</context>
          <context context-type="linenumber">164</context>
        </context-group>
      </trans-unit>
      <trans-unit id="4836175280518160350" datatype="html">
        <source>Document settings</source>
        <target state="translated">Dokumentin asetukset</target>
        <context-group purpose="location">
          <context context-type="sourcefile">static/scripts/tim/sidebarmenu/tabs/settings-tab.component.ts</context>
          <context context-type="linenumber">49</context>
        </context-group>
        <context-group purpose="location">
          <context context-type="sourcefile">static/scripts/tim/sidebarmenu/tabs/settings-tab.component.ts</context>
          <context context-type="linenumber">76</context>
        </context-group>
      </trans-unit>
      <trans-unit id="3345795974962707996" datatype="html">
        <source>Show page in parts</source>
        <target state="translated">Näytä sivu osissa</target>
        <context-group purpose="location">
          <context context-type="sourcefile">static/scripts/tim/sidebarmenu/tabs/settings-tab.component.ts</context>
          <context context-type="linenumber">79</context>
        </context-group>
      </trans-unit>
      <trans-unit id="6889818903589765008" datatype="html">
        <source>Show page in full</source>
        <target state="translated">Näytä sivu kokonaisena</target>
        <context-group purpose="location">
          <context context-type="sourcefile">static/scripts/tim/sidebarmenu/tabs/settings-tab.component.ts</context>
          <context context-type="linenumber">80</context>
        </context-group>
      </trans-unit>
      <trans-unit id="5209674777822609466" datatype="html">
        <source>Toggle between showing full and partitioned document</source>
        <target state="translated">Vaihda dokumentin osittaisen ja kokonaisen näkymän välillä</target>
        <context-group purpose="location">
          <context context-type="sourcefile">static/scripts/tim/sidebarmenu/tabs/settings-tab.component.ts</context>
          <context context-type="linenumber">77</context>
        </context-group>
      </trans-unit>
      <trans-unit id="6870002770937471970" datatype="html">
        <source>Open document partitioning settings</source>
        <target state="translated">Avaa dokumentin ositusasetukset</target>
        <context-group purpose="location">
          <context context-type="sourcefile">static/scripts/tim/sidebarmenu/tabs/settings-tab.component.ts</context>
          <context context-type="linenumber">82</context>
        </context-group>
      </trans-unit>
      <trans-unit id="1918757823540045913" datatype="html">
        <source>Edit settings
            </source>
        <target state="translated">Muokkaa asetuksia
            </target>
        <context-group purpose="location">
          <context context-type="sourcefile">static/scripts/tim/sidebarmenu/tabs/settings-tab.component.ts</context>
          <context context-type="linenumber">89</context>
        </context-group>
      </trans-unit>
      <trans-unit id="6957932615517356211" datatype="html">
        <source>Mark all as read
            </source>
        <target state="translated">Merkitse kaikki luetuksi
            </target>
        <context-group purpose="location">
          <context context-type="sourcefile">static/scripts/tim/sidebarmenu/tabs/settings-tab.component.ts</context>
          <context context-type="linenumber">101</context>
        </context-group>
      </trans-unit>
      <trans-unit id="3869833809499315130" datatype="html">
        <source>Mark all paragraphs of the document as read</source>
        <target state="translated">Merkitse kaikki dokumentin kappaleet luetuksi</target>
        <context-group purpose="location">
          <context context-type="sourcefile">static/scripts/tim/sidebarmenu/tabs/settings-tab.component.ts</context>
          <context context-type="linenumber">99</context>
        </context-group>
      </trans-unit>
      <trans-unit id="7349786524326779367" datatype="html">
        <source>Mark all as translated
            </source>
        <target state="translated">Merkitse kaikki käännetyksi
            </target>
        <context-group purpose="location">
          <context context-type="sourcefile">static/scripts/tim/sidebarmenu/tabs/settings-tab.component.ts</context>
          <context context-type="linenumber">107</context>
        </context-group>
      </trans-unit>
      <trans-unit id="2380551472651543272" datatype="html">
        <source>Mark document as translated</source>
        <target state="translated">Merkitse dokumentti käännetyksi</target>
        <context-group purpose="location">
          <context context-type="sourcefile">static/scripts/tim/sidebarmenu/tabs/settings-tab.component.ts</context>
          <context context-type="linenumber">105</context>
        </context-group>
      </trans-unit>
      <trans-unit id="6820301256035752309" datatype="html">
        <source>Delete all read marks
            </source>
        <target state="translated">Poista kaikki lukumerkinnät
            </target>
        <context-group purpose="location">
          <context context-type="sourcefile">static/scripts/tim/sidebarmenu/tabs/settings-tab.component.ts</context>
          <context context-type="linenumber">113</context>
        </context-group>
      </trans-unit>
      <trans-unit id="4524211632765712656" datatype="html">
        <source>Delete all read marks from all users who visited this document</source>
        <target state="translated">Poista lukumerkinnät kaikilta käyttäjiltä, jotka avasivat tämän dokumentin</target>
        <context-group purpose="location">
          <context context-type="sourcefile">static/scripts/tim/sidebarmenu/tabs/settings-tab.component.ts</context>
          <context context-type="linenumber">111</context>
        </context-group>
      </trans-unit>
      <trans-unit id="1379043122676738303" datatype="html">
        <source>Lecture settings</source>
        <target state="translated">Luentoasetukset</target>
        <context-group purpose="location">
          <context context-type="sourcefile">static/scripts/tim/sidebarmenu/tabs/settings-tab.component.ts</context>
          <context context-type="linenumber">117</context>
        </context-group>
      </trans-unit>
      <trans-unit id="1304170677752702304" datatype="html">
        <source><x id="TAG_INPUT" ctype="x-input" equiv-text="&lt;input type=&quot;checkbox&quot; [(ngModel)]=&quot;lctrl.lectureSettings.useWall&quot;                                    (ngModelChange)=&quot;lctrl.refreshWall()&quot;>"/> Show wall</source>
        <target state="translated"><x id="TAG_INPUT" ctype="x-input" equiv-text="&lt;input type=&quot;checkbox&quot; [(ngModel)]=&quot;lctrl.lectureSettings.useWall&quot;                                    (ngModelChange)=&quot;lctrl.refreshWall()&quot;>"/> Näytä seinä</target>
        <context-group purpose="location">
          <context context-type="sourcefile">static/scripts/tim/sidebarmenu/tabs/settings-tab.component.ts</context>
          <context context-type="linenumber">119,120</context>
        </context-group>
      </trans-unit>
      <trans-unit id="2865158227582611884" datatype="html">
        <source><x id="TAG_INPUT" ctype="x-input" equiv-text="&lt;input type=&quot;checkbox&quot; [(ngModel)]=&quot;lctrl.lectureSettings.useQuestions&quot;>"/> Show questions </source>
        <target state="translated"><x id="TAG_INPUT" ctype="x-input" equiv-text="&lt;input type=&quot;checkbox&quot; [(ngModel)]=&quot;lctrl.lectureSettings.useQuestions&quot;>"/> Näytä kysymykset </target>
        <context-group purpose="location">
          <context context-type="sourcefile">static/scripts/tim/sidebarmenu/tabs/settings-tab.component.ts</context>
          <context context-type="linenumber">124,125</context>
        </context-group>
      </trans-unit>
      <trans-unit id="4058133633628035062" datatype="html">
        <source><x id="TAG_INPUT" ctype="x-input" equiv-text="&lt;input type=&quot;checkbox&quot; [(ngModel)]=&quot;lctrl.lectureSettings.useAnswers&quot;>"/> Show answers</source>
        <target state="translated"><x id="TAG_INPUT" ctype="x-input" equiv-text="&lt;input type=&quot;checkbox&quot; [(ngModel)]=&quot;lctrl.lectureSettings.useAnswers&quot;>"/> Näytä vastaukset</target>
        <context-group purpose="location">
          <context context-type="sourcefile">static/scripts/tim/sidebarmenu/tabs/settings-tab.component.ts</context>
          <context context-type="linenumber">128</context>
        </context-group>
      </trans-unit>
      <trans-unit id="5246904666467741975" datatype="html">
        <source>Print document</source>
        <target state="translated">Tulosta dokumentti</target>
        <context-group purpose="location">
          <context context-type="sourcefile">static/scripts/tim/sidebarmenu/tabs/settings-tab.component.ts</context>
          <context context-type="linenumber">134</context>
        </context-group>
      </trans-unit>
      <trans-unit id="3194632546640105400" datatype="html">
        <source>Printing help</source>
        <target state="translated">Tulostusohjeet</target>
        <context-group purpose="location">
          <context context-type="sourcefile">static/scripts/tim/sidebarmenu/tabs/settings-tab.component.ts</context>
          <context context-type="linenumber">136</context>
        </context-group>
      </trans-unit>
      <trans-unit id="2867932944205413375" datatype="html">
        <source>Print document
            </source>
        <target state="translated">Tulosta dokumentti
            </target>
        <context-group purpose="location">
          <context context-type="sourcefile">static/scripts/tim/sidebarmenu/tabs/settings-tab.component.ts</context>
          <context context-type="linenumber">142</context>
        </context-group>
      </trans-unit>
      <trans-unit id="839821745420040019" datatype="html">
        <source>Print using LaTeX (best quality)</source>
        <target state="translated">Tulosta käyttäen LaTeX-ladontaohjelmistoa (paras laatu)</target>
        <context-group purpose="location">
          <context context-type="sourcefile">static/scripts/tim/sidebarmenu/tabs/settings-tab.component.ts</context>
          <context context-type="linenumber">140</context>
        </context-group>
      </trans-unit>
      <trans-unit id="6673833826773813241" datatype="html">
        <source>Browser print
            </source>
        <target state="translated">Selaimen tulostusvalikko
            </target>
        <context-group purpose="location">
          <context context-type="sourcefile">static/scripts/tim/sidebarmenu/tabs/settings-tab.component.ts</context>
          <context context-type="linenumber">147</context>
        </context-group>
      </trans-unit>
      <trans-unit id="1115486133630608977" datatype="html">
        <source>Print via browser's print dialog</source>
        <target state="translated">Tulosta käyttäen selaimen tulostusominaisuutta</target>
        <context-group purpose="location">
          <context context-type="sourcefile">static/scripts/tim/sidebarmenu/tabs/settings-tab.component.ts</context>
          <context context-type="linenumber">145</context>
        </context-group>
      </trans-unit>
      <trans-unit id="3210031722423452183" datatype="html">
        <source>Document tags</source>
        <target state="translated">Dokumentin tagit</target>
        <context-group purpose="location">
          <context context-type="sourcefile">static/scripts/tim/sidebarmenu/tabs/settings-tab.component.ts</context>
          <context context-type="linenumber">151</context>
        </context-group>
      </trans-unit>
      <trans-unit id="8500529743832016473" datatype="html">
        <source>Teachers' help for course code</source>
        <target state="translated">Kurssikoodit-ohje</target>
        <context-group purpose="location">
          <context context-type="sourcefile">static/scripts/tim/sidebarmenu/tabs/settings-tab.component.ts</context>
          <context context-type="linenumber">154</context>
        </context-group>
      </trans-unit>
      <trans-unit id="8419930286535843500" datatype="html">
        <source>Edit tags
            </source>
        <target state="translated">Muokkaa tageja
            </target>
        <context-group purpose="location">
          <context context-type="sourcefile">static/scripts/tim/sidebarmenu/tabs/settings-tab.component.ts</context>
          <context context-type="linenumber">161</context>
        </context-group>
      </trans-unit>
      <trans-unit id="796342827742465145" datatype="html">
        <source>Add or remove document tags</source>
        <target state="translated">Lisää/poista dokumentin tageja</target>
        <context-group purpose="location">
          <context context-type="sourcefile">static/scripts/tim/sidebarmenu/tabs/settings-tab.component.ts</context>
          <context context-type="linenumber">159</context>
        </context-group>
      </trans-unit>
      <trans-unit id="7186682572276045583" datatype="html">
        <source>Set as course
            </source>
        <target state="translated">Aseta kurssiksi
            </target>
        <context-group purpose="location">
          <context context-type="sourcefile">static/scripts/tim/sidebarmenu/tabs/settings-tab.component.ts</context>
          <context context-type="linenumber">172</context>
        </context-group>
      </trans-unit>
      <trans-unit id="142266713619376539" datatype="html">
        <source>Set document as a course main page</source>
        <target state="translated">Aseta dokumentti kurssin pääsivuksi</target>
        <context-group purpose="location">
          <context context-type="sourcefile">static/scripts/tim/sidebarmenu/tabs/settings-tab.component.ts</context>
          <context context-type="linenumber">170</context>
        </context-group>
      </trans-unit>
      <trans-unit id="4831905470722737048" datatype="html">
        <source>Memo/Minutes</source>
        <target state="translated">Esityslista/pöytäkirja</target>
        <context-group purpose="location">
          <context context-type="sourcefile">static/scripts/tim/sidebarmenu/tabs/settings-tab.component.ts</context>
          <context context-type="linenumber">175</context>
        </context-group>
      </trans-unit>
      <trans-unit id="9055027655819547507" datatype="html">
        <source>Create extracts
            </source>
        <target state="translated">Luo otteet
            </target>
        <context-group purpose="location">
          <context context-type="sourcefile">static/scripts/tim/sidebarmenu/tabs/settings-tab.component.ts</context>
          <context context-type="linenumber">180</context>
        </context-group>
      </trans-unit>
      <trans-unit id="7443667377498048368" datatype="html">
        <source>Create extracts</source>
        <target state="translated">Luo otteet</target>
        <context-group purpose="location">
          <context context-type="sourcefile">static/scripts/tim/sidebarmenu/tabs/settings-tab.component.ts</context>
          <context context-type="linenumber">178</context>
        </context-group>
      </trans-unit>
      <trans-unit id="6906618302973581092" datatype="html">
        <source>Create minutes
            </source>
        <target state="translated">Luo pöytäkirja
            </target>
        <context-group purpose="location">
          <context context-type="sourcefile">static/scripts/tim/sidebarmenu/tabs/settings-tab.component.ts</context>
          <context context-type="linenumber">186</context>
        </context-group>
      </trans-unit>
      <trans-unit id="157958031009700619" datatype="html">
        <source>Create minutes</source>
        <target state="translated">Luo pöytäkirja</target>
        <context-group purpose="location">
          <context context-type="sourcefile">static/scripts/tim/sidebarmenu/tabs/settings-tab.component.ts</context>
          <context context-type="linenumber">184</context>
        </context-group>
      </trans-unit>
      <trans-unit id="2922112108601535475" datatype="html">
        <source>Merge attachments
            </source>
        <target state="translated">Yhdistä liitteet
            </target>
        <context-group purpose="location">
          <context context-type="sourcefile">static/scripts/tim/sidebarmenu/tabs/settings-tab.component.ts</context>
          <context context-type="linenumber">192</context>
        </context-group>
      </trans-unit>
      <trans-unit id="6521772601711563783" datatype="html">
        <source>Display attachments, check their validity, and merge them into single file.</source>
        <target state="translated">Näytä liitteet, tarkista niiden oikeellisuus ja yhdistä ne yhteen tiedostoon.</target>
        <context-group purpose="location">
          <context context-type="sourcefile">static/scripts/tim/sidebarmenu/tabs/settings-tab.component.ts</context>
          <context context-type="linenumber">190</context>
        </context-group>
      </trans-unit>
      <trans-unit id="5944812089887969249" datatype="html">
        <source>Groups</source>
        <target state="translated">Ryhmät</target>
        <context-group purpose="location">
          <context context-type="sourcefile">static/scripts/tim/sidebarmenu/tabs/settings-tab.component.ts</context>
          <context context-type="linenumber">197</context>
        </context-group>
      </trans-unit>
      <trans-unit id="6629565544048409582" datatype="html">
        <source>Linked course groups</source>
        <target state="translated">Linkitetyt kurssiryhmät</target>
        <context-group purpose="location">
          <context context-type="sourcefile">static/scripts/tim/sidebarmenu/tabs/settings-tab.component.ts</context>
          <context context-type="linenumber">199</context>
        </context-group>
      </trans-unit>
      <trans-unit id="7359309035708185948" datatype="html">
        <source>Linked <x id="START_LINK" ctype="x-a" equiv-text="&lt;a href=&quot;/view/{{sisugroupPath}}&quot;>"/>course groups<x id="CLOSE_LINK" ctype="x-a" equiv-text="&lt;/a>"/></source>
        <target state="translated">Linkitetyt <x id="START_LINK" ctype="x-a" equiv-text="&lt;a href=&quot;/view/{{sisugroupPath}}&quot;>"/>kurssiryhmät<x id="CLOSE_LINK" ctype="x-a" equiv-text="&lt;/a>"/></target>
        <context-group purpose="location">
          <context context-type="sourcefile">static/scripts/tim/sidebarmenu/tabs/settings-tab.component.ts</context>
          <context context-type="linenumber">200</context>
        </context-group>
      </trans-unit>
      <trans-unit id="3608133900881958958" datatype="html">
        <source>Create a new group
                </source>
        <target state="translated">Luo uusi ryhmä
                </target>
        <context-group purpose="location">
          <context context-type="sourcefile">static/scripts/tim/sidebarmenu/tabs/settings-tab.component.ts</context>
          <context context-type="linenumber">210</context>
        </context-group>
      </trans-unit>
      <trans-unit id="9167217071684260011" datatype="html">
        <source>Create a new group</source>
        <target state="translated">Luo uusi ryhmä</target>
        <context-group purpose="location">
          <context context-type="sourcefile">static/scripts/tim/sidebarmenu/tabs/settings-tab.component.ts</context>
          <context context-type="linenumber">208</context>
        </context-group>
      </trans-unit>
      <trans-unit id="693041585772677385" datatype="html">
        <source>Browse existing groups</source>
        <target state="translated">Selaa olemassa olevia ryhmiä</target>
        <context-group purpose="location">
          <context context-type="sourcefile">static/scripts/tim/sidebarmenu/tabs/settings-tab.component.ts</context>
          <context context-type="linenumber">212</context>
        </context-group>
      </trans-unit>
      <trans-unit id="8270778862044299635" datatype="html">
        <source>Message lists</source>
        <target state="translated">Viestilistat</target>
        <context-group purpose="location">
          <context context-type="sourcefile">static/scripts/tim/sidebarmenu/tabs/settings-tab.component.ts</context>
          <context context-type="linenumber">216</context>
        </context-group>
      </trans-unit>
      <trans-unit id="8114530713963818593" datatype="html">
        <source>Create a new message list</source>
        <target state="translated">Luo uusi viestilista</target>
        <context-group purpose="location">
          <context context-type="sourcefile">static/scripts/tim/sidebarmenu/tabs/settings-tab.component.ts</context>
          <context context-type="linenumber">218</context>
        </context-group>
      </trans-unit>
      <trans-unit id="8721037582942680707" datatype="html">
        <source>Create a new message list </source>
        <target state="translated">Luo uusi viestilista </target>
        <context-group purpose="location">
          <context context-type="sourcefile">static/scripts/tim/sidebarmenu/tabs/settings-tab.component.ts</context>
          <context context-type="linenumber">222,223</context>
        </context-group>
      </trans-unit>
      <trans-unit id="3873948078150985312" datatype="html">
        <source>Browse existing message lists</source>
        <target state="translated">Selaa olemassa olevia viestilistoja</target>
        <context-group purpose="location">
          <context context-type="sourcefile">static/scripts/tim/sidebarmenu/tabs/settings-tab.component.ts</context>
          <context context-type="linenumber">224</context>
        </context-group>
      </trans-unit>
      <trans-unit id="1095317955616667267" datatype="html">
        <source>Browse archives</source>
        <target state="translated">Selaa arkistoja</target>
        <context-group purpose="location">
          <context context-type="sourcefile">static/scripts/tim/sidebarmenu/tabs/settings-tab.component.ts</context>
          <context context-type="linenumber">226</context>
        </context-group>
      </trans-unit>
      <trans-unit id="6385104003676355545" datatype="html">
        <source>Cache</source>
        <target state="translated">Välimuisti</target>
        <context-group purpose="location">
          <context context-type="sourcefile">static/scripts/tim/sidebarmenu/tabs/settings-tab.component.ts</context>
          <context context-type="linenumber">230</context>
        </context-group>
      </trans-unit>
      <trans-unit id="5258902172762305772" datatype="html">
        <source>Refresh cache</source>
        <target state="translated">Virkistä välimuisti</target>
        <context-group purpose="location">
          <context context-type="sourcefile">static/scripts/tim/sidebarmenu/tabs/settings-tab.component.ts</context>
          <context context-type="linenumber">231</context>
        </context-group>
      </trans-unit>
      <trans-unit id="7579022756495200164" datatype="html">
        <source>Scheduled functions</source>
        <target state="translated">Ajastetut toiminnot</target>
        <context-group purpose="location">
          <context context-type="sourcefile">static/scripts/tim/sidebarmenu/tabs/settings-tab.component.ts</context>
          <context context-type="linenumber">235</context>
        </context-group>
      </trans-unit>
      <trans-unit id="1578848287330297609" datatype="html">
        <source>Manage scheduled functions</source>
        <target state="translated">Hallitse ajastettuja toimintoja</target>
        <context-group purpose="location">
          <context context-type="sourcefile">static/scripts/tim/sidebarmenu/tabs/settings-tab.component.ts</context>
          <context context-type="linenumber">236</context>
        </context-group>
      </trans-unit>
      <trans-unit id="7835587227233053307" datatype="html">
        <source>Could not mark the document as read.</source>
        <target state="translated">Dokumenttia ei voitu merkitä luetuksi.</target>
        <context-group purpose="location">
          <context context-type="sourcefile">static/scripts/tim/sidebarmenu/tabs/settings-tab.component.ts</context>
          <context context-type="linenumber">340</context>
        </context-group>
      </trans-unit>
      <trans-unit id="7448359457332551623" datatype="html">
        <source>This document is in exam mode. Marking document unread will remove read marks from all users! Continue?</source>
        <target state="translated">Tämä dokumentti on tenttitilassa. Dokumentin merkitseminen lukemattomaksi poistaa kaikki lukumerkinnät kaikilta käyttäjiltä! Jatketaanko?</target>
        <context-group purpose="location">
          <context context-type="sourcefile">static/scripts/tim/sidebarmenu/tabs/settings-tab.component.ts</context>
          <context context-type="linenumber">358</context>
        </context-group>
      </trans-unit>
      <trans-unit id="8844824116862224576" datatype="html">
        <source>This will affect <x id="PH" equiv-text="r.result"/> users in total.</source>
        <target state="translated">Tämä vaikuttaa yhteensä <x id="PH" equiv-text="r.result"/> käyttäjään.</target>
        <context-group purpose="location">
          <context context-type="sourcefile">static/scripts/tim/sidebarmenu/tabs/settings-tab.component.ts</context>
          <context context-type="linenumber">361</context>
        </context-group>
      </trans-unit>
      <trans-unit id="3706234110800937438" datatype="html">
        <source>This will mark all paragraphs in this document as translated. Continue?</source>
        <target state="translated">Tämä merkitsee kaikki dokumentin kappaleet käännetyiksi. Jatketaanko?</target>
        <context-group purpose="location">
          <context context-type="sourcefile">static/scripts/tim/sidebarmenu/tabs/settings-tab.component.ts</context>
          <context context-type="linenumber">368</context>
        </context-group>
      </trans-unit>
      <trans-unit id="4324458214369202050" datatype="html">
        <source>Not in a document</source>
        <target state="translated">Ei dokumentissa</target>
        <context-group purpose="location">
          <context context-type="sourcefile">static/scripts/tim/sidebarmenu/tabs/settings-tab.component.ts</context>
          <context context-type="linenumber">504</context>
        </context-group>
      </trans-unit>
      <trans-unit id="4588307427431053874" datatype="html">
        <source>The document has no 'knro' macro defined</source>
        <target state="translated">Dokumenttiin ei ole määritelty 'knro'-makroa</target>
        <context-group purpose="location">
          <context context-type="sourcefile">static/scripts/tim/sidebarmenu/tabs/settings-tab.component.ts</context>
          <context context-type="linenumber">502</context>
        </context-group>
      </trans-unit>
      <trans-unit id="3880104539461951428" datatype="html">
        <source>Index <x id="START_LINK" ctype="x-a" equiv-text="&lt;a (click)=&quot;goToTop()&quot; i18n-title title=&quot;Go to top&quot; class=&quot;pull-right&quot;>"/>Go to top<x id="CLOSE_LINK" ctype="x-a" equiv-text="&lt;/a>"/></source>
        <target state="translated">Sisällys <x id="START_LINK" ctype="x-a" equiv-text="&lt;a (click)=&quot;goToTop()&quot; i18n-title title=&quot;Go to top&quot; class=&quot;pull-right&quot;>"/>Mene alkuun<x id="CLOSE_LINK" ctype="x-a" equiv-text="&lt;/a>"/></target>
        <context-group purpose="location">
          <context context-type="sourcefile">static/scripts/tim/sidebarmenu/tabs/index-tab.component.ts</context>
          <context context-type="linenumber">17</context>
        </context-group>
      </trans-unit>
      <trans-unit id="2090184009856228643" datatype="html">
        <source>Go to top</source>
        <target state="translated">Mene alkuun</target>
        <context-group purpose="location">
          <context context-type="sourcefile">static/scripts/tim/sidebarmenu/tabs/index-tab.component.ts</context>
          <context context-type="linenumber">17</context>
        </context-group>
      </trans-unit>
      <trans-unit id="1478700475585808513" datatype="html">
        <source>Lecture</source>
        <target state="translated">Luento</target>
        <context-group purpose="location">
          <context context-type="sourcefile">static/scripts/tim/sidebarmenu/tabs/lecture-info-tab.component.ts</context>
          <context context-type="linenumber">14</context>
        </context-group>
      </trans-unit>
      <trans-unit id="5967071017461085725" datatype="html">
        <source>Points on this page</source>
        <target state="translated">Tämän sivun pisteet</target>
        <context-group purpose="location">
          <context context-type="sourcefile">static/scripts/tim/sidebarmenu/tabs/score-info-tab.component.ts</context>
          <context context-type="linenumber">11</context>
        </context-group>
      </trans-unit>
      <trans-unit id="4578192247039196794" datatype="html">
        <source>Task</source>
        <target state="translated">Tehtävä</target>
        <context-group purpose="location">
          <context context-type="sourcefile">static/scripts/tim/sidebarmenu/tabs/score-info-tab.component.ts</context>
          <context context-type="linenumber">17</context>
        </context-group>
      </trans-unit>
      <trans-unit id="5254622645701859101" datatype="html">
        <source>Points</source>
        <target state="translated">Pisteet</target>
        <context-group purpose="location">
          <context context-type="sourcefile">static/scripts/tim/sidebarmenu/tabs/score-info-tab.component.ts</context>
          <context context-type="linenumber">18</context>
        </context-group>
        <context-group purpose="location">
          <context context-type="sourcefile">static/scripts/tim/sidebarmenu/tabs/score-info-tab.component.ts</context>
          <context context-type="linenumber">49</context>
        </context-group>
      </trans-unit>
      <trans-unit id="3448462145758383019" datatype="html">
        <source>Total</source>
        <target state="translated">Yhteensä</target>
        <context-group purpose="location">
          <context context-type="sourcefile">static/scripts/tim/sidebarmenu/tabs/score-info-tab.component.ts</context>
          <context context-type="linenumber">33</context>
        </context-group>
        <context-group purpose="location">
          <context context-type="sourcefile">static/scripts/tim/sidebarmenu/tabs/score-info-tab.component.ts</context>
          <context context-type="linenumber">66</context>
        </context-group>
      </trans-unit>
      <trans-unit id="37144610564892257" datatype="html">
        <source>Points in this course</source>
        <target state="translated">Tämän kurssin pisteet</target>
        <context-group purpose="location">
          <context context-type="sourcefile">static/scripts/tim/sidebarmenu/tabs/score-info-tab.component.ts</context>
          <context context-type="linenumber">42</context>
        </context-group>
      </trans-unit>
      <trans-unit id="1407560924967345762" datatype="html">
        <source>Page</source>
        <target state="translated">Sivu</target>
        <context-group purpose="location">
          <context context-type="sourcefile">static/scripts/tim/sidebarmenu/tabs/score-info-tab.component.ts</context>
          <context context-type="linenumber">48</context>
        </context-group>
      </trans-unit>
      <trans-unit id="4189204903737125906" datatype="html">
        <source>Current Lectures</source>
        <target state="translated">Käynnissä olevat luennot</target>
        <context-group purpose="location">
          <context context-type="sourcefile">static/scripts/tim/sidebarmenu/tabs/lecture-info-tab.component.ts</context>
          <context context-type="linenumber">15</context>
        </context-group>
      </trans-unit>
      <trans-unit id="3731008746896061926" datatype="html">
        <source>Join
                </source>
        <target state="translated">Liity
                </target>
        <context-group purpose="location">
          <context context-type="sourcefile">static/scripts/tim/sidebarmenu/tabs/lecture-info-tab.component.ts</context>
          <context context-type="linenumber">23</context>
        </context-group>
      </trans-unit>
      <trans-unit id="8307140841776883735" datatype="html">
        <source>Join</source>
        <target state="translated">Liity</target>
        <context-group purpose="location">
          <context context-type="sourcefile">static/scripts/tim/sidebarmenu/tabs/lecture-info-tab.component.ts</context>
          <context context-type="linenumber">21</context>
        </context-group>
        <context-group purpose="location">
          <context context-type="sourcefile">static/scripts/tim/sidebarmenu/tabs/lecture-info-tab.component.ts</context>
          <context context-type="linenumber">21</context>
        </context-group>
      </trans-unit>
      <trans-unit id="5841796170470816198" datatype="html">
        <source>No current lectures</source>
        <target state="translated">Ei käynnissä olevia luentoja</target>
        <context-group purpose="location">
          <context context-type="sourcefile">static/scripts/tim/sidebarmenu/tabs/lecture-info-tab.component.ts</context>
          <context context-type="linenumber">26</context>
        </context-group>
      </trans-unit>
      <trans-unit id="938697210411008517" datatype="html">
        <source>Upcoming Lectures</source>
        <target state="translated">Tulevat luennot</target>
        <context-group purpose="location">
          <context context-type="sourcefile">static/scripts/tim/sidebarmenu/tabs/lecture-info-tab.component.ts</context>
          <context context-type="linenumber">29</context>
        </context-group>
      </trans-unit>
      <trans-unit id="3907274482954811556" datatype="html">
        <source>No upcoming lectures</source>
        <target state="translated">Ei tulevia luentoja</target>
        <context-group purpose="location">
          <context context-type="sourcefile">static/scripts/tim/sidebarmenu/tabs/lecture-info-tab.component.ts</context>
          <context context-type="linenumber">34</context>
        </context-group>
      </trans-unit>
      <trans-unit id="5576848798701316291" datatype="html">
        <source>Past Lectures</source>
        <target state="translated">Menneet luennot</target>
        <context-group purpose="location">
          <context context-type="sourcefile">static/scripts/tim/sidebarmenu/tabs/lecture-info-tab.component.ts</context>
          <context context-type="linenumber">37</context>
        </context-group>
      </trans-unit>
      <trans-unit id="5354130303929057168" datatype="html">
        <source>No past lectures</source>
        <target state="translated">Ei menneitä luentoja</target>
        <context-group purpose="location">
          <context context-type="sourcefile">static/scripts/tim/sidebarmenu/tabs/lecture-info-tab.component.ts</context>
          <context context-type="linenumber">42</context>
        </context-group>
      </trans-unit>
      <trans-unit id="1216488622109291174" datatype="html">
        <source>Not currently in document view.</source>
        <target state="translated">Et ole tällä hetkellä dokumenttinäkymässä.</target>
        <context-group purpose="location">
          <context context-type="sourcefile">static/scripts/tim/sidebarmenu/tabs/lecture-info-tab.component.ts</context>
          <context context-type="linenumber">61</context>
        </context-group>
      </trans-unit>
      <trans-unit id="8142657803643326364" datatype="html">
        <source>Get question</source>
        <target state="translated">Hae kysymys</target>
        <context-group purpose="location">
          <context context-type="sourcefile">static/scripts/tim/sidebarmenu/tabs/load-questions-tab.component.ts</context>
          <context context-type="linenumber">8</context>
        </context-group>
      </trans-unit>
      <trans-unit id="1835862130590080443" datatype="html">
        <source>Loading question manually...</source>
        <target state="translated">Ladataan kysymys...</target>
        <context-group purpose="location">
          <context context-type="sourcefile">static/scripts/tim/sidebarmenu/tabs/load-questions-tab.component.ts</context>
          <context context-type="linenumber">9</context>
        </context-group>
      </trans-unit>
      <trans-unit id="9086145107498026183" datatype="html">
        <source>Lecture participants</source>
        <target state="translated">Luennon osallistujat</target>
        <context-group purpose="location">
          <context context-type="sourcefile">static/scripts/tim/sidebarmenu/tabs/logged-users-tab.component.ts</context>
          <context context-type="linenumber">7</context>
        </context-group>
      </trans-unit>
      <trans-unit id="2764567568324210100" datatype="html">
        <source>People logged in: <x id="START_TAG_SPAN" ctype="x-span" equiv-text="&lt;span>"/><x id="INTERPOLATION" equiv-text="{{lctrl.lecturerTable.length + lctrl.studentTable.length}}"/><x id="CLOSE_TAG_SPAN" ctype="x-span" equiv-text="&lt;/span>"/></source>
        <target state="translated">Kirjautuneita käyttäjiä: <x id="START_TAG_SPAN" ctype="x-span" equiv-text="&lt;span>"/><x id="INTERPOLATION" equiv-text="{{lctrl.lecturerTable.length + lctrl.studentTable.length}}"/><x id="CLOSE_TAG_SPAN" ctype="x-span" equiv-text="&lt;/span>"/></target>
        <context-group purpose="location">
          <context context-type="sourcefile">static/scripts/tim/sidebarmenu/tabs/logged-users-tab.component.ts</context>
          <context context-type="linenumber">8</context>
        </context-group>
      </trans-unit>
      <trans-unit id="3522945725389041013" datatype="html">
        <source>Lecturers (<x id="START_TAG_SPAN" ctype="x-span" equiv-text="&lt;span>"/><x id="INTERPOLATION" equiv-text="{{lctrl.lecturerTable.length}}"/><x id="CLOSE_TAG_SPAN" ctype="x-span" equiv-text="&lt;/span>"/>)</source>
        <target state="translated">Luennoitsijat (<x id="START_TAG_SPAN" ctype="x-span" equiv-text="&lt;span>"/><x id="INTERPOLATION" equiv-text="{{lctrl.lecturerTable.length}}"/><x id="CLOSE_TAG_SPAN" ctype="x-span" equiv-text="&lt;/span>"/>)</target>
        <context-group purpose="location">
          <context context-type="sourcefile">static/scripts/tim/sidebarmenu/tabs/logged-users-tab.component.ts</context>
          <context context-type="linenumber">9</context>
        </context-group>
      </trans-unit>
      <trans-unit id="5126591019026593033" datatype="html">
        <source>No lecturers</source>
        <target state="translated">Ei luennoitsijoita</target>
        <context-group purpose="location">
          <context context-type="sourcefile">static/scripts/tim/sidebarmenu/tabs/logged-users-tab.component.ts</context>
          <context context-type="linenumber">18</context>
        </context-group>
      </trans-unit>
      <trans-unit id="4851338224428351823" datatype="html">
        <source>Students (<x id="START_TAG_SPAN" ctype="x-span" equiv-text="&lt;span>"/><x id="INTERPOLATION" equiv-text="{{lctrl.studentTable.length}}"/><x id="CLOSE_TAG_SPAN" ctype="x-span" equiv-text="&lt;/span>"/>)</source>
        <target state="translated">Opiskelijat (<x id="START_TAG_SPAN" ctype="x-span" equiv-text="&lt;span>"/><x id="INTERPOLATION" equiv-text="{{lctrl.studentTable.length}}"/><x id="CLOSE_TAG_SPAN" ctype="x-span" equiv-text="&lt;/span>"/>)</target>
        <context-group purpose="location">
          <context context-type="sourcefile">static/scripts/tim/sidebarmenu/tabs/logged-users-tab.component.ts</context>
          <context context-type="linenumber">20</context>
        </context-group>
      </trans-unit>
      <trans-unit id="5349114946599699330" datatype="html">
        <source>No students</source>
        <target state="translated">Ei opiskelijoita</target>
        <context-group purpose="location">
          <context context-type="sourcefile">static/scripts/tim/sidebarmenu/tabs/logged-users-tab.component.ts</context>
          <context context-type="linenumber">29</context>
        </context-group>
      </trans-unit>
      <trans-unit id="7025159553172419928" datatype="html">
        <source>Scoreboard</source>
        <target state="translated">Pistetaulu</target>
        <context-group purpose="location">
          <context context-type="sourcefile">static/scripts/tim/sidebarmenu/tabs/score-info-tab.component.ts</context>
          <context context-type="linenumber">7</context>
        </context-group>
      </trans-unit>
      <trans-unit id="2595203250116897745" datatype="html">
        <source>Open sidebar</source>
        <target state="translated">Avaa sivuvalikko</target>
        <context-group purpose="location">
          <context context-type="sourcefile">static/scripts/tim/sidebarmenu/sidebar-menu.component.ts</context>
          <context context-type="linenumber">44</context>
        </context-group>
      </trans-unit>
      <trans-unit id="1655491632914962338" datatype="html">
        <source>Show menu</source>
        <target state="translated">Näytä valikko</target>
        <context-group purpose="location">
          <context context-type="sourcefile">static/scripts/tim/sidebarmenu/sidebar-menu.component.ts</context>
          <context context-type="linenumber">43</context>
        </context-group>
      </trans-unit>
      <trans-unit id="8747125763308501031" datatype="html">
        <source>Federation logo</source>
        <target state="translated">Federaation logo</target>
        <context-group purpose="location">
          <context context-type="sourcefile">static/scripts/tim/user/haka-login.component.ts</context>
          <context context-type="linenumber">66</context>
        </context-group>
      </trans-unit>
      <trans-unit id="3386853674104368310" datatype="html">
        <source>Haka login</source>
        <target state="translated">Haka-kirjautuminen</target>
        <context-group purpose="location">
          <context context-type="sourcefile">static/scripts/tim/user/haka-login.component.ts</context>
          <context context-type="linenumber">71</context>
        </context-group>
      </trans-unit>
      <trans-unit id="5946121121970393200" datatype="html">
        <source>Select your home organization...</source>
        <target state="translated">Valitse kotiorganisaatiosi...</target>
        <context-group purpose="location">
          <context context-type="sourcefile">static/scripts/tim/user/haka-login.component.ts</context>
          <context context-type="linenumber">77</context>
        </context-group>
      </trans-unit>
      <trans-unit id="2715185765061607307" datatype="html">
        <source>
                Log in
            </source>
        <target state="translated">
                Kirjaudu sisään
            </target>
        <context-group purpose="location">
          <context context-type="sourcefile">static/scripts/tim/user/haka-login.component.ts</context>
          <context context-type="linenumber">85</context>
        </context-group>
      </trans-unit>
      <trans-unit id="4814606488888120626" datatype="html">
        <source>
                Members from universities and other Haka organizations, please use Haka to log in.
            </source>
        <target state="translated">
                Yliopistojen ja muiden Haka-organisaatioiden jäsenet, kirjautukaa Hakalla.
            </target>
        <context-group purpose="location">
          <context context-type="sourcefile">static/scripts/tim/user/login-dialog.component.ts</context>
          <context context-type="linenumber">75</context>
        </context-group>
      </trans-unit>
      <trans-unit id="2341982959296346504" datatype="html">
        <source>
                Others, please log in with your TIM account.
            </source>
        <target state="translated">
                Muut, kirjautukaa TIM-tilillä.
            </target>
        <context-group purpose="location">
          <context context-type="sourcefile">static/scripts/tim/user/login-dialog.component.ts</context>
          <context context-type="linenumber">82</context>
        </context-group>
      </trans-unit>
      <trans-unit id="7169763988476671054" datatype="html">
        <source>Email or username</source>
        <target state="translated">Sähköpostiosoite tai käyttäjätunnus</target>
        <context-group purpose="location">
          <context context-type="sourcefile">static/scripts/tim/user/login-dialog.component.ts</context>
          <context context-type="linenumber">88</context>
        </context-group>
        <context-group purpose="location">
          <context context-type="sourcefile">static/scripts/tim/user/login-dialog.component.ts</context>
          <context context-type="linenumber">166</context>
        </context-group>
        <context-group purpose="location">
          <context context-type="sourcefile">static/scripts/tim/user/login-dialog.component.ts</context>
          <context context-type="linenumber">176</context>
        </context-group>
      </trans-unit>
      <trans-unit id="5192694303323354537" datatype="html">
        <source> If you have not logged in before, and your email corresponds to the one in Studyinfo.fi, TIM sent a password to your email now. Please read the email in a separate browser tab, and please wait for the email at least 5 minutes if you don't get the email right away. Check your spam folder too. </source>
        <target state="translated"> Jos et ole kirjautunut aiemmin ja sähköpostisi vastaa Opintopolku.fi-palvelussa olevaa, TIM lähetti salasanan sähköpostiisi nyt. Lue sähköposti selaimen eri välilehdessä, ja odota sähköpostia ainakin 5 minuuttia, jos et saa sitä heti. Tarkista myös roskapostikansiosi. </target>
        <context-group purpose="location">
          <context context-type="sourcefile">static/scripts/tim/user/login-dialog.component.ts</context>
          <context context-type="linenumber">100,108</context>
        </context-group>
      </trans-unit>
      <trans-unit id="3890309214395153699" datatype="html">
        <source> If you have not logged in to TIM before, TIM sent a password to your email now. </source>
        <target state="translated"> Jos et ole kirjautunut TIMiin aiemmin, TIM lähetti salasanan sähköpostiisi nyt. </target>
        <context-group purpose="location">
          <context context-type="sourcefile">static/scripts/tim/user/login-dialog.component.ts</context>
          <context context-type="linenumber">110</context>
        </context-group>
      </trans-unit>
      <trans-unit id="4335926162389244328" datatype="html">
        <source>If you have logged in before, use your current password.</source>
        <target state="translated">Jos olet kirjautunut aiemmin, käytä nykyistä salasanaasi.</target>
        <context-group purpose="location">
          <context context-type="sourcefile">static/scripts/tim/user/login-dialog.component.ts</context>
          <context context-type="linenumber">113</context>
        </context-group>
      </trans-unit>
      <trans-unit id="1431416938026210429" datatype="html">
        <source>Password</source>
        <target state="translated">Salasana</target>
        <context-group purpose="location">
          <context context-type="sourcefile">static/scripts/tim/user/login-dialog.component.ts</context>
          <context context-type="linenumber">117</context>
        </context-group>
        <context-group purpose="location">
          <context context-type="sourcefile">static/scripts/tim/user/login-dialog.component.ts</context>
          <context context-type="linenumber">251</context>
        </context-group>
      </trans-unit>
      <trans-unit id="892063502898494584" datatype="html">
        <source>I forgot my password</source>
        <target state="translated">Unohdin salasanani</target>
        <context-group purpose="location">
          <context context-type="sourcefile">static/scripts/tim/user/login-dialog.component.ts</context>
          <context context-type="linenumber">126</context>
        </context-group>
      </trans-unit>
      <trans-unit id="2336550011721758066" datatype="html">
        <source>Log in</source>
        <target state="translated">Kirjaudu sisään</target>
        <context-group purpose="location">
          <context context-type="sourcefile">static/scripts/tim/user/login-dialog.component.ts</context>
          <context context-type="linenumber">137</context>
        </context-group>
      </trans-unit>
      <trans-unit id="3023906871690155199" datatype="html">
        <source> Not a <x id="INTERPOLATION" equiv-text="{{getHomeOrgDisplayName()}}"/> student or staff member and don't have a TIM account? </source>
        <target state="translated"> Etkö ole <x id="INTERPOLATION" equiv-text="{{getHomeOrgDisplayName()}}"/>-opiskelija tai henkilökuntaa eikä sinulla ole TIM-tiliä? </target>
        <context-group purpose="location">
          <context context-type="sourcefile">static/scripts/tim/user/login-dialog.component.ts</context>
          <context context-type="linenumber">147,149</context>
        </context-group>
      </trans-unit>
      <trans-unit id="7203320122205058413" datatype="html">
        <source> Sign up </source>
        <target state="translated"> Rekisteröidy </target>
        <context-group purpose="location">
          <context context-type="sourcefile">static/scripts/tim/user/login-dialog.component.ts</context>
          <context context-type="linenumber">152,153</context>
        </context-group>
      </trans-unit>
      <trans-unit id="3129992797183034647" datatype="html">
        <source>If you don't have an existing TIM or <x id="INTERPOLATION" equiv-text="{{getHomeOrgDisplayName()}}"/> account, you can create a TIM account here.</source>
        <target state="translated">Jos sinulla ei ole TIM-tiliä tai <x id="INTERPOLATION" equiv-text="{{getHomeOrgDisplayName()}}"/>-tunnusta, voit luoda TIM-tilin tässä.</target>
        <context-group purpose="location">
          <context context-type="sourcefile">static/scripts/tim/user/login-dialog.component.ts</context>
          <context context-type="linenumber">159</context>
        </context-group>
      </trans-unit>
      <trans-unit id="4437839904697334280" datatype="html">
        <source>Please input your email address to receive a temporary password.</source>
        <target state="translated">Anna sähköpostiosoitteesi saadaksesi väliaikainen salasana.</target>
        <context-group purpose="location">
          <context context-type="sourcefile">static/scripts/tim/user/login-dialog.component.ts</context>
          <context context-type="linenumber">160</context>
        </context-group>
      </trans-unit>
      <trans-unit id="6534522401559597537" datatype="html">
        <source>
            To reset password, enter your email or username first.
        </source>
        <target state="translated">
            Salasanan vaihtamiseksi kirjoita sähköpostiosoitteesi tai käyttäjätunnuksesi.
        </target>
        <context-group purpose="location">
          <context context-type="sourcefile">static/scripts/tim/user/login-dialog.component.ts</context>
          <context context-type="linenumber">163</context>
        </context-group>
      </trans-unit>
      <trans-unit id="5642573626630285521" datatype="html">
        <source>Do not type anything here</source>
        <target state="translated">Älä kirjoita tähän mitään</target>
        <context-group purpose="location">
          <context context-type="sourcefile">static/scripts/tim/user/login-dialog.component.ts</context>
          <context context-type="linenumber">178</context>
        </context-group>
        <context-group purpose="location">
          <context context-type="sourcefile">static/scripts/tim/user/login-dialog.component.ts</context>
          <context context-type="linenumber">187</context>
        </context-group>
      </trans-unit>
      <trans-unit id="2917314929120683887" datatype="html">
        <source>
            Continue
        </source>
        <target state="translated">
            Jatka
        </target>
        <context-group purpose="location">
          <context context-type="sourcefile">static/scripts/tim/user/login-dialog.component.ts</context>
          <context context-type="linenumber">194</context>
        </context-group>
      </trans-unit>
      <trans-unit id="2330577642930707695" datatype="html">
        <source>
            Cancel
        </source>
        <target state="translated">
            Peruuta
        </target>
        <context-group purpose="location">
          <context context-type="sourcefile">static/scripts/tim/user/login-dialog.component.ts</context>
          <context context-type="linenumber">199</context>
        </context-group>
      </trans-unit>
      <trans-unit id="3935456657559916361" datatype="html">
        <source>
                    TIM sent you a temporary password. Please check your email and type the password below to continue.
                </source>
        <target state="translated">
                    TIM lähetti sinulle väliaikaisen salasanan. Kirjoita se alla olevaan kenttään.
                </target>
        <context-group purpose="location">
          <context context-type="sourcefile">static/scripts/tim/user/login-dialog.component.ts</context>
          <context context-type="linenumber">204</context>
        </context-group>
      </trans-unit>
      <trans-unit id="8610208503721000387" datatype="html">
        <source>Password you received</source>
        <target state="translated">Salasana, jonka sait</target>
        <context-group purpose="location">
          <context context-type="sourcefile">static/scripts/tim/user/login-dialog.component.ts</context>
          <context context-type="linenumber">214</context>
        </context-group>
      </trans-unit>
      <trans-unit id="6962699013778688473" datatype="html">
        <source>Continue</source>
        <target state="translated">Jatka</target>
        <context-group purpose="location">
          <context context-type="sourcefile">static/scripts/tim/user/login-dialog.component.ts</context>
          <context context-type="linenumber">132</context>
        </context-group>
        <context-group purpose="location">
          <context context-type="sourcefile">static/scripts/tim/user/login-dialog.component.ts</context>
          <context context-type="linenumber">220</context>
        </context-group>
      </trans-unit>
      <trans-unit id="834072654360023442" datatype="html">
        <source>
                        Enter your name (Lastname Firstname)
                    </source>
        <target state="translated">
                        Kirjoita nimesi (Sukunimi Etunimi)
                    </target>
        <context-group purpose="location">
          <context context-type="sourcefile">static/scripts/tim/user/login-dialog.component.ts</context>
          <context context-type="linenumber">224</context>
        </context-group>
      </trans-unit>
      <trans-unit id="8203367621031610680" datatype="html">
        <source>Your name</source>
        <target state="translated">Nimesi</target>
        <context-group purpose="location">
          <context context-type="sourcefile">static/scripts/tim/user/login-dialog.component.ts</context>
          <context context-type="linenumber">235</context>
        </context-group>
      </trans-unit>
      <trans-unit id="6047139372036217996" datatype="html">
        <source> Create a new password (at least <x id="INTERPOLATION" equiv-text="{{ minPasswordLength }}"/> characters) </source>
        <target state="translated"> Luo uusi salasana (vähintään <x id="INTERPOLATION" equiv-text="{{ minPasswordLength }}"/> merkkiä) </target>
        <context-group purpose="location">
          <context context-type="sourcefile">static/scripts/tim/user/login-dialog.component.ts</context>
          <context context-type="linenumber">239</context>
        </context-group>
      </trans-unit>
      <trans-unit id="7688307851659303493" datatype="html">
        <source>
                        Retype the above password
                    </source>
        <target state="translated">
                        Kirjoita yllä oleva salasana uudelleen
                    </target>
        <context-group purpose="location">
          <context context-type="sourcefile">static/scripts/tim/user/login-dialog.component.ts</context>
          <context context-type="linenumber">256</context>
        </context-group>
      </trans-unit>
      <trans-unit id="4621828901734430721" datatype="html">
        <source>Retype password</source>
        <target state="translated">Kirjoita salasana uudelleen</target>
        <context-group purpose="location">
          <context context-type="sourcefile">static/scripts/tim/user/login-dialog.component.ts</context>
          <context context-type="linenumber">267</context>
        </context-group>
      </trans-unit>
      <trans-unit id="1109115297424558158" datatype="html">
        <source>Finish
                </source>
        <target state="translated">Valmis
                </target>
        <context-group purpose="location">
          <context context-type="sourcefile">static/scripts/tim/user/login-dialog.component.ts</context>
          <context context-type="linenumber">273</context>
        </context-group>
      </trans-unit>
      <trans-unit id="5708663882708336887" datatype="html">
        <source>
                Thank you!
            </source>
        <target state="translated">
                Kiitos!
            </target>
        <context-group purpose="location">
          <context context-type="sourcefile">static/scripts/tim/user/login-dialog.component.ts</context>
          <context context-type="linenumber">277</context>
        </context-group>
      </trans-unit>
      <trans-unit id="5441742507983908256" datatype="html">
        <source>
                Your information was updated successfully.
            </source>
        <target state="translated">
                Tietosi päivitettiin onnistuneesti.
            </target>
        <context-group purpose="location">
          <context context-type="sourcefile">static/scripts/tim/user/login-dialog.component.ts</context>
          <context context-type="linenumber">280</context>
        </context-group>
      </trans-unit>
      <trans-unit id="1031561808357651002" datatype="html">
        <source> Now you can <x id="START_LINK" ctype="x-a" equiv-text="&lt;a href=&quot;&quot; focusMe>"/>refresh<x id="CLOSE_LINK" ctype="x-a" equiv-text="&lt;/a>"/> the page to log in. </source>
        <target state="translated"> Nyt voit <x id="START_LINK" ctype="x-a" equiv-text="&lt;a href=&quot;&quot; focusMe>"/>virkistää<x id="CLOSE_LINK" ctype="x-a" equiv-text="&lt;/a>"/> sivun kirjautuaksesi sisään. </target>
        <context-group purpose="location">
          <context context-type="sourcefile">static/scripts/tim/user/login-dialog.component.ts</context>
          <context context-type="linenumber">282,286</context>
        </context-group>
      </trans-unit>
      <trans-unit id="1346640911183618259" datatype="html">
        <source>Add a user to this session</source>
        <target state="translated">Lisää käyttäjä istuntoon</target>
        <context-group purpose="location">
          <context context-type="sourcefile">static/scripts/tim/user/login-dialog.component.ts</context>
          <context context-type="linenumber">378</context>
        </context-group>
      </trans-unit>
      <trans-unit id="7028204981963450021" datatype="html">
        <source>Sign up</source>
        <target state="translated">Rekisteröidy</target>
        <context-group purpose="location">
          <context context-type="sourcefile">static/scripts/tim/user/login-dialog.component.ts</context>
          <context context-type="linenumber">381</context>
        </context-group>
      </trans-unit>
      <trans-unit id="2336550011721758066" datatype="html">
        <source>Log in</source>
        <target state="translated">Kirjaudu sisään</target>
        <context-group purpose="location">
          <context context-type="sourcefile">static/scripts/tim/user/login-dialog.component.ts</context>
          <context context-type="linenumber">383</context>
        </context-group>
      </trans-unit>
      <trans-unit id="2826581353496868063" datatype="html">
        <source>Language</source>
        <target state="translated">Kieli</target>
        <context-group purpose="location">
          <context context-type="sourcefile">static/scripts/tim/user/language-selector.component.ts</context>
          <context context-type="linenumber">10</context>
        </context-group>
      </trans-unit>
      <trans-unit id="7819314041543176992" datatype="html">
        <source>Close</source>
        <target state="translated">Sulje</target>
        <context-group purpose="location">
          <context context-type="sourcefile">static/scripts/tim/document/scheduling/schedule-dialog.component.ts</context>
          <context context-type="linenumber">117</context>
        </context-group>
        <context-group purpose="location">
          <context context-type="sourcefile">static/scripts/tim/plugin/dataview/copy-table-width-dialog.component.ts</context>
          <context context-type="linenumber">25</context>
        </context-group>
        <context-group purpose="location">
          <context context-type="sourcefile">static/scripts/tim/ui/close-button.component.ts</context>
          <context context-type="linenumber">5</context>
        </context-group>
        <context-group purpose="location">
          <context context-type="sourcefile">static/scripts/tim/user/login-dialog.component.ts</context>
          <context context-type="linenumber">297</context>
        </context-group>
      </trans-unit>
      <trans-unit id="6961185353071638484" datatype="html">
        <source>The function expiration date is quite far in the future (over a year). Are you sure?</source>
        <target state="translated">Toiminnon vanhenemisaika on melko kaukana tulevaisuudessa (yli vuoden päässä). Oletko varma?</target>
        <context-group purpose="location">
          <context context-type="sourcefile">static/scripts/tim/document/scheduling/schedule-dialog.component.ts</context>
          <context context-type="linenumber">173</context>
        </context-group>
      </trans-unit>
      <trans-unit id="6614752089605076361" datatype="html">
        <source>The function expiration date is quite far in the future</source>
        <target state="translated">Toiminnon vanhenemisaika on melko kaukana tulevaisuudessa</target>
        <context-group purpose="location">
          <context context-type="sourcefile">static/scripts/tim/document/scheduling/schedule-dialog.component.ts</context>
          <context context-type="linenumber">174</context>
        </context-group>
      </trans-unit>
      <trans-unit id="6680328045445694845" datatype="html">
        <source>Are you sure you want to delete this function?</source>
        <target state="translated">Haluatko varmasti poistaa tämän toiminnon?</target>
        <context-group purpose="location">
          <context context-type="sourcefile">static/scripts/tim/document/scheduling/schedule-dialog.component.ts</context>
          <context context-type="linenumber">217</context>
        </context-group>
      </trans-unit>
      <trans-unit id="7166585758672677151" datatype="html">
        <source>Delete function?</source>
        <target state="translated">Poista toiminto?</target>
        <context-group purpose="location">
          <context context-type="sourcefile">static/scripts/tim/document/scheduling/schedule-dialog.component.ts</context>
          <context context-type="linenumber">218</context>
        </context-group>
      </trans-unit>
      <trans-unit id="932433292259435729" datatype="html">
        <source>My courses</source>
        <target state="translated">Omat kurssit</target>
        <context-group purpose="location">
          <context context-type="sourcefile">static/scripts/tim/frontpage/front-page.component.ts</context>
          <context context-type="linenumber">28</context>
        </context-group>
        <context-group purpose="location">
          <context context-type="sourcefile">static/scripts/tim/frontpage/front-page.component.ts</context>
          <context context-type="linenumber">28</context>
        </context-group>
      </trans-unit>
      <trans-unit id="272288028017638023" datatype="html">
        <source>TIM-esittely</source>
        <target state="translated">TIM-esittely</target>
        <context-group purpose="location">
          <context context-type="sourcefile">static/scripts/tim/frontpage/front-page.component.ts</context>
          <context context-type="linenumber">37</context>
        </context-group>
      </trans-unit>
      <trans-unit id="3163044740176820503" datatype="html">
        <source>Get started</source>
        <target state="translated">Aloita tästä</target>
        <context-group purpose="location">
          <context context-type="sourcefile">static/scripts/tim/frontpage/front-page.component.ts</context>
          <context context-type="linenumber">41</context>
        </context-group>
      </trans-unit>
      <trans-unit id="3136060218695297500" datatype="html">
        <source>Log in </source>
        <target state="translated">Kirjaudu sisään </target>
        <context-group purpose="location">
          <context context-type="sourcefile">static/scripts/tim/frontpage/front-page.component.ts</context>
          <context context-type="linenumber">43,44</context>
        </context-group>
      </trans-unit>
      <trans-unit id="4196873449454850485" datatype="html">
        <source>Create a TIM account</source>
        <target state="translated">Luo TIM-tili</target>
        <context-group purpose="location">
          <context context-type="sourcefile">static/scripts/tim/frontpage/front-page.component.ts</context>
          <context context-type="linenumber">47</context>
        </context-group>
        <context-group purpose="location">
          <context context-type="sourcefile">static/scripts/tim/frontpage/front-page.component.ts</context>
          <context context-type="linenumber">47</context>
        </context-group>
      </trans-unit>
      <trans-unit id="6800515273162166241" datatype="html">
        <source>Sign up </source>
        <target state="translated">Rekisteröidy </target>
        <context-group purpose="location">
          <context context-type="sourcefile">static/scripts/tim/frontpage/front-page.component.ts</context>
          <context context-type="linenumber">49,50</context>
        </context-group>
      </trans-unit>
      <trans-unit id="5947558132119506443" datatype="html">
        <source>My documents</source>
        <target state="translated">Omat dokumentit</target>
        <context-group purpose="location">
          <context context-type="sourcefile">static/scripts/tim/frontpage/front-page.component.ts</context>
          <context context-type="linenumber">53</context>
        </context-group>
        <context-group purpose="location">
          <context context-type="sourcefile">static/scripts/tim/user/user-menu.component.ts</context>
          <context context-type="linenumber">26</context>
        </context-group>
      </trans-unit>
      <trans-unit id="5053249892304492998" datatype="html">
        <source>All documents</source>
        <target state="translated">Kaikki dokumentit</target>
        <context-group purpose="location">
          <context context-type="sourcefile">static/scripts/tim/frontpage/front-page.component.ts</context>
          <context context-type="linenumber">55</context>
        </context-group>
      </trans-unit>
      <trans-unit id="2110671528171085583" datatype="html">
        <source>Available courses</source>
        <target state="translated">Nykyiset kurssit</target>
        <context-group purpose="location">
          <context context-type="sourcefile">static/scripts/tim/frontpage/front-page.component.ts</context>
          <context context-type="linenumber">57</context>
        </context-group>
      </trans-unit>
      <trans-unit id="5245044926317260428" datatype="html">
        <source>Create a new document</source>
        <target state="translated">Luo uusi dokumentti</target>
        <context-group purpose="location">
          <context context-type="sourcefile">static/scripts/tim/frontpage/front-page.component.ts</context>
          <context context-type="linenumber">64</context>
        </context-group>
        <context-group purpose="location">
          <context context-type="sourcefile">static/scripts/tim/frontpage/front-page.component.ts</context>
          <context context-type="linenumber">60</context>
        </context-group>
        <context-group purpose="location">
          <context context-type="sourcefile">static/scripts/tim/frontpage/front-page.component.ts</context>
          <context context-type="linenumber">64</context>
        </context-group>
      </trans-unit>
      <trans-unit id="5942336070364006986" datatype="html">
        <source>My document</source>
        <target state="translated">Oma dokumentti</target>
        <context-group purpose="location">
          <context context-type="sourcefile">static/scripts/tim/frontpage/front-page.component.ts</context>
          <context context-type="linenumber">68</context>
        </context-group>
      </trans-unit>
      <trans-unit id="2940289668243083667" datatype="html">
        <source>What is TIM?</source>
        <target state="translated">Mikä on TIM?</target>
        <context-group purpose="location">
          <context context-type="sourcefile">static/scripts/tim/frontpage/front-page.component.ts</context>
          <context context-type="linenumber">78</context>
        </context-group>
      </trans-unit>
      <trans-unit id="2935178540176157156" datatype="html">
        <source>TIM is a document-based cloud service for producing interactive materials.</source>
        <target state="translated">TIM on dokumenttipohjainen pilvipalvelu interaktiivisten materiaalien tuottamiseksi.</target>
        <context-group purpose="location">
          <context context-type="sourcefile">static/scripts/tim/frontpage/front-page.component.ts</context>
          <context context-type="linenumber">79</context>
        </context-group>
      </trans-unit>
      <trans-unit id="2171894153326157864" datatype="html">
        <source>Introduction</source>
        <target state="translated">Esittely</target>
        <context-group purpose="location">
          <context context-type="sourcefile">static/scripts/tim/frontpage/front-page.component.ts</context>
          <context context-type="linenumber">86</context>
        </context-group>
      </trans-unit>
      <trans-unit id="8766986604725685506" datatype="html">
        <source>User guide</source>
        <target state="translated">Käyttöohje</target>
        <context-group purpose="location">
          <context context-type="sourcefile">static/scripts/tim/frontpage/front-page.component.ts</context>
          <context context-type="linenumber">87</context>
        </context-group>
        <context-group purpose="location">
          <context context-type="sourcefile">static/scripts/tim/sidebarmenu/tabs/settings-tab.component.ts</context>
          <context context-type="linenumber">52</context>
        </context-group>
      </trans-unit>
      <trans-unit id="5297511590172009633" datatype="html">
        <source>Examples <x id="START_SUPERSCRIPT" ctype="x-sup" equiv-text="&lt;sup *ngIf=&quot;notFinnish()&quot;>"/>(F)<x id="CLOSE_SUPERSCRIPT" ctype="x-sup" equiv-text="&lt;/sup>"/></source>
        <target state="translated">Esimerkkejä <x id="START_SUPERSCRIPT" ctype="x-sup" equiv-text="&lt;sup *ngIf=&quot;notFinnish()&quot;>"/>(F)<x id="CLOSE_SUPERSCRIPT" ctype="x-sup" equiv-text="&lt;/sup>"/></target>
        <context-group purpose="location">
          <context context-type="sourcefile">static/scripts/tim/frontpage/front-page.component.ts</context>
          <context context-type="linenumber">91</context>
        </context-group>
      </trans-unit>
      <trans-unit id="2135704915672195111" datatype="html">
        <source>TIM's possibilities</source>
        <target state="translated">TIMin mahdollisuuksia</target>
        <context-group purpose="location">
          <context context-type="sourcefile">static/scripts/tim/frontpage/front-page.component.ts</context>
          <context context-type="linenumber">93</context>
        </context-group>
      </trans-unit>
      <trans-unit id="5973984108338028678" datatype="html">
        <source>
                        Various programming languages</source>
        <target state="translated">
                        Eri ohjelmointikieliä</target>
        <context-group purpose="location">
          <context context-type="sourcefile">static/scripts/tim/frontpage/front-page.component.ts</context>
          <context context-type="linenumber">95</context>
        </context-group>
      </trans-unit>
      <trans-unit id="2454131097695585453" datatype="html">
        <source>
                        Usage in different subjects</source>
        <target state="translated">
                        Käyttö eri oppiaineissa</target>
        <context-group purpose="location">
          <context context-type="sourcefile">static/scripts/tim/frontpage/front-page.component.ts</context>
          <context context-type="linenumber">97</context>
        </context-group>
      </trans-unit>
      <trans-unit id="3673091046572661203" datatype="html">
        <source><x id="START_SUPERSCRIPT" ctype="x-sup" equiv-text="&lt;sup>"/>(F)<x id="CLOSE_SUPERSCRIPT" ctype="x-sup" equiv-text="&lt;/sup>"/> in Finnish </source>
        <target state="translated"><x id="START_SUPERSCRIPT" ctype="x-sup" equiv-text="&lt;sup>"/>(F)<x id="CLOSE_SUPERSCRIPT" ctype="x-sup" equiv-text="&lt;/sup>"/> suomeksi </target>
        <context-group purpose="location">
          <context context-type="sourcefile">static/scripts/tim/frontpage/front-page.component.ts</context>
          <context context-type="linenumber">103,104</context>
        </context-group>
      </trans-unit>
      <trans-unit id="1825006444405211276" datatype="html">
        <source>and <x id="ICU" equiv-text="{numSession(), plural, =1 {one other} other {{{numSession()}} others}}"/></source>
        <target state="translated">ja <x id="ICU" equiv-text="{numSession(), plural, =1 {...} other {...}}"/></target>
        <context-group purpose="location">
          <context context-type="sourcefile">static/scripts/tim/user/user-menu.component.ts</context>
          <context context-type="linenumber">17</context>
        </context-group>
      </trans-unit>
      <trans-unit id="6578095239916214296" datatype="html">
        <source>{VAR_PLURAL, plural, =1 {one other} other {<x id="INTERPOLATION"/> others}}</source>
        <target state="translated">{VAR_PLURAL, plural, =1 {yksi muu} other {<x id="INTERPOLATION" equiv-text="{{numSession()}}"/> muuta} }</target>
        <context-group purpose="location">
          <context context-type="sourcefile">static/scripts/tim/user/user-menu.component.ts</context>
          <context context-type="linenumber">17</context>
        </context-group>
      </trans-unit>
      <trans-unit id="1346640911183618259" datatype="html">
        <source>Add a user to this session</source>
        <target state="translated">Lisää käyttäjä istuntoon</target>
        <context-group purpose="location">
          <context context-type="sourcefile">static/scripts/tim/user/user-menu.component.ts</context>
          <context context-type="linenumber">29</context>
        </context-group>
      </trans-unit>
      <trans-unit id="5676197465127641757" datatype="html">
        <source>You're logged in</source>
        <target state="translated">Olet kirjautunut sisään</target>
        <context-group purpose="location">
          <context context-type="sourcefile">static/scripts/tim/user/user-menu.component.ts</context>
          <context context-type="linenumber">15</context>
        </context-group>
      </trans-unit>
      <trans-unit id="5970481071378421464" datatype="html">
        <source>Read basic profile information (username, full name, email address)</source>
        <target state="translated">Lukea peruskäyttäjätiedot (käyttäjätunnus, koko nimi, sähköpostiosoite)</target>
        <context-group purpose="location">
          <context context-type="sourcefile">static/scripts/tim/user/oauth-authorize.component.ts</context>
          <context context-type="linenumber">16</context>
        </context-group>
      </trans-unit>
      <trans-unit id="6136750245088897520" datatype="html">
        <source>Authenticate to <x id="INTERPOLATION" equiv-text="{{data.oauthClientName}}"/> with TIM</source>
        <target state="translated">Tunnistaudu palveluun <x id="INTERPOLATION" equiv-text="{{data.oauthClientName}}"/> TIMin avulla</target>
        <context-group purpose="location">
          <context context-type="sourcefile">static/scripts/tim/user/oauth-authorize.component.ts</context>
          <context context-type="linenumber">41</context>
        </context-group>
      </trans-unit>
      <trans-unit id="426514155240557396" datatype="html">
        <source>You are attempting to authenticate to <x id="START_TAG_STRONG" ctype="x-strong" equiv-text="&lt;strong>"/><x id="INTERPOLATION" equiv-text="{{data.oauthClientName}}"/><x id="CLOSE_TAG_STRONG" ctype="x-strong" equiv-text="&lt;/strong>"/> with TIM.</source>
        <target state="translated">Olet yrittämässä tunnistautua palveluun <x id="START_TAG_STRONG" ctype="x-strong" equiv-text="&lt;strong>"/><x id="INTERPOLATION" equiv-text="{{data.oauthClientName}}"/><x id="CLOSE_TAG_STRONG" ctype="x-strong" equiv-text="&lt;/strong>"/> TIMin avulla.</target>
        <context-group purpose="location">
          <context context-type="sourcefile">static/scripts/tim/user/oauth-authorize.component.ts</context>
          <context context-type="linenumber">42</context>
        </context-group>
      </trans-unit>
      <trans-unit id="3914978142342238712" datatype="html">
        <source><x id="START_TAG_STRONG" ctype="x-strong" equiv-text="&lt;strong>"/><x id="INTERPOLATION" equiv-text="{{data.oauthClientName}}"/><x id="CLOSE_TAG_STRONG" ctype="x-strong" equiv-text="&lt;/strong>"/> will be able to</source>
        <target state="translated"><x id="START_TAG_STRONG" ctype="x-strong" equiv-text="&lt;strong>"/><x id="INTERPOLATION" equiv-text="{{data.oauthClientName}}"/><x id="CLOSE_TAG_STRONG" ctype="x-strong" equiv-text="&lt;/strong>"/> voi</target>
        <context-group purpose="location">
          <context context-type="sourcefile">static/scripts/tim/user/oauth-authorize.component.ts</context>
          <context context-type="linenumber">43</context>
        </context-group>
      </trans-unit>
      <trans-unit id="880812500174154923" datatype="html">
        <source>Do you want to proceed?</source>
        <target state="translated">Haluatko jatkaa?</target>
        <context-group purpose="location">
          <context context-type="sourcefile">static/scripts/tim/user/oauth-authorize.component.ts</context>
          <context context-type="linenumber">48</context>
        </context-group>
      </trans-unit>
      <trans-unit id="2159130950882492111" datatype="html">
        <source>Cancel</source>
        <target state="translated">Peruuta</target>
        <context-group purpose="location">
          <context context-type="sourcefile">static/scripts/tim/user/oauth-authorize.component.ts</context>
          <context context-type="linenumber">50</context>
        </context-group>
        <context-group purpose="location">
          <context context-type="sourcefile">static/scripts/tim/user/settings.component.ts</context>
          <context context-type="linenumber">313</context>
        </context-group>
      </trans-unit>
      <trans-unit id="3456557310846343541" datatype="html">
        <source>Authenticate to <x id="INTERPOLATION" equiv-text="{{data.oauthClientName}}"/></source>
        <target state="translated">Tunnistaudu palveluun <x id="INTERPOLATION" equiv-text="{{data.oauthClientName}}"/></target>
        <context-group purpose="location">
          <context context-type="sourcefile">static/scripts/tim/user/oauth-authorize.component.ts</context>
          <context context-type="linenumber">51</context>
        </context-group>
      </trans-unit>
      <trans-unit id="1323492625993889978" datatype="html">
        <source>Log in with the button above in order to authenticate</source>
        <target state="translated">Kirjaudu sisään yllä olevasta painikkeesta tunnistautuakseen</target>
        <context-group purpose="location">
          <context context-type="sourcefile">static/scripts/tim/user/oauth-authorize.component.ts</context>
          <context context-type="linenumber">56</context>
        </context-group>
      </trans-unit>
      <trans-unit id="7000649363168371045" datatype="html">
        <source>Save changes</source>
        <target state="translated">Tallenna muutokset</target>
        <context-group purpose="location">
          <context context-type="sourcefile">static/scripts/tim/user/settings.component.ts</context>
          <context context-type="linenumber">34</context>
        </context-group>
      </trans-unit>
      <trans-unit id="6786637141307824568" datatype="html">
        <source>Emails</source>
        <target state="translated">Sähköpostiosoitteet</target>
        <context-group purpose="location">
          <context context-type="sourcefile">static/scripts/tim/user/settings.component.ts</context>
          <context context-type="linenumber">58</context>
        </context-group>
      </trans-unit>
      <trans-unit id="5537140202564681782" datatype="html">
        <source>TIM settings</source>
        <target state="translated">TIM-asetukset</target>
        <context-group purpose="location">
          <context context-type="sourcefile">static/scripts/tim/user/settings.component.ts</context>
          <context context-type="linenumber">83</context>
        </context-group>
      </trans-unit>
      <trans-unit id="712909229315222468" datatype="html">
        <source>Preferred language</source>
        <target state="translated">Ensisijainen kieli</target>
        <context-group purpose="location">
          <context context-type="sourcefile">static/scripts/tim/user/settings.component.ts</context>
          <context context-type="linenumber">85</context>
        </context-group>
      </trans-unit>
      <trans-unit id="6977749640368501596" datatype="html">
        <source>Styles</source>
        <target state="translated">Tyylit</target>
        <context-group purpose="location">
          <context context-type="sourcefile">static/scripts/tim/user/settings.component.ts</context>
          <context context-type="linenumber">91</context>
        </context-group>
      </trans-unit>
      <trans-unit id="870309451926918163" datatype="html">
        <source>Add Print Settings</source>
        <target state="translated">Lisää tulostusasetukset</target>
        <context-group purpose="location">
          <context context-type="sourcefile">static/scripts/tim/user/settings.component.ts</context>
          <context context-type="linenumber">110</context>
        </context-group>
      </trans-unit>
      <trans-unit id="3742657416068781599" datatype="html">
        <source>Editor</source>
        <target state="translated">Editori</target>
        <context-group purpose="location">
          <context context-type="sourcefile">static/scripts/tim/user/settings.component.ts</context>
          <context context-type="linenumber">113</context>
        </context-group>
      </trans-unit>
      <trans-unit id="4555072505974958625" datatype="html">
        <source>Use words from the document in ACE editor autocomplete</source>
        <target state="translated">Käytä dokumentissa olevia sanoja ACE-editorin automaattisessa täydennyksessä</target>
        <context-group purpose="location">
          <context context-type="sourcefile">static/scripts/tim/user/settings.component.ts</context>
          <context context-type="linenumber">118</context>
        </context-group>
      </trans-unit>
      <trans-unit id="558670288813283974" datatype="html">
        <source>ACE editor additional word list for autocomplete (1 word per line)</source>
        <target state="translated">Lisäsanoja ACE-editorin automaattista täydennystä varten (kukin sana omalle rivilleen)</target>
        <context-group purpose="location">
          <context context-type="sourcefile">static/scripts/tim/user/settings.component.ts</context>
          <context context-type="linenumber">121</context>
        </context-group>
      </trans-unit>
      <trans-unit id="5851560788527570644" datatype="html">
        <source>Notifications</source>
        <target state="translated">Päivitysilmoitukset</target>
        <context-group purpose="location">
          <context context-type="sourcefile">static/scripts/tim/user/settings.component.ts</context>
          <context context-type="linenumber">127</context>
        </context-group>
      </trans-unit>
      <trans-unit id="6034381739174789830" datatype="html">
        <source>Subscribed items</source>
        <target state="translated">Tilatut kohteet</target>
        <context-group purpose="location">
          <context context-type="sourcefile">static/scripts/tim/user/settings.component.ts</context>
          <context context-type="linenumber">128</context>
        </context-group>
      </trans-unit>
      <trans-unit id="7309234468513395994" datatype="html">
        <source>You get emails from the following documents and folders:</source>
        <target state="translated">Saat sähköpostia seuraavista dokumenteista ja kansioista:</target>
        <context-group purpose="location">
          <context context-type="sourcefile">static/scripts/tim/user/settings.component.ts</context>
          <context context-type="linenumber">129</context>
        </context-group>
      </trans-unit>
      <trans-unit id="5590923235316551885" datatype="html">
        <source>You haven't subscribed to any documents or folders.</source>
        <target state="translated">Et ole tilannut päivitysilmoituksia millekään dokumentille tai kansiolle.</target>
        <context-group purpose="location">
          <context context-type="sourcefile">static/scripts/tim/user/settings.component.ts</context>
          <context context-type="linenumber">130</context>
        </context-group>
      </trans-unit>
      <trans-unit id="4328531336907265149" datatype="html">
        <source>Document modifications</source>
        <target state="translated">Dokumenttien muutokset</target>
        <context-group purpose="location">
          <context context-type="sourcefile">static/scripts/tim/user/settings.component.ts</context>
          <context context-type="linenumber">138</context>
        </context-group>
      </trans-unit>
      <trans-unit id="4074382476478364073" datatype="html">
        <source>New comments</source>
        <target state="translated">Uudet kommentit</target>
        <context-group purpose="location">
          <context context-type="sourcefile">static/scripts/tim/user/settings.component.ts</context>
          <context context-type="linenumber">141</context>
        </context-group>
      </trans-unit>
      <trans-unit id="1165813152477840259" datatype="html">
        <source>Comment modifications</source>
        <target state="translated">Kommenttien muutokset</target>
        <context-group purpose="location">
          <context context-type="sourcefile">static/scripts/tim/user/settings.component.ts</context>
          <context context-type="linenumber">144</context>
        </context-group>
      </trans-unit>
      <trans-unit id="6381140642359438701" datatype="html">
        <source> Show all </source>
        <target state="translated"> Näytä kaikki </target>
        <context-group purpose="location">
          <context context-type="sourcefile">static/scripts/tim/user/settings.component.ts</context>
          <context context-type="linenumber">150,151</context>
        </context-group>
      </trans-unit>
      <trans-unit id="2135976272181506504" datatype="html">
        <source>Exclusion list</source>
        <target state="translated">Poikkeusluettelo</target>
        <context-group purpose="location">
          <context context-type="sourcefile">static/scripts/tim/user/settings.component.ts</context>
          <context context-type="linenumber">152</context>
        </context-group>
      </trans-unit>
      <trans-unit id="8257562403982749238" datatype="html">
        <source> Sometimes you may want to subscribe to emails from a folder but exclude some documents within it. Using the list below you can specify which folders and documents should be excluded from your email subscriptions. </source>
        <target state="translated"> Joskus saatat haluta saada päivitysilmoituksia kansiosta, mutta ei tietyistä kansiossa olevista dokumenteista. Alla olevan luettelon avulla voit määrittää, mistä kansioista ja dokumenteista et halua saada päivitysilmoituksia. </target>
        <context-group purpose="location">
          <context context-type="sourcefile">static/scripts/tim/user/settings.component.ts</context>
          <context context-type="linenumber">154,157</context>
        </context-group>
      </trans-unit>
      <trans-unit id="3568299798809723019" datatype="html">
        <source>Type one regular expression per line that should match any part of the path of the folder or document, e.g. <x id="START_TAG_CODE" ctype="x-code" equiv-text="&lt;code>"/>/ht/<x id="CLOSE_TAG_CODE" ctype="x-code" equiv-text="&lt;/code>"/> would match any path with <x id="START_TAG_CODE" ctype="x-code" equiv-text="&lt;code>"/>/ht/<x id="CLOSE_TAG_CODE" ctype="x-code" equiv-text="&lt;/code>"/> in it.</source>
        <target state="translated">Kirjoita säännölliset lausekkeet kansio- ja dokumenttipoluille, joista estetään päivitysilmoituksien saanti. Kirjoita jokainen lauseke omalle rivilleen. Esimerkiksi <x id="START_TAG_CODE" ctype="x-code" equiv-text="&lt;code>"/>/ht/<x id="CLOSE_TAG_CODE" ctype="x-code" equiv-text="&lt;/code>"/> estää päivitysilmoitukset kaikista dokumenteista ja kansioista, joiden polussa on <x id="START_TAG_CODE" ctype="x-code" equiv-text="&lt;code>"/>/ht/<x id="CLOSE_TAG_CODE" ctype="x-code" equiv-text="&lt;/code>"/>.</target>
        <context-group purpose="location">
          <context context-type="sourcefile">static/scripts/tim/user/settings.component.ts</context>
          <context context-type="linenumber">158,160</context>
        </context-group>
      </trans-unit>
      <trans-unit id="7883643903366928120" datatype="html">
        <source>Menus</source>
        <target state="translated">Sivuvalikko</target>
        <context-group purpose="location">
          <context context-type="sourcefile">static/scripts/tim/user/settings.component.ts</context>
          <context context-type="linenumber">167</context>
        </context-group>
      </trans-unit>
      <trans-unit id="6969149839776519170" datatype="html">
        <source> Collapse document index with more than </source>
        <target state="translated"> Pienennä sisällysluettelo, jos siinä on yli </target>
        <context-group purpose="location">
          <context context-type="sourcefile">static/scripts/tim/user/settings.component.ts</context>
          <context context-type="linenumber">170,171</context>
        </context-group>
      </trans-unit>
      <trans-unit id="3100303375549436775" datatype="html">
        <source>40 (default)</source>
        <target state="translated">40 (oletus)</target>
        <context-group purpose="location">
          <context context-type="sourcefile">static/scripts/tim/user/settings.component.ts</context>
          <context context-type="linenumber">175</context>
        </context-group>
      </trans-unit>
      <trans-unit id="413346167952108153" datatype="html">
        <source>items</source>
        <target state="translated">kohtaa</target>
        <context-group purpose="location">
          <context context-type="sourcefile">static/scripts/tim/user/settings.component.ts</context>
          <context context-type="linenumber">177</context>
        </context-group>
      </trans-unit>
      <trans-unit id="5779525952863625402" datatype="html">
        <source>Opening settings</source>
        <target state="translated">Avausasetukset</target>
        <context-group purpose="location">
          <context context-type="sourcefile">static/scripts/tim/user/settings.component.ts</context>
          <context context-type="linenumber">182</context>
        </context-group>
      </trans-unit>
      <trans-unit id="3499139199268648475" datatype="html">
        <source>Disable opening menus with mouse hover</source>
        <target state="translated">Älä avaa valikot hiiren leijutuksen yhteydessä</target>
        <context-group purpose="location">
          <context context-type="sourcefile">static/scripts/tim/user/settings.component.ts</context>
          <context context-type="linenumber">189</context>
        </context-group>
      </trans-unit>
      <trans-unit id="5489694556410190560" datatype="html">
        <source>Side bar menu: remember the last selected tab</source>
        <target state="translated">Sivuvalikko: muista viimeksi avattu välilehti</target>
        <context-group purpose="location">
          <context context-type="sourcefile">static/scripts/tim/user/settings.component.ts</context>
          <context context-type="linenumber">197</context>
        </context-group>
      </trans-unit>
      <trans-unit id="8612150435699790067" datatype="html">
        <source>Side bar menu: remember the last open state</source>
        <target state="translated">Sivuvalikko: muista viimeisin valikon näkyvyystila</target>
        <context-group purpose="location">
          <context context-type="sourcefile">static/scripts/tim/user/settings.component.ts</context>
          <context context-type="linenumber">205</context>
        </context-group>
      </trans-unit>
      <trans-unit id="4556067542101854371" datatype="html">
        <source>Other settings</source>
        <target state="translated">Muut asetukset</target>
        <context-group purpose="location">
          <context context-type="sourcefile">static/scripts/tim/user/settings.component.ts</context>
          <context context-type="linenumber">212</context>
        </context-group>
      </trans-unit>
      <trans-unit id="6834921107917590608" datatype="html">
        <source>Local storage cleared.</source>
        <target state="translated">Paikallinen asetusvarasta tyhjennetty.</target>
        <context-group purpose="location">
          <context context-type="sourcefile">static/scripts/tim/user/settings.component.ts</context>
          <context context-type="linenumber">220</context>
        </context-group>
      </trans-unit>
      <trans-unit id="6680843893435633489" datatype="html">
        <source>Your account information</source>
        <target state="translated">Tilisi tiedot</target>
        <context-group purpose="location">
          <context context-type="sourcefile">static/scripts/tim/user/settings.component.ts</context>
          <context context-type="linenumber">223</context>
        </context-group>
      </trans-unit>
      <trans-unit id="8636086114930438800" datatype="html">
        <source>Account ID</source>
        <target state="translated">Tunnuksen ID</target>
        <context-group purpose="location">
          <context context-type="sourcefile">static/scripts/tim/user/settings.component.ts</context>
          <context context-type="linenumber">228</context>
        </context-group>
      </trans-unit>
      <trans-unit id="8301535046747035390" datatype="html">
        <source>Full name</source>
        <target state="translated">Koko nimi</target>
        <context-group purpose="location">
          <context context-type="sourcefile">static/scripts/tim/user/settings.component.ts</context>
          <context context-type="linenumber">230</context>
        </context-group>
      </trans-unit>
      <trans-unit id="126971847219968204" datatype="html">
        <source>Primary email</source>
        <target state="translated">Ensisijainen sähköpostiosoite</target>
        <context-group purpose="location">
          <context context-type="sourcefile">static/scripts/tim/user/settings.component.ts</context>
          <context context-type="linenumber">233</context>
        </context-group>
      </trans-unit>
      <trans-unit id="8894738602661871576" datatype="html">
        <source> A verification email was sent to the current primary email. </source>
        <target state="translated"> Vahvistusviesti lähetettiin tämänhetkiseen ensisijaiseen sähköpostiosoitteeseen. </target>
        <context-group purpose="location">
          <context context-type="sourcefile">static/scripts/tim/user/settings.component.ts</context>
          <context context-type="linenumber">244</context>
        </context-group>
      </trans-unit>
      <trans-unit id="2749345556422798610" datatype="html">
        <source> Primary email is used to send you notifications and message list messages. </source>
        <target state="translated"> Päivitysilmoitukset ja viestilistojen viestit lähetetään ensisijaiseen sähköpostiosoitteeseen </target>
        <context-group purpose="location">
          <context context-type="sourcefile">static/scripts/tim/user/settings.component.ts</context>
          <context context-type="linenumber">247</context>
        </context-group>
      </trans-unit>
      <trans-unit id="582891413766289599" datatype="html">
        <source> This email is managed by <x id="START_TAG_STRONG" ctype="x-strong" equiv-text="&lt;strong [style.color]=&quot;originInfo.bgColor&quot;>"/><x id="INTERPOLATION" equiv-text="{{originInfo.name}}"/><x id="CLOSE_TAG_STRONG" ctype="x-strong" equiv-text="&lt;/strong>"/>. The address will be automatically updated by the system. </source>
        <target state="translated"> Tätä sähköpostiosoitetta hallinnoi <x id="START_TAG_STRONG" ctype="x-strong" equiv-text="&lt;strong [style.color]=&quot;originInfo.bgColor&quot;>"/><x id="INTERPOLATION" equiv-text="{{originInfo.name}}"/><x id="CLOSE_TAG_STRONG" ctype="x-strong" equiv-text="&lt;/strong>"/>-järjestelmä. Järjestelmä voi automaattisesti päivittää tämän osoitteen. </target>
        <context-group purpose="location">
          <context context-type="sourcefile">static/scripts/tim/user/settings.component.ts</context>
          <context context-type="linenumber">249,252</context>
        </context-group>
      </trans-unit>
      <trans-unit id="8066516358153551219" datatype="html">
        <source>You will receive any TIM mail to this address.</source>
        <target state="translated">Saat kaikki TIM-viestit tähän osoitteeseen.</target>
        <context-group purpose="location">
          <context context-type="sourcefile">static/scripts/tim/user/settings.component.ts</context>
          <context context-type="linenumber">260</context>
        </context-group>
      </trans-unit>
      <trans-unit id="5628164219997802241" datatype="html">
        <source>Primary</source>
        <target state="translated">Ensisijainen</target>
        <context-group purpose="location">
          <context context-type="sourcefile">static/scripts/tim/user/settings.component.ts</context>
          <context context-type="linenumber">261</context>
        </context-group>
      </trans-unit>
      <trans-unit id="5082720704336620067" datatype="html">
        <source>This email is managed by <x id="INTERPOLATION" equiv-text="{{originInfo.name}}"/>. You cannot delete managed contacts yourself.</source>
        <target state="translated">Tätä sähköpostiosoitetta hallitsee <x id="INTERPOLATION" equiv-text="{{originInfo.name}}"/>-järjestelmä. Et voi poistaa hallittuja osoitteita itse.</target>
        <context-group purpose="location">
          <context context-type="sourcefile">static/scripts/tim/user/settings.component.ts</context>
          <context context-type="linenumber">263</context>
        </context-group>
      </trans-unit>
      <trans-unit id="1988296410516021787" datatype="html">
        <source>This email is verified to be owned by you.</source>
        <target state="translated">Olet vahvistanut, että omistat tämän osoitteen.</target>
        <context-group purpose="location">
          <context context-type="sourcefile">static/scripts/tim/user/settings.component.ts</context>
          <context context-type="linenumber">267</context>
        </context-group>
      </trans-unit>
      <trans-unit id="5014960004929658159" datatype="html">
        <source>Verified</source>
        <target state="translated">Vahvistettu</target>
        <context-group purpose="location">
          <context context-type="sourcefile">static/scripts/tim/user/settings.component.ts</context>
          <context context-type="linenumber">269</context>
        </context-group>
      </trans-unit>
      <trans-unit id="6246339007657164183" datatype="html">
        <source> Resend verification </source>
        <target state="translated"> Lähetä vahvistusviesti uudelleen </target>
        <context-group purpose="location">
          <context context-type="sourcefile">static/scripts/tim/user/settings.component.ts</context>
          <context context-type="linenumber">275</context>
        </context-group>
      </trans-unit>
      <trans-unit id="6613022658286983426" datatype="html">
        <source> Verification sent! </source>
        <target state="translated"> Vahvistusviesti lähetetty! </target>
        <context-group purpose="location">
          <context context-type="sourcefile">static/scripts/tim/user/settings.component.ts</context>
          <context context-type="linenumber">278</context>
        </context-group>
      </trans-unit>
      <trans-unit id="3085067064598901346" datatype="html">
        <source>Add new contact</source>
        <target state="translated">Lisää uusi yhteystieto</target>
        <context-group purpose="location">
          <context context-type="sourcefile">static/scripts/tim/user/settings.component.ts</context>
          <context context-type="linenumber">291</context>
        </context-group>
      </trans-unit>
      <trans-unit id="3122895472333547524" datatype="html">
        <source>Delete your account</source>
        <target state="translated">Poista tilisi</target>
        <context-group purpose="location">
          <context context-type="sourcefile">static/scripts/tim/user/settings.component.ts</context>
          <context context-type="linenumber">294</context>
        </context-group>
      </trans-unit>
      <trans-unit id="6339286474742811814" datatype="html">
        <source>Delete account... </source>
        <target state="translated">Poista tilisi... </target>
        <context-group purpose="location">
          <context context-type="sourcefile">static/scripts/tim/user/settings.component.ts</context>
          <context context-type="linenumber">297</context>
        </context-group>
      </trans-unit>
      <trans-unit id="5705192456342684849" datatype="html">
        <source> To delete your account, please type your username (<x id="INTERPOLATION" equiv-text="{{ user.name }}"/>) in the field below and then click "Delete account now". </source>
        <target state="translated"> Poistaaksesi tilisi, kirjoita käyttäjätunnuksesi (<x id="INTERPOLATION" equiv-text="{{ user.name }}"/>) alla olevaan kenttään ja paina "Poista tunnus nyt". </target>
        <context-group purpose="location">
          <context context-type="sourcefile">static/scripts/tim/user/settings.component.ts</context>
          <context context-type="linenumber">300,303</context>
        </context-group>
      </trans-unit>
      <trans-unit id="3989709900019074353" datatype="html">
        <source>Delete account now </source>
        <target state="translated">Poista tunnus nyt </target>
        <context-group purpose="location">
          <context context-type="sourcefile">static/scripts/tim/user/settings.component.ts</context>
          <context context-type="linenumber">311</context>
        </context-group>
      </trans-unit>
      <trans-unit id="7699608300673344939" datatype="html">
        <source>Failed to change the primary email: <x id="PH" equiv-text="r.result.error.error"/></source>
        <target state="translated">Ensisijaisen sähköpostiosoitteen vaihtaminen epäonnistui: <x id="PH" equiv-text="r.result.error.error"/></target>
        <context-group purpose="location">
          <context context-type="sourcefile">static/scripts/tim/user/settings.component.ts</context>
          <context context-type="linenumber">461</context>
        </context-group>
      </trans-unit>
      <trans-unit id="4776877460869970640" datatype="html">
        <source>Are you sure you want to delete your account (<x id="PH" equiv-text="this.user.name"/>)?</source>
        <target state="translated">Oletko varma, että haluat poistaa tilisi (<x id="PH" equiv-text="this.user.name"/>)?</target>
        <context-group purpose="location">
          <context context-type="sourcefile">static/scripts/tim/user/settings.component.ts</context>
          <context context-type="linenumber">536</context>
        </context-group>
      </trans-unit>
      <trans-unit id="5830520205989474611" datatype="html">
        <source>E-mail address</source>
        <target state="translated">Sähköpostiosoite</target>
        <context-group purpose="location">
          <context context-type="sourcefile">static/scripts/tim/user/user-action-verify.component.ts</context>
          <context context-type="linenumber">63</context>
        </context-group>
      </trans-unit>
      <trans-unit id="3168001900910257601" datatype="html">
        <source>The following contact information will be added to your account:</source>
        <target state="translated">Seuraava yhteystieto lisätään tunnuksellesi:</target>
        <context-group purpose="location">
          <context context-type="sourcefile">static/scripts/tim/user/user-action-verify.component.ts</context>
          <context context-type="linenumber">69</context>
        </context-group>
      </trans-unit>
      <trans-unit id="8518958070193835562" datatype="html">
        <source>Type: <x id="INTERPOLATION" equiv-text="{{contactType}}"/></source>
        <target state="translated">Tyyppi: <x id="INTERPOLATION" equiv-text="{{contactType}}"/></target>
        <context-group purpose="location">
          <context context-type="sourcefile">static/scripts/tim/user/user-action-verify.component.ts</context>
          <context context-type="linenumber">71</context>
        </context-group>
      </trans-unit>
      <trans-unit id="6060837509033289235" datatype="html">
        <source>Contact information: <x id="START_TAG_CODE" ctype="x-code" equiv-text="&lt;code>"/><x id="INTERPOLATION" equiv-text="{{info.contact}}"/><x id="CLOSE_TAG_CODE" ctype="x-code" equiv-text="&lt;/code>"/></source>
        <target state="translated">Yhteystieto: <x id="START_TAG_CODE" ctype="x-code" equiv-text="&lt;code>"/><x id="INTERPOLATION" equiv-text="{{info.contact}}"/><x id="CLOSE_TAG_CODE" ctype="x-code" equiv-text="&lt;/code>"/></target>
        <context-group purpose="location">
          <context context-type="sourcefile">static/scripts/tim/user/user-action-verify.component.ts</context>
          <context context-type="linenumber">72</context>
        </context-group>
      </trans-unit>
      <trans-unit id="5353556497172163824" datatype="html">
        <source><x id="START_TAG_STRONG" ctype="x-strong" equiv-text="&lt;strong>"/><x id="START_TAG_CODE" ctype="x-code" equiv-text="&lt;code>"/><x id="INTERPOLATION" equiv-text="{{info.contact}}"/><x id="CLOSE_TAG_CODE" ctype="x-code" equiv-text="&lt;/code>"/><x id="CLOSE_TAG_STRONG" ctype="x-strong" equiv-text="&lt;/strong>"/> will be made your primary <x id="INTERPOLATION_1" equiv-text="{{contactType.toLowerCase()}}"/>.</source>
        <target state="translated"><x id="START_TAG_STRONG" ctype="x-strong" equiv-text="&lt;strong>"/><x id="START_TAG_CODE" ctype="x-code" equiv-text="&lt;code>"/><x id="INTERPOLATION" equiv-text="{{info.contact}}"/><x id="CLOSE_TAG_CODE" ctype="x-code" equiv-text="&lt;/code>"/><x id="CLOSE_TAG_STRONG" ctype="x-strong" equiv-text="&lt;/strong>"/> asetetaan sinun ensisijaiseksi <x id="INTERPOLATION_1" equiv-text="{{contactType.toLowerCase()}}"/>-yhteystiedoksi..</target>
        <context-group purpose="location">
          <context context-type="sourcefile">static/scripts/tim/user/user-action-verify.component.ts</context>
          <context context-type="linenumber">96</context>
        </context-group>
      </trans-unit>
      <trans-unit id="8097524220608794552" datatype="html">
        <source>Return to TIM settings.</source>
        <target state="translated">Palaa TIM-asetuksiin.</target>
        <context-group purpose="location">
          <context context-type="sourcefile">static/scripts/tim/user/user-action-verify.component.ts</context>
          <context context-type="linenumber">122</context>
        </context-group>
        <context-group purpose="location">
          <context context-type="sourcefile">static/scripts/tim/user/user-action-verify.component.ts</context>
          <context context-type="linenumber">123</context>
        </context-group>
      </trans-unit>
      <trans-unit id="8418612238495526418" datatype="html">
        <source> Cannot verify: <x id="INTERPOLATION" equiv-text="{{verifyGlobals.verifyError}}"/> </source>
        <target state="translated"> Vahvistaminen epäonnistui: <x id="INTERPOLATION" equiv-text="{{verifyGlobals.verifyError}}"/> </target>
        <context-group purpose="location">
          <context context-type="sourcefile">static/scripts/tim/user/user-action-verify.component.ts</context>
          <context context-type="linenumber">129</context>
        </context-group>
      </trans-unit>
      <trans-unit id="977838737730575488" datatype="html">
        <source>Verify action</source>
        <target state="translated">Vahvista toimenpide</target>
        <context-group purpose="location">
          <context context-type="sourcefile">static/scripts/tim/user/user-action-verify.component.ts</context>
          <context context-type="linenumber">139</context>
        </context-group>
      </trans-unit>
      <trans-unit id="3981277675019788437" datatype="html">
        <source> Please verify or deny the action. You will not be able to access this page once you select either option. </source>
        <target state="translated"> Ole hyvä ja vahvista tai kiellä toimenpide </target>
        <context-group purpose="location">
          <context context-type="sourcefile">static/scripts/tim/user/user-action-verify.component.ts</context>
          <context context-type="linenumber">144</context>
        </context-group>
      </trans-unit>
      <trans-unit id="8116175184239166510" datatype="html">
        <source>Decline</source>
        <target state="translated">Kiellä</target>
        <context-group purpose="location">
          <context context-type="sourcefile">static/scripts/tim/user/user-action-verify.component.ts</context>
          <context context-type="linenumber">149</context>
        </context-group>
      </trans-unit>
      <trans-unit id="8905995985388209337" datatype="html">
        <source>Accept</source>
        <target state="translated">Vahvista</target>
        <context-group purpose="location">
          <context context-type="sourcefile">static/scripts/tim/user/user-action-verify.component.ts</context>
          <context context-type="linenumber">151</context>
        </context-group>
      </trans-unit>
      <trans-unit id="7777471189814028806" datatype="html">
        <source>This verification type is not yet supported.</source>
        <target state="translated">Tätä vahvistustyyppiä ei vielä tueta.</target>
        <context-group purpose="location">
          <context context-type="sourcefile">static/scripts/tim/user/user-action-verify.component.ts</context>
          <context context-type="linenumber">195</context>
        </context-group>
      </trans-unit>
      <trans-unit id="3220030750644872932" datatype="html">
        <source>Verification successful.</source>
        <target state="translated">Vahvistus onnistui.</target>
        <context-group purpose="location">
          <context context-type="sourcefile">static/scripts/tim/user/user-action-verify.component.ts</context>
          <context context-type="linenumber">221</context>
        </context-group>
      </trans-unit>
      <trans-unit id="1952397367456792334" datatype="html">
        <source>Verification was successfully denied. If you believe you got this link by mistake, please report this to <x id="PH" equiv-text="genericglobals().config.helpEmail                     "/>.</source>
        <target state="translated">Vahvistus kiellettiin onnistuneesti. Mikäli uskot saaneesi linkin vahingossa, ole hyvä ja ilmoita se osoitteeseen <x id="PH" equiv-text="genericglobals().config.helpEmail                     "/>.</target>
        <context-group purpose="location">
          <context context-type="sourcefile">static/scripts/tim/user/user-action-verify.component.ts</context>
          <context context-type="linenumber">227</context>
        </context-group>
      </trans-unit>
      <trans-unit id="4285864746501832121" datatype="html">
        <source>Could not verify action because of an error: <x id="PH" equiv-text="res.result.error.error                 "/>. Please report this to <x id="PH_1" equiv-text="genericglobals().config.helpEmail"/>.</source>
        <target state="translated">Vahvistaminen epäonnistui virheen takia: <x id="PH" equiv-text="res.result.error.error                 "/>. Ole hyvä ja ilmoita tästä osoitteeseen <x id="PH_1" equiv-text="genericglobals().config.helpEmail"/>.</target>
        <context-group purpose="location">
          <context context-type="sourcefile">static/scripts/tim/user/user-action-verify.component.ts</context>
          <context context-type="linenumber">237</context>
        </context-group>
      </trans-unit>
      <trans-unit id="6544990678338608326" datatype="html">
        <source>Log everyone out</source>
        <target state="translated">Kirjaa kaikki ulos</target>
        <context-group purpose="location">
          <context context-type="sourcefile">static/scripts/tim/user/user-menu.component.ts</context>
          <context context-type="linenumber">35</context>
        </context-group>
      </trans-unit>
      <trans-unit id="7507948636555938109" datatype="html">
        <source>Log out</source>
        <target state="translated">Kirjaudu ulos</target>
        <context-group purpose="location">
          <context context-type="sourcefile">static/scripts/tim/user/user-menu.component.ts</context>
          <context context-type="linenumber">36</context>
        </context-group>
      </trans-unit>
      <trans-unit id="897844800644136099" datatype="html">
        <source>Log <x id="INTERPOLATION" equiv-text="{{ u.real_name }}"/> out</source>
        <target state="translated">Kirjaa <x id="INTERPOLATION" equiv-text="{{ u.real_name }}"/> ulos</target>
        <context-group purpose="location">
          <context context-type="sourcefile">static/scripts/tim/user/user-menu.component.ts</context>
          <context context-type="linenumber">40</context>
        </context-group>
      </trans-unit>
      <trans-unit id="8938936775438707024" datatype="html">
        <source>TIM last updated</source>
        <target state="translated">TIM viimeksi päivitetty</target>
        <context-group purpose="location">
          <context context-type="sourcefile">static/scripts/tim/footer.component.ts</context>
          <context context-type="linenumber">18</context>
        </context-group>
      </trans-unit>
      <trans-unit id="3571750275565841763" datatype="html">
        <source>Problems and questions about TIM</source>
        <target state="translated">TIMiin liittyvät ongelmat ja kysymykset</target>
        <context-group purpose="location">
          <context context-type="sourcefile">static/scripts/tim/footer.component.ts</context>
          <context context-type="linenumber">21</context>
        </context-group>
        <context-group purpose="location">
          <context context-type="sourcefile">static/scripts/tim/footer.component.ts</context>
          <context context-type="linenumber">26</context>
        </context-group>
      </trans-unit>
      <trans-unit id="275211168298127010" datatype="html">
        <source>branch</source>
        <target state="translated">haara</target>
        <context-group purpose="location">
          <context context-type="sourcefile">static/scripts/tim/footer.component.ts</context>
          <context context-type="linenumber">32</context>
        </context-group>
      </trans-unit>
      <trans-unit id="1355999867876435949" datatype="html">
        <source> Privacy notice </source>
        <target state="translated"> Tietosuojailmoitus </target>
        <context-group purpose="location">
          <context context-type="sourcefile">static/scripts/tim/footer.component.ts</context>
          <context context-type="linenumber">40,41</context>
        </context-group>
      </trans-unit>
      <trans-unit id="4098460571712444283" datatype="html">
        <source>
                                        Accessibility statement
                                    </source>
        <target state="translated">
                                        Saavutettavuusseloste
                                    </target>
        <context-group purpose="location">
          <context context-type="sourcefile">static/scripts/tim/footer.component.ts</context>
          <context context-type="linenumber">45</context>
        </context-group>
      </trans-unit>
      <trans-unit id="2481381240140660033" datatype="html">
        <source>Preview style</source>
        <target state="translated">Esikatsele tyyli</target>
        <context-group purpose="location">
          <context context-type="sourcefile">static/scripts/tim/ui/style-preview.component.ts</context>
          <context context-type="linenumber">23</context>
        </context-group>
      </trans-unit>
      <trans-unit id="2310889859686019497" datatype="html">
        <source>Refresh preview</source>
        <target state="translated">Virkistä esikatselu</target>
        <context-group purpose="location">
          <context context-type="sourcefile">static/scripts/tim/ui/style-preview.component.ts</context>
          <context context-type="linenumber">24</context>
        </context-group>
      </trans-unit>
      <trans-unit id="5266971436861475365" datatype="html">
        <source>Stop preview</source>
        <target state="translated">Lopeta esikatselu</target>
        <context-group purpose="location">
          <context context-type="sourcefile">static/scripts/tim/ui/style-preview.component.ts</context>
          <context context-type="linenumber">26</context>
        </context-group>
      </trans-unit>
      <trans-unit id="8326853458642984838" datatype="html">
        <source>This component only works for documents</source>
        <target state="translated">Tämä komponentti toimii vain dokumenteissa</target>
        <context-group purpose="location">
          <context context-type="sourcefile">static/scripts/tim/ui/style-preview.component.ts</context>
          <context context-type="linenumber">44</context>
        </context-group>
      </trans-unit>
      <trans-unit id="8818816501730146130" datatype="html">
        <source>Only styles in styles folder can be previewed</source>
        <target state="translated">Vain styles-kansiossa olevat tyylit ovat esikatseltavissa</target>
        <context-group purpose="location">
          <context context-type="sourcefile">static/scripts/tim/ui/style-preview.component.ts</context>
          <context context-type="linenumber">51</context>
        </context-group>
      </trans-unit>
      <trans-unit id="3259167026260282906" datatype="html">
        <source>Move the document under styles folder to see the preview</source>
        <target state="translated">Siirrä dokumentti styles-kansion alle nähdäksesi esikatselun</target>
        <context-group purpose="location">
          <context context-type="sourcefile">static/scripts/tim/ui/style-preview.component.ts</context>
          <context context-type="linenumber">52</context>
        </context-group>
      </trans-unit>
      <trans-unit id="1399830849016085959" datatype="html">
        <source>The style could not be compiled</source>
        <target state="translated">Tyyliä ei voitu kääntää</target>
        <context-group purpose="location">
          <context context-type="sourcefile">static/scripts/tim/ui/style-preview.component.ts</context>
          <context context-type="linenumber">84</context>
        </context-group>
      </trans-unit>
      <trans-unit id="85180954696096344" datatype="html">
        <source>The following error occurred:</source>
        <target state="translated">Tapahtui seuraava virhe:</target>
        <context-group purpose="location">
          <context context-type="sourcefile">static/scripts/tim/ui/style-preview.component.ts</context>
          <context context-type="linenumber">85</context>
        </context-group>
      </trans-unit>
      <trans-unit id="657310079267053935" datatype="html">
        <source>Style</source>
        <target state="translated">Tyyli</target>
        <context-group purpose="location">
          <context context-type="sourcefile">static/scripts/tim/user/settings.component.ts</context>
          <context context-type="linenumber">79</context>
        </context-group>
      </trans-unit>
      <trans-unit id="4902817035128594900" datatype="html">
        <source>Description</source>
        <target state="translated">Kuvaus</target>
        <context-group purpose="location">
          <context context-type="sourcefile">static/scripts/tim/user/settings.component.ts</context>
          <context context-type="linenumber">80</context>
        </context-group>
      </trans-unit>
      <trans-unit id="8650499415827640724" datatype="html">
        <source>Type</source>
        <target state="translated">Tyyppi</target>
        <context-group purpose="location">
          <context context-type="sourcefile">static/scripts/tim/user/settings.component.ts</context>
          <context context-type="linenumber">81</context>
        </context-group>
      </trans-unit>
      <trans-unit id="1680943533060739363" datatype="html">
        <source>Selected styles</source>
        <target state="translated">Valitut tyylit</target>
        <context-group purpose="location">
          <context context-type="sourcefile">static/scripts/tim/user/settings.component.ts</context>
          <context context-type="linenumber">115</context>
        </context-group>
      </trans-unit>
      <trans-unit id="7016510469271315963" datatype="html">
        <source> Styles that you currently use are listed here. You can review and remove styles that you use. </source>
        <target state="translated"> Käyttämäsi tyylit ovat lueteltu alla. Voit tarkastella ja poistaa käyttämiäsi tyylejä. </target>
        <context-group purpose="location">
          <context context-type="sourcefile">static/scripts/tim/user/settings.component.ts</context>
          <context context-type="linenumber">117,120</context>
        </context-group>
      </trans-unit>
      <trans-unit id="2124612323077640701" datatype="html">
        <source> You can also reorder styles by dragging them in the list below. Reordering the styles will change their priority which might affect the final generated theme for TIM. </source>
        <target state="translated"> Voit myös järjestää tyylejä raahaamalla ne alla olevassa luettelossa. Tyylien uudelleenjärjestäminen muuttaa niiden tärkeysjärjestystä, mikä vaikuttaa lopulliseen TIM:n ulkoasuun.  </target>
        <context-group purpose="location">
          <context context-type="sourcefile">static/scripts/tim/user/settings.component.ts</context>
          <context context-type="linenumber">121,124</context>
        </context-group>
      </trans-unit>
      <trans-unit id="5869016768847683779" datatype="html">
        <source>Loading active styles, please wait</source>
        <target state="translated">Ladataan käytössä olevat tyylit, odota</target>
        <context-group purpose="location">
          <context context-type="sourcefile">static/scripts/tim/user/settings.component.ts</context>
          <context context-type="linenumber">128</context>
        </context-group>
      </trans-unit>
      <trans-unit id="5380572116300325278" datatype="html">
        <source> You have no styles selected. You can add styles via the <x id="START_LINK" ctype="x-a" equiv-text="&lt;a (click)=&quot;changeStyleTab(1)&quot;>"/>Available styles<x id="CLOSE_LINK" ctype="x-a" equiv-text="&lt;/a>"/> tab. </source>
        <target state="translated"> Et ole valinnut yhtään tyyliä. Voit lisätä tyylit <x id="START_LINK" ctype="x-a" equiv-text="&lt;a (click)=&quot;changeStyleTab(1)&quot;>"/>Saatavilla olevat tyylit<x id="CLOSE_LINK" ctype="x-a" equiv-text="&lt;/a>"/>-välilehdessä. </target>
        <context-group purpose="location">
          <context context-type="sourcefile">static/scripts/tim/user/settings.component.ts</context>
          <context context-type="linenumber">132,134</context>
        </context-group>
      </trans-unit>
      <trans-unit id="8852490424970169127" datatype="html">
        <source>Official</source>
        <target state="translated">Virallinen</target>
        <context-group purpose="location">
          <context context-type="sourcefile">static/scripts/tim/user/settings.component.ts</context>
          <context context-type="linenumber">149</context>
        </context-group>
      </trans-unit>
      <trans-unit id="6381490568322624964" datatype="html">
        <source>Deleted</source>
        <target state="translated">Poistettu</target>
        <context-group purpose="location">
          <context context-type="sourcefile">static/scripts/tim/user/settings.component.ts</context>
          <context context-type="linenumber">150</context>
        </context-group>
      </trans-unit>
      <trans-unit id="414678636665913931" datatype="html">
        <source>Delete style</source>
        <target state="translated">Poista tyyli</target>
        <context-group purpose="location">
          <context context-type="sourcefile">static/scripts/tim/user/settings.component.ts</context>
          <context context-type="linenumber">155</context>
        </context-group>
      </trans-unit>
      <trans-unit id="178441188618264876" datatype="html">
        <source>Available styles</source>
        <target state="translated">Saatavilla olevat tyylit</target>
        <context-group purpose="location">
          <context context-type="sourcefile">static/scripts/tim/user/settings.component.ts</context>
          <context context-type="linenumber">163</context>
        </context-group>
      </trans-unit>
      <trans-unit id="3945744289027552408" datatype="html">
        <source> The table below lists all styles available on TIM. You can preview and add new styles using the table below. </source>
        <target state="translated"> Kaikki TIM:ssa saatavilla olevat tyylit ovat lueteltu alla olevassa taulukossa. Voit esikatsella ja lisätä uusia tyylejä alla olevan taulukon avulla. </target>
        <context-group purpose="location">
          <context context-type="sourcefile">static/scripts/tim/user/settings.component.ts</context>
          <context context-type="linenumber">165,168</context>
        </context-group>
      </trans-unit>
      <trans-unit id="3197188819017309601" datatype="html">
        <source><x id="START_TAG_STRONG" ctype="x-strong" equiv-text="&lt;strong>"/>Official styles<x id="CLOSE_TAG_STRONG" ctype="x-strong" equiv-text="&lt;/strong>"/> are maintained and supported by TIM maintainers. </source>
        <target state="translated"><x id="START_TAG_STRONG" ctype="x-strong" equiv-text="&lt;strong>"/>Viralliset tyylit<x id="CLOSE_TAG_STRONG" ctype="x-strong" equiv-text="&lt;/strong>"/> ovat TIM-ylläpitäjien hallinnoimia </target>
        <context-group purpose="location">
          <context context-type="sourcefile">static/scripts/tim/user/settings.component.ts</context>
          <context context-type="linenumber">170,172</context>
        </context-group>
      </trans-unit>
      <trans-unit id="4598159830582790095" datatype="html">
        <source><x id="START_TAG_STRONG" ctype="x-strong" equiv-text="&lt;strong>"/>User-made styles<x id="CLOSE_TAG_STRONG" ctype="x-strong" equiv-text="&lt;/strong>"/> are made and maintained by TIM's users. For more information, see <x id="START_LINK" ctype="x-a" equiv-text="&lt;a href=&quot;/view/tim/ohjeita/styles&quot;>"/>style authoring guide<x id="CLOSE_LINK" ctype="x-a" equiv-text="&lt;/a>"/>.</source>
        <target state="translated"><x id="START_TAG_STRONG" ctype="x-strong" equiv-text="&lt;strong>"/>Käyttäjätyylit<x id="CLOSE_TAG_STRONG" ctype="x-strong" equiv-text="&lt;/strong>"/> ovat TIM-käyttäjien luomat. Katso <x id="START_LINK" ctype="x-a" equiv-text="&lt;a href=&quot;/view/tim/ohjeita/styles&quot;>"/>tyylien laadintaopas<x id="CLOSE_LINK" ctype="x-a" equiv-text="&lt;/a>"/> lisätietoja varten.</target>
        <context-group purpose="location">
          <context context-type="sourcefile">static/scripts/tim/user/settings.component.ts</context>
          <context context-type="linenumber">173</context>
        </context-group>
      </trans-unit>
      <trans-unit id="5633802735834461146" datatype="html">
        <source>To remove styles or edit their ordering, use the <x id="START_LINK" ctype="x-a" equiv-text="&lt;a (click)=&quot;changeStyleTab(0)&quot;>"/>Selected styles<x id="CLOSE_LINK" ctype="x-a" equiv-text="&lt;/a>"/> tab.</source>
        <target state="translated">Käytä <x id="START_LINK" ctype="x-a" equiv-text="&lt;a (click)=&quot;changeStyleTab(0)&quot;>"/>Valitut tyylit<x id="CLOSE_LINK" ctype="x-a" equiv-text="&lt;/a>"/>-välilehteä poistaaksesi tyylejä tai muuttaaksesi niiden järjestystä.</target>
        <context-group purpose="location">
          <context context-type="sourcefile">static/scripts/tim/user/settings.component.ts</context>
          <context context-type="linenumber">175,176</context>
        </context-group>
      </trans-unit>
      <trans-unit id="1623742637107569850" datatype="html">
        <source>Loading available styles, please wait</source>
        <target state="translated">Ladataan saatavilla olevia tyylejä, odota</target>
        <context-group purpose="location">
          <context context-type="sourcefile">static/scripts/tim/user/settings.component.ts</context>
          <context context-type="linenumber">179</context>
        </context-group>
      </trans-unit>
      <trans-unit id="3022574657658302514" datatype="html">
        <source> No styles available. </source>
        <target state="translated"> Ei saatavilla olevia tyylejä. </target>
        <context-group purpose="location">
          <context context-type="sourcefile">static/scripts/tim/user/settings.component.ts</context>
          <context context-type="linenumber">183,185</context>
        </context-group>
      </trans-unit>
      <trans-unit id="8466254912507014180" datatype="html">
        <source>Show user-made styles</source>
        <target state="translated">Näytä käyttäjätyylit</target>
        <context-group purpose="location">
          <context context-type="sourcefile">static/scripts/tim/user/settings.component.ts</context>
          <context context-type="linenumber">192</context>
        </context-group>
      </trans-unit>
      <trans-unit id="525875498967023195" datatype="html">
        <source> Add to Selected styles </source>
        <target state="translated"> Lisää Valittuihin tyyleihin </target>
        <context-group purpose="location">
          <context context-type="sourcefile">static/scripts/tim/user/settings.component.ts</context>
          <context context-type="linenumber">197,199</context>
        </context-group>
      </trans-unit>
      <trans-unit id="4230722003940734690" datatype="html">
        <source> Clear preview </source>
        <target state="translated"> Tyhjennä esikatselu </target>
        <context-group purpose="location">
          <context context-type="sourcefile">static/scripts/tim/user/settings.component.ts</context>
          <context context-type="linenumber">200,202</context>
        </context-group>
      </trans-unit>
      <trans-unit id="6720823601286643090" datatype="html">
        <source>Custom CSS</source>
        <target state="translated">Mukautettu CSS</target>
        <context-group purpose="location">
          <context context-type="sourcefile">static/scripts/tim/user/settings.component.ts</context>
          <context context-type="linenumber">207</context>
        </context-group>
        <context-group purpose="location">
          <context context-type="sourcefile">static/scripts/tim/user/settings.component.ts</context>
          <context context-type="linenumber">218</context>
        </context-group>
      </trans-unit>
      <trans-unit id="9049192107970830125" datatype="html">
        <source> You can define your personal custom styles using CSS. The styles are applied to all TIM pages and all devices you use. </source>
        <target state="translated"> Voit määritellä omat mukautetut tyylisi CSS:n avulla. Tyylejä sovelletaan kaikkiin TIM-sivuihin ja kaikkiin käyttämiisi laitteisiin. </target>
        <context-group purpose="location">
          <context context-type="sourcefile">static/scripts/tim/user/settings.component.ts</context>
          <context context-type="linenumber">209,212</context>
        </context-group>
      </trans-unit>
      <trans-unit id="4387425307250994986" datatype="html">
        <source> For extended styling using SCSS, refer to <x id="START_LINK" ctype="x-a" equiv-text="&lt;a href=&quot;/view/tim/ohjeita/styles&quot;>"/>style authoring guide<x id="CLOSE_LINK" ctype="x-a" equiv-text="&lt;/a>"/>. </source>
        <target state="translated"> Katso <x id="START_LINK" ctype="x-a" equiv-text="&lt;a href=&quot;/view/tim/ohjeita/styles&quot;>"/>tyylien laadintaopas<x id="CLOSE_LINK" ctype="x-a" equiv-text="&lt;/a>"/> SCSS:n avulla tehtävää laajennettua muotoilua varten. </target>
        <context-group purpose="location">
          <context context-type="sourcefile">static/scripts/tim/user/settings.component.ts</context>
          <context context-type="linenumber">213,215</context>
        </context-group>
      </trans-unit>
      <trans-unit id="7981859935878968709" datatype="html">
        <source>Compiling style, please wait</source>
        <target state="translated">Tyyli käännetään, odota</target>
        <context-group purpose="location">
          <context context-type="sourcefile">static/scripts/tim/user/settings.component.ts</context>
          <context context-type="linenumber">228</context>
        </context-group>
      </trans-unit>
      <trans-unit id="1238583382012712938" datatype="html">
        <source> Clear </source>
        <target state="translated"> Tyhjennä </target>
        <context-group purpose="location">
          <context context-type="sourcefile">static/scripts/tim/user/settings.component.ts</context>
          <context context-type="linenumber">298,300</context>
        </context-group>
      </trans-unit>
      <trans-unit id="7935817138132972193" datatype="html">
        <source>Automatically mark document as read when opening it for the first time </source>
        <target state="translated">Merkitse dokumentit luetuksi ensimmäisen avauksen yhteydessä </target>
        <context-group purpose="location">
          <context context-type="sourcefile">static/scripts/tim/user/settings.component.ts</context>
          <context context-type="linenumber">337,338</context>
        </context-group>
      </trans-unit>
      <trans-unit id="2789223311546332195" datatype="html">
        <source>Clear local settings storage </source>
        <target state="translated">Tyhjennä paikallinen asetusvarasto </target>
        <context-group purpose="location">
          <context context-type="sourcefile">static/scripts/tim/user/settings.component.ts</context>
          <context context-type="linenumber">341,342</context>
        </context-group>
      </trans-unit>
      <trans-unit id="1863815165411662122" datatype="html">
        <source>Could not preview the style</source>
        <target state="translated">Tyyliä ei voitu esikatsella</target>
        <context-group purpose="location">
          <context context-type="sourcefile">static/scripts/tim/user/settings.component.ts</context>
          <context context-type="linenumber">638</context>
        </context-group>
      </trans-unit>
      <trans-unit id="8261911902538602763" datatype="html">
        <source>There was an error loading the style. Please report this to the style's maintainer.</source>
        <target state="translated">Tyylin lataamisessa tapahtui virhe. Ilmoita virheestä tyylin ylläpitäjälle.</target>
        <context-group purpose="location">
          <context context-type="sourcefile">static/scripts/tim/user/settings.component.ts</context>
          <context context-type="linenumber">639</context>
        </context-group>
      </trans-unit>
      <trans-unit id="537234808337595283" datatype="html">
        <source>This style document was deleted</source>
        <target state="translated">Tyylidokumentti poistettiin</target>
        <context-group purpose="location">
          <context context-type="sourcefile">static/scripts/tim/user/settings.component.ts</context>
          <context context-type="linenumber">735</context>
        </context-group>
      </trans-unit>
      <trans-unit id="6349061979723436398" datatype="html">
        <source>Deleted style (id: <x id="PH" equiv-text="missingStyleDoc"/>)</source>
        <target state="translated">Poistettu tyyli (id: <x id="PH" equiv-text="missingStyleDoc"/>)</target>
        <context-group purpose="location">
          <context context-type="sourcefile">static/scripts/tim/user/settings.component.ts</context>
          <context context-type="linenumber">737</context>
        </context-group>
      </trans-unit>
      <trans-unit id="6951970569231900824" datatype="html">
        <source>Deleted style</source>
        <target state="translated">Poistettu tyyli</target>
        <context-group purpose="location">
          <context context-type="sourcefile">static/scripts/tim/user/settings.component.ts</context>
          <context context-type="linenumber">738</context>
        </context-group>
      </trans-unit>
      <trans-unit id="2555678606396740558" datatype="html">
        <source>Private style</source>
        <target state="translated">Yksityinen tyyli</target>
        <context-group purpose="location">
          <context context-type="sourcefile">static/scripts/tim/user/settings.component.ts</context>
          <context context-type="linenumber">747</context>
        </context-group>
      </trans-unit>
      <trans-unit id="8048992932975974823" datatype="html">
        <source>This style is private or has no description</source>
        <target state="translated">Tyyli on yksityinen tai sillä ei ole kuvausta</target>
        <context-group purpose="location">
          <context context-type="sourcefile">static/scripts/tim/user/settings.component.ts</context>
          <context context-type="linenumber">750</context>
        </context-group>
      </trans-unit>
      <trans-unit id="7647637024834266730" datatype="html">
        <source>Could not load selected styles</source>
        <target state="translated">Valittuja tyylejä ei voitu ladata</target>
        <context-group purpose="location">
          <context context-type="sourcefile">static/scripts/tim/user/settings.component.ts</context>
          <context context-type="linenumber">764</context>
        </context-group>
      </trans-unit>
      <trans-unit id="8810487195258066411" datatype="html">
        <source>Could not load available styles</source>
        <target state="translated">Saatavilla olevia tyylejä ei voitu ladata</target>
        <context-group purpose="location">
          <context context-type="sourcefile">static/scripts/tim/user/settings.component.ts</context>
          <context context-type="linenumber">803</context>
        </context-group>
      </trans-unit>
      <trans-unit id="2068094190303764265" datatype="html">
        <source><x id="START_TAG_STRONG" ctype="x-strong" equiv-text="&lt;strong>"/>Note:<x id="CLOSE_TAG_STRONG" ctype="x-strong" equiv-text="&lt;/strong>"/> Your current styles will be temporarily disabled while previewing.</source>
        <target state="translated"><x id="START_TAG_STRONG" ctype="x-strong" equiv-text="&lt;strong>"/>Huom:<x id="CLOSE_TAG_STRONG" ctype="x-strong" equiv-text="&lt;/strong>"/> Nykyiset valitut tyylisi kytketään pois päältä tyylien esikatselun ajaksi.</target>
        <context-group purpose="location">
          <context context-type="sourcefile">static/scripts/tim/user/settings.component.ts</context>
          <context context-type="linenumber">177</context>
        </context-group>
      </trans-unit>
      <trans-unit id="3053229305335522001" datatype="html">
        <source>Refresh numbering</source>
        <target state="translated">Virkistä numerointi</target>
        <context-group purpose="location">
          <context context-type="sourcefile">static/scripts/tim/sidebarmenu/tabs/settings-tab.component.ts</context>
          <context context-type="linenumber">119</context>
        </context-group>
      </trans-unit>
      <trans-unit id="8992183302589733178" datatype="html">
        <source>Refresh numbering </source>
        <target state="translated">Virkistä numerointi </target>
        <context-group purpose="location">
          <context context-type="sourcefile">static/scripts/tim/sidebarmenu/tabs/settings-tab.component.ts</context>
          <context context-type="linenumber">121,122</context>
        </context-group>
      </trans-unit>
      <trans-unit id="2509141182388535183" datatype="html">
        <source>View</source>
        <target state="translated">Näytä</target>
        <context-group purpose="location">
          <context context-type="sourcefile">static/scripts/tim/header/utils.ts</context>
          <context context-type="linenumber">23</context>
        </context-group>
      </trans-unit>
      <trans-unit id="3897348120591552265" datatype="html">
        <source>Manage</source>
        <target state="translated">Hallitse</target>
        <context-group purpose="location">
          <context context-type="sourcefile">static/scripts/tim/header/utils.ts</context>
          <context context-type="linenumber">24</context>
        </context-group>
      </trans-unit>
      <trans-unit id="4250948520990652627" datatype="html">
        <source>Teacher</source>
        <target state="translated">Opettaja</target>
        <context-group purpose="location">
          <context context-type="sourcefile">static/scripts/tim/header/utils.ts</context>
          <context context-type="linenumber">25</context>
        </context-group>
      </trans-unit>
      <trans-unit id="7967817482349015206" datatype="html">
        <source>Answers</source>
        <target state="translated">Vastaukset</target>
        <context-group purpose="location">
          <context context-type="sourcefile">static/scripts/tim/header/utils.ts</context>
          <context context-type="linenumber">26</context>
        </context-group>
      </trans-unit>
      <trans-unit id="4394384597878317207" datatype="html">
        <source>Velp</source>
        <target state="translated">Velpit</target>
        <context-group purpose="location">
          <context context-type="sourcefile">static/scripts/tim/header/utils.ts</context>
          <context context-type="linenumber">28</context>
        </context-group>
      </trans-unit>
      <trans-unit id="1195990936404610211" datatype="html">
        <source>Slide</source>
        <target state="translated">Kalvot</target>
        <context-group purpose="location">
          <context context-type="sourcefile">static/scripts/tim/header/utils.ts</context>
          <context context-type="linenumber">29</context>
        </context-group>
      </trans-unit>
      <trans-unit id="7430680760319628492" datatype="html">
        <source>Review</source>
        <target state="translated">Vertaisarviointi</target>
        <context-group purpose="location">
          <context context-type="sourcefile">static/scripts/tim/header/utils.ts</context>
          <context context-type="linenumber">30</context>
        </context-group>
      </trans-unit>
      <trans-unit id="1081973408978048544" datatype="html">
        <source>University of Jyväskylä</source>
        <target state="translated">Jyväskylän yliopisto</target>
        <context-group purpose="location">
          <context context-type="sourcefile">static/scripts/tim/header/site-header.component.ts</context>
          <context context-type="linenumber">29</context>
        </context-group>
      </trans-unit>
      <trans-unit id="7489402800174786548" datatype="html">
        <source>Show/hide view menu</source>
        <target state="translated">Näytä tai piilota näkymavalikko</target>
        <context-group purpose="location">
          <context context-type="sourcefile">static/scripts/tim/header/site-header.component.ts</context>
          <context context-type="linenumber">18</context>
        </context-group>
      </trans-unit>
      <trans-unit id="3403070715488584182" datatype="html">
        <source>Add comment/note</source>
        <target state="translated">Lisää kommentti</target>
        <context-group purpose="location">
          <context context-type="sourcefile">static/scripts/tim/document/notes.ts</context>
          <context context-type="linenumber">311</context>
        </context-group>
      </trans-unit>
      <trans-unit id="4129829485187047152" datatype="html">
        <source>Open edit menu</source>
        <target state="translated">Avaa muokkausvalikko</target>
        <context-group purpose="location">
          <context context-type="sourcefile">static/scripts/tim/document/notes.ts</context>
          <context context-type="linenumber">312</context>
        </context-group>
      </trans-unit>
      <trans-unit id="4403569197028117197" datatype="html">
        <source>Could not expire message: <x id="PH" equiv-text="message.result.error.error"/></source>
        <target state="translated">Viestiä ei voitu vanhentaa: <x id="PH" equiv-text="message.result.error.error"/></target>
        <context-group purpose="location">
          <context context-type="sourcefile">static/scripts/tim/messaging/manage-read-receipt.component.ts</context>
          <context context-type="linenumber">135</context>
        </context-group>
      </trans-unit>
      <trans-unit id="1879048180271503411" datatype="html">
        <source>You are not authorized to send global messages</source>
        <target state="translated">Sinulla ei ole oikeutta lähettää globaaleja viestejä</target>
        <context-group purpose="location">
          <context context-type="sourcefile">static/scripts/tim/messaging/tim-message-send.component.ts</context>
          <context context-type="linenumber">235</context>
        </context-group>
      </trans-unit>
      <trans-unit id="6173403717413698596" datatype="html">
        <source> Mark as read </source>
        <target state="translated"> Merkitse luetuksi </target>
        <context-group purpose="location">
          <context context-type="sourcefile">static/scripts/tim/messaging/tim-message.component.ts</context>
          <context context-type="linenumber">63,65</context>
        </context-group>
      </trans-unit>
      <trans-unit id="2609550161342168984" datatype="html">
        <source>Marks message as read and permanently hides it</source>
        <target state="translated">Merkitsee viestin luetuksi ja piilottaa sen pysyvästi</target>
        <context-group purpose="location">
          <context context-type="sourcefile">static/scripts/tim/messaging/tim-message.component.ts</context>
          <context context-type="linenumber">63</context>
        </context-group>
      </trans-unit>
      <trans-unit id="8461609631969932886" datatype="html">
        <source>Hide</source>
        <target state="translated">Piilota</target>
        <context-group purpose="location">
          <context context-type="sourcefile">static/scripts/tim/messaging/tim-message.component.ts</context>
          <context context-type="linenumber">70</context>
        </context-group>
      </trans-unit>
      <trans-unit id="2428728805565111881" datatype="html">
        <source>Choose a template</source>
        <target state="translated">Valitse mallipohja</target>
        <context-group purpose="location">
          <context context-type="sourcefile">static/scripts/tim/document/editing/template-list.component.ts</context>
          <context context-type="linenumber">10</context>
        </context-group>
      </trans-unit>
      <trans-unit id="9131913350495870905" datatype="html">
        <source>Load</source>
        <target state="translated">Lataa</target>
        <context-group purpose="location">
          <context context-type="sourcefile">static/scripts/tim/document/editing/template-list.component.ts</context>
          <context context-type="linenumber">22</context>
        </context-group>
      </trans-unit>
      <trans-unit id="6736759031683445755" datatype="html">
        <source>Enter the name of the user group</source>
        <target state="translated">Anna käyttäjäryhmän nimi</target>
        <context-group purpose="location">
          <context context-type="sourcefile">static/scripts/tim/user/user-group-dialog.component.ts</context>
          <context context-type="linenumber">31</context>
        </context-group>
      </trans-unit>
      <trans-unit id="2000929266442515663" datatype="html">
        <source>Enter the location or leave empty</source>
        <target state="translated">Anna sijainti tai jätä tyhjäksi</target>
        <context-group purpose="location">
          <context context-type="sourcefile">static/scripts/tim/user/user-group-dialog.component.ts</context>
          <context context-type="linenumber">51</context>
        </context-group>
      </trans-unit>
      <trans-unit id="3322954622926844982" datatype="html">
        <source> Name should not contain the slash character. </source>
        <target state="translated"> Nimi ei saa sisältää kauttaviivaa. </target>
        <context-group purpose="location">
          <context context-type="sourcefile">static/scripts/tim/user/user-group-dialog.component.ts</context>
          <context context-type="linenumber">69,71</context>
        </context-group>
      </trans-unit>
      <trans-unit id="7046259383943324039" datatype="html">
        <source>Folder</source>
        <target state="translated">Kansio</target>
        <context-group purpose="location">
          <context context-type="sourcefile">static/scripts/tim/user/user-group-dialog.component.ts</context>
          <context context-type="linenumber">42</context>
        </context-group>
      </trans-unit>
      <trans-unit id="3323415564519831786" datatype="html">
        <source> Name is required. </source>
        <target state="translated"> Nimi vaaditaan. </target>
        <context-group purpose="location">
          <context context-type="sourcefile">static/scripts/tim/user/user-group-dialog.component.ts</context>
          <context context-type="linenumber">64,66</context>
        </context-group>
      </trans-unit>
      <trans-unit id="5581588744689339912" datatype="html">
        <source> Create group </source>
        <target state="translated"> Luo ryhmä </target>
        <context-group purpose="location">
          <context context-type="sourcefile">static/scripts/tim/user/user-group-dialog.component.ts</context>
          <context context-type="linenumber">15,17</context>
        </context-group>
      </trans-unit>
      <trans-unit id="6011374850607023802" datatype="html">
        <source>Hidden courses</source>
        <target state="translated">Piilotetut kurssit</target>
        <context-group purpose="location">
          <context context-type="sourcefile">static/scripts/tim/bookmark/bookmark-name.pipe.ts</context>
          <context context-type="linenumber">5</context>
        </context-group>
      </trans-unit>
      <trans-unit id="3245309402650985859" datatype="html">
        <source>Last edited</source>
        <target state="translated">Viimeksi muokattu</target>
        <context-group purpose="location">
          <context context-type="sourcefile">static/scripts/tim/bookmark/bookmark-name.pipe.ts</context>
          <context context-type="linenumber">6</context>
        </context-group>
      </trans-unit>
      <trans-unit id="7117243968985169718" datatype="html">
        <source>Last read</source>
        <target state="translated">Viimeksi luettu</target>
        <context-group purpose="location">
          <context context-type="sourcefile">static/scripts/tim/bookmark/bookmark-name.pipe.ts</context>
          <context context-type="linenumber">7</context>
        </context-group>
      </trans-unit>
      <trans-unit id="8219178150622636984" datatype="html">
        <source>Toggle editing</source>
        <target state="translated">Vaihda muokkaustila</target>
        <context-group purpose="location">
          <context context-type="sourcefile">static/scripts/tim/bookmark/bookmark-folder-box.component.ts</context>
          <context context-type="linenumber">24</context>
        </context-group>
      </trans-unit>
      <trans-unit id="3580632903137616406" datatype="html">
        <source>Edit bookmark</source>
        <target state="translated">Muokkaa kirjanmerkkiä</target>
        <context-group purpose="location">
          <context context-type="sourcefile">static/scripts/tim/bookmark/bookmark-folder-box.component.ts</context>
          <context context-type="linenumber">33</context>
        </context-group>
        <context-group purpose="location">
          <context context-type="sourcefile">static/scripts/tim/bookmark/bookmark-folder-box.component.ts</context>
          <context context-type="linenumber">49</context>
        </context-group>
      </trans-unit>
      <trans-unit id="523910090432848108" datatype="html">
        <source>Remove bookmark</source>
        <target state="translated">Poista kirjanmerkki</target>
        <context-group purpose="location">
          <context context-type="sourcefile">static/scripts/tim/bookmark/bookmark-folder-box.component.ts</context>
          <context context-type="linenumber">70</context>
        </context-group>
      </trans-unit>
      <trans-unit id="4689827308933524228" datatype="html">
        <source>Hide bookmark</source>
        <target state="translated">Piilota kirjanmerkki</target>
        <context-group purpose="location">
          <context context-type="sourcefile">static/scripts/tim/bookmark/bookmark-folder-box.component.ts</context>
          <context context-type="linenumber">79</context>
        </context-group>
      </trans-unit>
      <trans-unit id="2102652226889166925" datatype="html">
        <source>Refresh also remote documents numbering</source>
        <target state="translated">Virkistä myös ulkoisten dokumenttien numerointi</target>
        <context-group purpose="location">
          <context context-type="sourcefile">static/scripts/tim/sidebarmenu/tabs/settings-tab.component.ts</context>
          <context context-type="linenumber">123</context>
        </context-group>
      </trans-unit>
      <trans-unit id="2348778533763369806" datatype="html">
        <source>recurse </source>
        <target state="translated">alidokumentit </target>
        <context-group purpose="location">
          <context context-type="sourcefile">static/scripts/tim/sidebarmenu/tabs/settings-tab.component.ts</context>
          <context context-type="linenumber">125,126</context>
        </context-group>
      </trans-unit>
      <trans-unit id="6291931578463645615" datatype="html">
        <source>General options</source>
        <target state="translated">Yleiset asetukset</target>
        <context-group purpose="location">
          <context context-type="sourcefile">static/scripts/tim/messaging/manage/message-list-admin.component.ts</context>
          <context context-type="linenumber">55</context>
        </context-group>
      </trans-unit>
      <trans-unit id="6189417014698334911" datatype="html">
        <source>No HTML messages allowed </source>
        <target state="translated">HTML-viestit ovat kielletty </target>
        <context-group purpose="location">
          <context context-type="sourcefile">static/scripts/tim/messaging/manage/message-list-admin.component.ts</context>
          <context context-type="linenumber">130,131</context>
        </context-group>
      </trans-unit>
      <trans-unit id="2123590838467872" datatype="html">
        <source>Allow attachments</source>
        <target state="translated">Liitteet ovat sallitut</target>
        <context-group purpose="location">
          <context context-type="sourcefile">static/scripts/tim/messaging/manage/message-list-admin.component.ts</context>
          <context context-type="linenumber">138</context>
        </context-group>
      </trans-unit>
      <trans-unit id="1716213329959289322" datatype="html">
        <source>Redirect answers to message list</source>
        <target state="translated">Vastausviestien vastaanottaja on viestilista</target>
        <context-group purpose="location">
          <context context-type="sourcefile">static/scripts/tim/messaging/manage/message-list-admin.component.ts</context>
          <context context-type="linenumber">145</context>
        </context-group>
      </trans-unit>
      <trans-unit id="8502065112576581103" datatype="html">
        <source>Move up</source>
        <target state="translated">Siirrä ylöspäin</target>
        <context-group purpose="location">
          <context context-type="sourcefile">static/scripts/tim/plugin/reviewcanvas.ts</context>
          <context context-type="linenumber">109</context>
        </context-group>
      </trans-unit>
      <trans-unit id="2207764482815871800" datatype="html">
        <source>Move down</source>
        <target state="translated">Siirrä alaspäin</target>
        <context-group purpose="location">
          <context context-type="sourcefile">static/scripts/tim/plugin/reviewcanvas.ts</context>
          <context context-type="linenumber">110</context>
        </context-group>
      </trans-unit>
      <trans-unit id="5326571353347602751" datatype="html">
        <source>Delete picture</source>
        <target state="translated">Poista kuva</target>
        <context-group purpose="location">
          <context context-type="sourcefile">static/scripts/tim/plugin/reviewcanvas.ts</context>
          <context context-type="linenumber">112</context>
        </context-group>
      </trans-unit>
      <trans-unit id="8116430031009038510" datatype="html">
        <source>Save answer</source>
        <target state="translated">Tallenna vastaus</target>
        <context-group purpose="location">
          <context context-type="sourcefile">static/scripts/tim/plugin/reviewcanvas.ts</context>
          <context context-type="linenumber">134</context>
        </context-group>
      </trans-unit>
      <trans-unit id="7668888534271557449" datatype="html">
        <source>Free hand drawing</source>
        <target state="translated">Vapaapiirto</target>
        <context-group purpose="location">
          <context context-type="sourcefile">static/scripts/tim/plugin/drawToolbar.ts</context>
          <context context-type="linenumber">94</context>
        </context-group>
      </trans-unit>
      <trans-unit id="8543119714580512727" datatype="html">
        <source>Line</source>
        <target state="translated">Viiva</target>
        <context-group purpose="location">
          <context context-type="sourcefile">static/scripts/tim/plugin/drawToolbar.ts</context>
          <context context-type="linenumber">101</context>
        </context-group>
      </trans-unit>
      <trans-unit id="6984675258712446825" datatype="html">
        <source>Rectangle</source>
        <target state="translated">Suorakulmio</target>
        <context-group purpose="location">
          <context context-type="sourcefile">static/scripts/tim/plugin/drawToolbar.ts</context>
          <context context-type="linenumber">107</context>
        </context-group>
      </trans-unit>
      <trans-unit id="8917972192085102885" datatype="html">
        <source>Ellipse</source>
        <target state="translated">Ellipsi</target>
        <context-group purpose="location">
          <context context-type="sourcefile">static/scripts/tim/plugin/drawToolbar.ts</context>
          <context context-type="linenumber">113</context>
        </context-group>
      </trans-unit>
      <trans-unit id="6565791317520947983" datatype="html">
        <source>Arrow</source>
        <target state="translated">Nuoli</target>
        <context-group purpose="location">
          <context context-type="sourcefile">static/scripts/tim/plugin/drawToolbar.ts</context>
          <context context-type="linenumber">119</context>
        </context-group>
      </trans-unit>
      <trans-unit id="537773306049192325" datatype="html">
        <source>Fill object</source>
        <target state="translated">Täytä kohde</target>
        <context-group purpose="location">
          <context context-type="sourcefile">static/scripts/tim/plugin/drawToolbar.ts</context>
          <context context-type="linenumber">129</context>
        </context-group>
      </trans-unit>
      <trans-unit id="4717209058677074131" datatype="html">
        <source>Line width</source>
        <target state="translated">Viivan leveys</target>
        <context-group purpose="location">
          <context context-type="sourcefile">static/scripts/tim/plugin/drawToolbar.ts</context>
          <context context-type="linenumber">136</context>
        </context-group>
      </trans-unit>
      <trans-unit id="8036200981586016464" datatype="html">
        <source>Opacity</source>
        <target state="translated">Läpinäkyvyys</target>
        <context-group purpose="location">
          <context context-type="sourcefile">static/scripts/tim/plugin/drawToolbar.ts</context>
          <context context-type="linenumber">149</context>
        </context-group>
      </trans-unit>
      <trans-unit id="7643226167910761075" datatype="html">
        <source>Color picker</source>
        <target state="translated">Värivalitsin</target>
        <context-group purpose="location">
          <context context-type="sourcefile">static/scripts/tim/plugin/drawToolbar.ts</context>
          <context context-type="linenumber">164</context>
        </context-group>
      </trans-unit>
      <trans-unit id="325122440632178504" datatype="html">
        <source>Select red</source>
        <target state="translated">Valitse punainen</target>
        <context-group purpose="location">
          <context context-type="sourcefile">static/scripts/tim/plugin/drawToolbar.ts</context>
          <context context-type="linenumber">174</context>
        </context-group>
      </trans-unit>
      <trans-unit id="7373304585307320962" datatype="html">
        <source>Select blue</source>
        <target state="translated">Valitse sininen</target>
        <context-group purpose="location">
          <context context-type="sourcefile">static/scripts/tim/plugin/drawToolbar.ts</context>
          <context context-type="linenumber">180</context>
        </context-group>
      </trans-unit>
      <trans-unit id="7114888198252434819" datatype="html">
        <source>Select yellow</source>
        <target state="translated">Valitse keltainen</target>
        <context-group purpose="location">
          <context context-type="sourcefile">static/scripts/tim/plugin/drawToolbar.ts</context>
          <context context-type="linenumber">186</context>
        </context-group>
      </trans-unit>
      <trans-unit id="883430579201070569" datatype="html">
        <source>Select green</source>
        <target state="translated">Valitse vihreä</target>
        <context-group purpose="location">
          <context context-type="sourcefile">static/scripts/tim/plugin/drawToolbar.ts</context>
          <context context-type="linenumber">192</context>
        </context-group>
      </trans-unit>
      <trans-unit id="1790032515357564728" datatype="html">
        <source>Align to the center</source>
        <target state="translated">Kohdista keskelle</target>
        <context-group purpose="location">
          <context context-type="sourcefile">static/scripts/tim/sidebarmenu/util/switch-button.component.ts</context>
          <context context-type="linenumber">8</context>
        </context-group>
      </trans-unit>
      <trans-unit id="6311820510318489653" datatype="html">
        <source>Align to the left</source>
        <target state="translated">Kohdista vasemmalle</target>
        <context-group purpose="location">
          <context context-type="sourcefile">static/scripts/tim/sidebarmenu/util/switch-button.component.ts</context>
          <context context-type="linenumber">17</context>
        </context-group>
      </trans-unit>
      <trans-unit id="8081339872439098904" datatype="html">
        <source>Previous image</source>
        <target state="translated">Edellinen kuva</target>
        <context-group purpose="location">
          <context context-type="sourcefile">static/scripts/tim/plugin/drawCanvas.ts</context>
          <context context-type="linenumber">766</context>
        </context-group>
      </trans-unit>
      <trans-unit id="2171733231818328220" datatype="html">
        <source>Next image</source>
        <target state="translated">Seuraava kuva</target>
        <context-group purpose="location">
          <context context-type="sourcefile">static/scripts/tim/plugin/drawCanvas.ts</context>
          <context context-type="linenumber">768</context>
        </context-group>
      </trans-unit>
      <trans-unit id="6500061599200357251" datatype="html">
        <source>Zoom in</source>
        <target state="translated">Suurenna</target>
        <context-group purpose="location">
          <context context-type="sourcefile">static/scripts/tim/plugin/drawCanvas.ts</context>
          <context context-type="linenumber">772</context>
        </context-group>
      </trans-unit>
      <trans-unit id="3787205057553482493" datatype="html">
        <source>Reset zoom</source>
        <target state="translated">Palauta oletuskoko</target>
        <context-group purpose="location">
          <context context-type="sourcefile">static/scripts/tim/plugin/drawCanvas.ts</context>
          <context context-type="linenumber">776</context>
        </context-group>
      </trans-unit>
      <trans-unit id="944767796496567082" datatype="html">
        <source>Zoom out</source>
        <target state="translated">Pienennä</target>
        <context-group purpose="location">
          <context context-type="sourcefile">static/scripts/tim/plugin/drawCanvas.ts</context>
          <context context-type="linenumber">778</context>
        </context-group>
      </trans-unit>
      <trans-unit id="631338357809243389" datatype="html">
        <source>Rotate clockwise</source>
        <target state="translated">Käännä myötäpäivään</target>
        <context-group purpose="location">
          <context context-type="sourcefile">static/scripts/tim/plugin/reviewcanvas.ts</context>
          <context context-type="linenumber">133</context>
        </context-group>
      </trans-unit>
      <trans-unit id="6644632063501552458" datatype="html">
        <source>Answer posts</source>
        <target state="translated">Vastauksien lähettäminen</target>
        <context-group purpose="location">
          <context context-type="sourcefile">static/scripts/tim/user/settings.component.ts</context>
          <context context-type="linenumber">279</context>
        </context-group>
      </trans-unit>
<<<<<<< HEAD
      <trans-unit id="4302420491905014187" datatype="html">
        <source>This will mark the translations in all paragraphs in this document as checked. Continue?</source>
        <target state="new">Tämä merkitsee käännökset kaikissa tämän dokumentin kappaleissa tarkistetuiksi. Jatketaanko?</target>
        <context-group purpose="location">
          <context context-type="sourcefile">static/scripts/tim/sidebarmenu/tabs/settings-tab.component.ts</context>
          <context context-type="linenumber">390</context>
        </context-group>
      </trans-unit>
      <trans-unit id="2312247969910854946" datatype="html">
        <source>Add new API key</source>
        <target state="new">Lisää uusi API-avain</target>
        <context-group purpose="location">
          <context context-type="sourcefile">static/scripts/tim/user/settings.component.ts</context>
          <context context-type="linenumber">447</context>
        </context-group>
      </trans-unit>
      <trans-unit id="6138642781979779012" datatype="html">
        <source>Translator API Keys</source>
        <target state="new">Kääntäjien API-avaimet</target>
        <context-group purpose="location">
          <context context-type="sourcefile">static/scripts/tim/user/settings.component.ts</context>
          <context context-type="linenumber">432</context>
        </context-group>
      </trans-unit>
      <trans-unit id="4082647858622460612" datatype="html">
        <source>Mark translations as checked</source>
        <target state="new">Merkitse käännökset tarkistetuiksi</target>
        <context-group purpose="location">
          <context context-type="sourcefile">static/scripts/tim/sidebarmenu/tabs/settings-tab.component.ts</context>
          <context context-type="linenumber">108</context>
        </context-group>
      </trans-unit>
      <trans-unit id="3196267353835684811" datatype="html">
        <source>Mark all translations as checked </source>
        <target state="new">Merkitse kaikki käännökset tarkistetuiksi </target>
        <context-group purpose="location">
          <context context-type="sourcefile">static/scripts/tim/sidebarmenu/tabs/settings-tab.component.ts</context>
          <context context-type="linenumber">110,111</context>
=======
      <trans-unit id="4226829235700701789" datatype="html">
        <source>Show map</source>
        <target state="translated">Näytä kartta</target>
        <context-group purpose="location">
          <context context-type="sourcefile">static/scripts/tim/gamification/gamification-map.component.ts</context>
          <context context-type="linenumber">45</context>
        </context-group>
      </trans-unit>
      <trans-unit id="2333314224059826550" datatype="html">
        <source>Mark all as read</source>
        <target state="translated">Merkitse kaikki luetuksi</target>
        <context-group purpose="location">
          <context context-type="sourcefile">static/scripts/tim/ui/mark-all-as-read.component.ts</context>
          <context context-type="linenumber">31</context>
        </context-group>
      </trans-unit>
      <trans-unit id="8252775200603013346" datatype="html">
        <source>Content is not a number (<x id="PH" equiv-text="val"/>); showing empty value.</source>
        <target state="translated">Sisältö ei ole luku (<x id="PH" equiv-text="val"/>); näytetään tyhjä arvo.</target>
        <context-group purpose="location">
          <context context-type="sourcefile">modules/fields/js/numericfield-plugin.component.ts</context>
          <context context-type="linenumber">231</context>
>>>>>>> 78a0973d
        </context-group>
      </trans-unit>
    </body>
  </file>
</xliff><|MERGE_RESOLUTION|>--- conflicted
+++ resolved
@@ -4952,7 +4952,30 @@
           <context context-type="linenumber">279</context>
         </context-group>
       </trans-unit>
-<<<<<<< HEAD
+      <trans-unit id="4226829235700701789" datatype="html">
+        <source>Show map</source>
+        <target state="translated">Näytä kartta</target>
+        <context-group purpose="location">
+          <context context-type="sourcefile">static/scripts/tim/gamification/gamification-map.component.ts</context>
+          <context context-type="linenumber">45</context>
+        </context-group>
+      </trans-unit>
+      <trans-unit id="2333314224059826550" datatype="html">
+        <source>Mark all as read</source>
+        <target state="translated">Merkitse kaikki luetuksi</target>
+        <context-group purpose="location">
+          <context context-type="sourcefile">static/scripts/tim/ui/mark-all-as-read.component.ts</context>
+          <context context-type="linenumber">31</context>
+        </context-group>
+      </trans-unit>
+      <trans-unit id="8252775200603013346" datatype="html">
+        <source>Content is not a number (<x id="PH" equiv-text="val"/>); showing empty value.</source>
+        <target state="translated">Sisältö ei ole luku (<x id="PH" equiv-text="val"/>); näytetään tyhjä arvo.</target>
+        <context-group purpose="location">
+          <context context-type="sourcefile">modules/fields/js/numericfield-plugin.component.ts</context>
+          <context context-type="linenumber">231</context>
+        </context-group>
+      </trans-unit>
       <trans-unit id="4302420491905014187" datatype="html">
         <source>This will mark the translations in all paragraphs in this document as checked. Continue?</source>
         <target state="new">Tämä merkitsee käännökset kaikissa tämän dokumentin kappaleissa tarkistetuiksi. Jatketaanko?</target>
@@ -4991,30 +5014,6 @@
         <context-group purpose="location">
           <context context-type="sourcefile">static/scripts/tim/sidebarmenu/tabs/settings-tab.component.ts</context>
           <context context-type="linenumber">110,111</context>
-=======
-      <trans-unit id="4226829235700701789" datatype="html">
-        <source>Show map</source>
-        <target state="translated">Näytä kartta</target>
-        <context-group purpose="location">
-          <context context-type="sourcefile">static/scripts/tim/gamification/gamification-map.component.ts</context>
-          <context context-type="linenumber">45</context>
-        </context-group>
-      </trans-unit>
-      <trans-unit id="2333314224059826550" datatype="html">
-        <source>Mark all as read</source>
-        <target state="translated">Merkitse kaikki luetuksi</target>
-        <context-group purpose="location">
-          <context context-type="sourcefile">static/scripts/tim/ui/mark-all-as-read.component.ts</context>
-          <context context-type="linenumber">31</context>
-        </context-group>
-      </trans-unit>
-      <trans-unit id="8252775200603013346" datatype="html">
-        <source>Content is not a number (<x id="PH" equiv-text="val"/>); showing empty value.</source>
-        <target state="translated">Sisältö ei ole luku (<x id="PH" equiv-text="val"/>); näytetään tyhjä arvo.</target>
-        <context-group purpose="location">
-          <context context-type="sourcefile">modules/fields/js/numericfield-plugin.component.ts</context>
-          <context context-type="linenumber">231</context>
->>>>>>> 78a0973d
         </context-group>
       </trans-unit>
     </body>
