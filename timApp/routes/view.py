--- conflicted
+++ resolved
@@ -370,14 +370,9 @@
 
     if hide_names_in_teacher(doc_id):
         for user in user_list:
-<<<<<<< HEAD
-            if not user_is_owner(user['id'], doc_id)\
-               and user['id'] != get_current_user_id():
-=======
             u: User = user_dict[user['id']] if user_dict else User.query.get(user['id'])
             if not u.has_ownership(doc_info) \
                     and user['id'] != get_current_user_id():
->>>>>>> f08ceef3
                 user['name'] = '-'
                 user['real_name'] = f'Someone {user["id"]}'
                 user['email'] = f'someone_{user["id"]}@example.com'
