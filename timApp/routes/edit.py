"""Routes for editing a document."""
import yaml
from flask import Blueprint, render_template

from documentmodel.docparagraph import DocParagraph
from documentmodel.document import Document
from documentmodel.documentparser import DocumentParser, ValidationException, ValidationWarning
from documentmodel.documentparseroptions import DocumentParserOptions
from markdownconverter import md_to_html
from routes.accesshelper import verify_edit_access, verify_view_access, has_manage_access, get_rights, has_view_access
from routes.notify import notify_doc_owner
from routes.sessioninfo import get_current_user_object
from timdb.bookmarks import Bookmarks
from timdb.models.docentry import DocEntry
from timdb.timdbexception import TimDbException
from utils import get_error_html
from .common import *

edit_page = Blueprint('edit_page',
                      __name__,
                      url_prefix='')  # TODO: Better URL prefix.


def get_group_id() -> str:
    return "docmodify_[doc_id]"


def get_group_subject() -> str:
    return "Your document [doc_name] has been modified"


@edit_page.route('/update/<int:doc_id>', methods=['POST'])
def update_document(doc_id):
    """Route for updating a document as a whole.

    :param doc_id: The id of the document to be modified.
    :return: A JSON object containing the versions of the document.
    """
    timdb = get_timdb()
    if not timdb.documents.exists(doc_id):
        abort(404)
    if not timdb.users.has_edit_access(get_current_user_id(), doc_id):
        abort(403)
    if 'file' in request.files:
        file = request.files['file']
        content = validate_uploaded_document_content(file)
        original = request.form['original']
        strict_validation = not request.form.get('ignore_warnings', False)
    elif 'template_name' in request.get_json():
<<<<<<< HEAD
        template = DocEntry.find_by_path(request.get_json()['template_name'], try_translation=True)
        if not has_manage_access(template.id):
=======
        template_id = timdb.documents.get_document_id(request.get_json()['template_name'])
        if not has_view_access(template_id):
>>>>>>> 4db6638c
            abort(403, 'Permission denied')
        doc = template.document
        content = doc.export_markdown()
        if content == '':
            return abort(400, 'The selected template is empty.')
        original = ''
        strict_validation = True
    else:
        request_json = request.get_json()
        if 'fulltext' not in request_json:
            return abort(400, 'Malformed request - fulltext missing.')
        content = request_json['fulltext']
        original = request_json['original']
        strict_validation = not request_json.get('ignore_warnings', False)

    if original is None:
        abort(400, 'Missing parameter: original')
    if content is None:
        return jsonResponse({'message': 'Failed to convert the file to UTF-8.'}, 400)
    doc = get_document_as_current_user(doc_id)
    ver_before = doc.get_version()
    try:
        # To verify view rights for possible referenced paragraphs, we call this first:
        editor_pars = get_pars_from_editor_text(doc, content, break_on_elements=True, skip_access_check=True)
        d = timdb.documents.update_document(doc, content, original, strict_validation)
        check_and_rename_pluginnamehere(editor_pars, d)
        old_pars = d.get_paragraphs()
        i = 0
        while i < len(editor_pars):
            if editor_pars[i].get_attr('taskId') and old_pars[i].get_attr('taskId'):
                if editor_pars[i].get_attr('taskId') != old_pars[i].get_attr('taskId'):
                    timdb.documents.modify_paragraph(doc=d,
                                                     par_id=old_pars[i].get_id(),
                                                     new_content=old_pars[i].get_markdown(),
                                                     new_attrs=editor_pars[i].get_attrs(),
                                                     new_properties=old_pars[i].get_properties())
            i += 1
        doc = get_document_as_current_user(doc_id)
        duplicates = check_duplicates(doc.get_paragraphs(), doc, timdb)

    except ValidationWarning as e:
        return jsonResponse({'error': str(e), 'is_warning': True}, status_code=400)
    except (TimDbException, ValidationException) as e:
        return abort(400, str(e))
    chg = d.get_changelog()
    ver_after = d.get_version()
    for ver in chg:
        ver['group'] = timdb.users.get_user_group_name(ver.pop('group_id'))

    # todo: include diffs in the message
    notify_doc_owner(doc_id, '[user_name] has edited your document [doc_name]',
                     """[user_name] has edited your document as whole: [doc_url]\n\n
See the changes here:
[base_url]/diff/[doc_id]/{0}/{1}/{2}/{3}\n\n""".format(ver_before[0], ver_before[1], ver_after[0], ver_after[1]),
                     setting="doc_modify",
                     group_id=get_group_id(), group_subject=get_group_subject())

    return jsonResponse({'versions': chg, 'fulltext': d.export_markdown(), 'duplicates': duplicates})


@edit_page.route("/postNewTaskNames/", methods=['POST'])
def rename_task_ids():
    timdb = get_timdb()
    doc_id, duplicates = verify_json_params('docId', 'duplicates')
    manage_view = verify_json_params('manageView', require=False, default=False)
    verify_edit_access(doc_id)
    doc = get_document_as_current_user(doc_id)
    pars = []
    old_pars = doc.get_paragraphs()

    # Get paragraphs with taskIds
    for paragraph in old_pars:
        if not paragraph.is_task():
            old_pars.remove(paragraph)
    i = 0
    while len(duplicates) > i:
        duplicate = duplicates[i]
        # Check that paragraphs that were to be modified aren't deleted
        if not doc.has_paragraph(duplicate[2]):
            duplicates.remove(duplicate)
            continue
        else:
            original_par = doc.get_paragraph(duplicate[2])
            attrs = original_par.get_attrs()
            if attrs['taskId']:
                # If a new taskId was given use that
                if duplicate[1]:
                    attrs['taskId'] = duplicate[1]
                    duplicates.remove(duplicate)
                # Otherwise determine a new one
                else:
                    if old_pars:
                        # Remove the duplicate in question from duplicates
                        duplicates.remove(duplicate)
                        task_id = get_next_available_task_id(attrs, old_pars, duplicates, duplicate[2])
                        attrs['taskId'] = task_id
            # Modify the paragraph with the new taskId
            [par], _ = timdb.documents.modify_paragraph(doc=doc,
                                                        par_id=duplicate[2],
                                                        new_content=original_par.get_markdown(),
                                                        new_attrs=attrs,
                                                        new_properties=original_par.get_properties())
            pars.append(par)
            # Update old pars
            for old_par in old_pars:
                if old_par.get_id() == duplicate[2]:
                    old_pars.remove(old_par)
                    break
            old_pars.append(par)

    if not manage_view:
        return par_response(pars,
                            doc,
                            update_cache=current_app.config['IMMEDIATE_PRELOAD'])
    else:
        doc = get_document_as_current_user(doc_id)
        duplicates = check_duplicates(pars, doc, timdb)
        chg = doc.get_changelog()
        for ver in chg:
            ver['group'] = timdb.users.get_user_group_name(ver.pop('group_id'))

        # todo: include diffs in the message
        notify_doc_owner(doc_id, '[user_name] has edited your document [doc_name]',
                        '[user_name] has edited your document as whole: [doc_url]', setting="doc_modify",
                         group_id=get_group_id(), group_subject=get_group_subject())

        return jsonResponse({'versions': chg, 'fulltext': doc.export_markdown(), 'duplicates': duplicates})


def delete_key(d, key):
    if key in d:
        del d[key]

def question_convert_js_to_yaml(md):
    # save question. How to pick up question see lecture.py, get_question_data_from_document
    markup = json.loads(md)
    question = markup["json"]["title"]
    question = question.replace('"', '').replace("'", '')
    taskid = question.replace(" ","") # TODO: make better conversion to ID
    oldid = markup.get('taskId')
    if not oldid:
        markup['taskId'] = taskid
    else:
        taskid = oldid
    qst = markup.get("qst", False)
    delete_key(markup, "question")  # old attribute
    delete_key(markup, "taskId")
    delete_key(markup, "qst")
    mdyaml = yaml.dump(markup) # spoils ä and so on..
    mdyaml = mdyaml.replace("\\xC4","Ä").replace("\\xD6","Ö").replace("\\xC5","Å").replace("\\xE4","ä").replace("\\xF6","ö").replace("\\xE5","å")
    prefix = ' '
    if qst:
        prefix = ' d'  # like document question
    result = '``` {#' + taskid + prefix + 'question="' + question + '" plugin="qst"}\n' + mdyaml + '```\n'
    return result


@edit_page.route("/postParagraphQ/", methods=['POST'])
def modify_paragraph_q():
    """
    Route for modifying a question editor paragraph in a document.

    :return: A JSON object containing the paragraphs in HTML form along with JS, CSS and Angular module dependencies.
    """
    doc_id, md, par_id, par_next_id = verify_json_params('docId', 'text', 'par', 'par_next')
    # abort(400, 'Not yet: ' + par_id)
    md = question_convert_js_to_yaml(md)
    ret = modify_paragraph_common(doc_id, md, par_id, par_next_id)
    # ret["questionjson"] = ""
    return ret


@edit_page.route("/postParagraph/", methods=['POST'])
def modify_paragraph():
    """
    Route for modifying a paragraph in a document.

    :return: A JSON object containing the paragraphs in HTML form along with JS, CSS and Angular module dependencies.
    """
    doc_id, md, par_id, par_next_id = verify_json_params('docId', 'text', 'par', 'par_next')
    return modify_paragraph_common(doc_id, md, par_id, par_next_id)


def modify_paragraph_common(doc_id, md, par_id, par_next_id):
    timdb = get_timdb()
    verify_edit_access(doc_id)

    doc = get_document_as_current_user(doc_id)
    if not doc.has_paragraph(par_id):
        abort(400, 'Paragraph not found: ' + par_id)

    original_par = None
    version_before = doc.get_version()
    area_start = request.get_json().get('area_start')
    area_end = request.get_json().get('area_end')
    editing_area = area_start and area_end
    try:
        editor_pars = get_pars_from_editor_text(doc, md, break_on_elements=editing_area, skip_access_check=True)
    except ValidationException as e:
        return abort(400, str(e))

    editor_pars = check_and_rename_pluginnamehere(editor_pars, doc)
    new_par_ids = []

    if editing_area:
        try:
            original_md = doc.export_section(area_start, area_end)
            new_start, new_end = doc.update_section(md, area_start, area_end)
            updated_md = doc.export_section(new_start, new_end)
            pars = doc.get_section(new_start, new_end)
        except (ValidationException, TimDbException) as e:
            return abort(400, str(e))
    else:
        original_par = doc.get_paragraph(par_id)
        original_md = doc.export_section(par_id, par_id)
        pars = []

        separate_pars = DocumentParser(md).get_blocks()
        is_multi_block = len(separate_pars) > 1
        has_headers = None
        if is_multi_block:
            new_par_ids = []
            for separate_par in separate_pars:
                if separate_par['type'] == 'header':
                    has_headers = True
                    break

        if editor_pars[0].is_different_from(original_par):
            properties = {}
            if is_multi_block:
                properties['multi_block'] = True
            if has_headers:
                properties['has_headers'] = has_headers
            [par], _ = timdb.documents.modify_paragraph(doc=doc,
                                                        par_id=par_id,
                                                        new_content=editor_pars[0].get_markdown(),
                                                        new_attrs=editor_pars[0].get_attrs(),
                                                        new_properties=properties)
            pars.append(par)
        else:
            # If the first paragraph was not modified at all, append the original one
            pars.append(original_par)
        for p in editor_pars[1:]:
            properties = {}
            if is_multi_block:
                properties['multi_block'] = True
            if has_headers:
                properties['has_headers'] = has_headers
            [par], _ = timdb.documents.add_paragraph(doc, p.get_markdown(), par_next_id, attrs=p.get_attrs(),
                                                     properties=properties)
            pars.append(par)
            new_par_ids.append(par.get_id())

        updated_md = doc.export_section(pars[0].get_id(), pars[len(pars) - 1].get_id())

    mark_pars_as_read_if_chosen(pars, doc)

    version_after = doc.get_version()
    notify_doc_owner(doc_id,
                     '[user_name] has edited your document [doc_name]',
                     """[user_name] has changed a paragraph in your document [doc_url]\n\n
See the changes here:
[base_url]/diff/[doc_id]/{2}/{3}/{4}/{5}\n\n
== ORIGINAL ==\n
{0}\n\n
==MODIFIED==\n
{1}\n
""".format(original_md, updated_md, version_before[0], version_before[1],
           version_after[0], version_after[1]), setting="doc_modify", par_id=par_id,
           group_id=get_group_id(), group_subject=get_group_subject())

    return par_response(pars,
                        doc,
                        original_par,
                        new_par_ids,
                        update_cache=current_app.config['IMMEDIATE_PRELOAD'],
                        edited=True)


@edit_page.route("/preview/<int:doc_id>", methods=['POST'])
def preview_paragraphs(doc_id):
    """Route for previewing paragraphs.

    :param doc_id: The id of the document in which the preview will be rendered.
    :return: A JSON object containing the paragraphs in HTML form along with JS, CSS and Angular module dependencies.
    """
    text, = verify_json_params('text')
    rjson = request.get_json()
    if not rjson.get('isComment'):
        area_start = rjson.get('area_start')
        editing_area = area_start is not None and rjson.get('area_end') is not None
        doc = Document(doc_id)
        next_par_id = rjson.get('par_next')
        if editing_area:
            context_par = doc.get_previous_par(doc.get_paragraph(area_start))
        elif next_par_id:
            context_par = doc.get_previous_par(doc.get_paragraph(next_par_id))
            if doc.has_paragraph(rjson.get('par')):  # rjson['par'] is 'NEW_PAR' when adding a new paragraph
                context_par = doc.get_previous_par(context_par)
        else:
            context_par = doc.get_last_par()
        try:
            blocks = get_pars_from_editor_text(doc, text, break_on_elements=editing_area)
            doc.insert_temporary_pars(blocks, context_par)
            return par_response(blocks, doc, preview=True, context_par=context_par)
        except Exception as e:
            err_html = get_error_html(e)
            blocks = [DocParagraph.create(doc=doc, md='', html=err_html)]
            return par_response(blocks, doc, preview=True)
    else:
        return jsonResponse({'texts': md_to_html(text), 'js': [], 'css': []})


def par_response(pars,
                 doc,
                 original_par=None,
                 new_par_ids=None,
                 preview=False,
                 update_cache=False,
                 context_par=None,
                 edited=False):
    if update_cache:
        changed_pars = DocParagraph.preload_htmls(doc.get_paragraphs(),
                                                  doc.get_settings(),
                                                  persist=update_cache)
    else:
        changed_pars = []
        DocParagraph.preload_htmls(pars, doc.get_settings(), context_par=context_par, persist=update_cache)

    # Do not check for duplicates for preview because the operation is heavy
    if not preview:
        duplicates = check_duplicates(pars, doc, get_timdb())
        if edited and logged_in():
            bms = Bookmarks(get_current_user_object())
            d = DocEntry.find_by_id(doc.doc_id)
            # d can be None when editing a translation because they don't have a row in DocEntry.
            # Skip this case for now; TODO: fix
            if d is not None:
                bms.add_bookmark('Last edited',
                                 d.short_name,
                                 '/view/' + d.path,
                                 move_to_top=True,
                                 limit=current_app.config['LAST_EDITED_BOOKMARK_LIMIT']).save_bookmarks()
    else:
        duplicates = None

    current_user = get_current_user_object()
    pars, js_paths, css_paths, modules = post_process_pars(doc, pars, current_user, edit_window=preview)

    changed_pars, _, _, _ = post_process_pars(doc, changed_pars, current_user, edit_window=preview)

    return jsonResponse({'texts': render_template('paragraphs.html',
                                                  text=pars,
                                                  item={'rights': get_rights(doc.doc_id)},
                                                  preview=preview),
                         'js': js_paths,
                         'css': css_paths,
                         'angularModule': modules,  # not used in JS at all, maybe not needed at all
                         'changed_pars': {p['id']: render_template('paragraphs.html',
                                                                   text=[p],
                                                                   item={'rights': get_rights(doc.doc_id)}) for p in
                                          changed_pars},
                         'version': doc.get_version(),
                         'duplicates': duplicates,
                         'original_par': original_par,
                         'new_par_ids': new_par_ids
                         })


def get_pars_from_editor_text(doc: Document, text: str,
                              break_on_elements: bool = False, skip_access_check: bool = False) -> List[DocParagraph]:

    blocks = doc.text_to_paragraphs(text, break_on_elements)
    timdb = get_timdb()
    for p in blocks:
        if p.is_reference():
            try:
                refdoc = int(p.get_attr('rd'))
            except (ValueError, TypeError):
                continue
            if not skip_access_check and timdb.documents.exists(refdoc)\
                    and not timdb.users.has_view_access(get_current_user_id(), refdoc):
                raise ValidationException("You don't have view access to document {}".format(refdoc))
    return blocks


# Gets next available name for plugin
def get_next_available_task_id(attrs, old_pars, duplicates, par_id):
    task_id = attrs['taskId']
    need_new_task_id = False
    # First try with original name
    i = 0
    while i < len(old_pars):
        if old_pars[i].get_attr('taskId') == task_id:
            old_par_id = old_pars[i].get_id()
            # Ignore pars that are to be renamed
            if old_par_id == par_id:
                i += 1
                continue
            else:
                for par in duplicates:
                    if old_par_id == par[2]:
                        # Flip this bool value for convenience
                        need_new_task_id = not need_new_task_id
                        break
                need_new_task_id = not need_new_task_id
                if need_new_task_id:
                    break
                else:
                    i += 1
                    continue
        else:
            i += 1

    # If there was no previous par with the same task id keep it
    if not need_new_task_id:
        return task_id

    # Otherwise determine a new one
    else:
        # Split the name into text and trailing number
        task_id_body = ""
        task_id_number = None

        i = len(task_id) - 1
        while i >= 0:
            if task_id[i] in "0123456789":
                i -= 1
            else:
                text_part = task_id[:i+1]
                task_id_body = text_part
                if i < len(task_id) - 1:
                    task_id_number = int(task_id[(i+1):])
                break
        if not task_id_body:
            task_id_body = task_id
        if task_id_number is not None:
            task_id = task_id_body + str(task_id_number)
        else:
            task_id_number = 1
        j = 0
        while j < len(old_pars):
            if old_pars[j].get_attr('taskId') == task_id:
                task_id_number += 1
                task_id = task_id_body + str(task_id_number)
                j = 0
            else:
                j += 1
        return task_id


# Automatically rename plugins with name pluginnamehere
def check_and_rename_pluginnamehere(blocks: List[DocParagraph], doc: Document):
    # Get the paragraphs from the document with taskids
    old_pars = doc.get_paragraphs()
    for paragraph in old_pars:
        if not paragraph.is_task():
            old_pars.remove(paragraph)
    i = 1
    j = 0
    # For all blocks check if taskId is pluginnamehere, if it is find next available name.
    for p in blocks:
        if p.is_task():
            task_id = p.get_attr('taskId')
            if task_id == 'PLUGINNAMEHERE':
                task_id = 'Plugin' + str(i)
                while j < len(old_pars):
                    if task_id == old_pars[j].get_attr('taskId'):
                        i += 1
                        task_id = 'Plugin' + str(i)
                        j = 0
                    else:
                        j += 1
                p.set_attr('taskId', task_id)
                old_pars.append(p)
                j = 0
    return blocks


# Check new paragraphs with plugins for duplicate task ids
def check_duplicates(pars, doc, timdb):
    duplicates = []
    all_pars = doc.get_paragraphs()
    for paragraph in all_pars:
        if not paragraph.is_task():
            all_pars.remove(paragraph)
    for par in pars:
        if par.is_task():
            duplicate = []
            task_id = par.get_attr('taskId')
            count_of_same_task_ids = 0
            j = 0
            if len(all_pars) > 0:
                while j < len(all_pars):
                    if all_pars[j].get_attr('taskId') == task_id:
                        count_of_same_task_ids += 1
                        if count_of_same_task_ids > 1:
                            duplicate.append(task_id)
                            duplicate.append(par.get_id())
                            task_id_to_check = str(doc.doc_id) + "." + task_id
                            if timdb.answers.check_if_plugin_has_answers(task_id_to_check) == 1:
                                duplicate.append('hasAnswers')
                            duplicates.append(duplicate)
                            break
                    j += 1
    return duplicates


def mark_pars_as_read_if_chosen(pars, doc):
    """Marks the specified paragraphs as read if tags.markread is true in request's JSON data.

    :type doc: Document
    :type pars: list[DocParagraph]
    :param pars: The paragraphs to be marked as read
    :param doc: The document to which the paragraphs belong.
    """
    mark_read = request.get_json().get('tags', {}).get('markread')
    timdb = get_timdb()
    if mark_read:
        for p in pars:
            timdb.readings.mark_read(get_current_user_group(), doc, p)


@edit_page.route("/cancelChanges/", methods=["POST"])
def cancel_save_paragraphs():
    timdb = get_timdb()
    doc_id, original_par, new_pars, par_id = verify_json_params('docId', 'originalPar', 'newPars', 'parId')
    verify_edit_access(doc_id)
    doc = get_document_as_current_user(doc_id)
    if len(new_pars) > 0:
        for new_par in new_pars:
            if not doc.has_paragraph(new_par):
                continue
            else:
                timdb.documents.delete_paragraph(doc, new_par)
    if original_par:
        timdb.documents.modify_paragraph(doc=doc,
                                         par_id=par_id,
                                         new_content=original_par.get('md'),
                                         new_attrs=original_par.get('attrs'),
                                         new_properties=original_par.get('props'))

    return jsonResponse({"status": "cancel"})


@edit_page.route("/newParagraphQ/", methods=["POST"])
def add_paragraphQ():
    md, doc_id, par_next_id = verify_json_params('text', 'docId', 'par_next')
    md = question_convert_js_to_yaml(md)
    return add_paragraph_common(md, doc_id, par_next_id)


@edit_page.route("/newParagraph/", methods=["POST"])
def add_paragraph():
    """Route for adding a new paragraph to a document.

    :return: A JSON object containing the paragraphs in HTML form along with JS, CSS and Angular module dependencies.
    """
    md, doc_id, par_next_id = verify_json_params('text', 'docId', 'par_next')
    return add_paragraph_common(md, doc_id, par_next_id)


def add_paragraph_common(md, doc_id, par_next_id):
    timdb = get_timdb()
    verify_edit_access(doc_id)
    doc = get_document_as_current_user(doc_id)
    try:
        editor_pars = get_pars_from_editor_text(doc, md)
    except ValidationException as e:
        return abort(400, str(e))

    editor_pars = check_and_rename_pluginnamehere(editor_pars, doc)

    pars = []
    separate_pars = DocumentParser(md).get_blocks()
    is_multi_block = len(separate_pars) > 1
    has_headers = None
    new_par_ids = []
    if is_multi_block:
        for separate_par in separate_pars:
            if separate_par['type'] == 'header':
                has_headers = True
                break
    for p in editor_pars:
        properties = {}
        if is_multi_block:
            properties['multi_block'] = True
        if has_headers:
            properties['has_headers'] = has_headers
        [par], _ = timdb.documents.add_paragraph(doc, p.get_markdown(), par_next_id, attrs=p.get_attrs(),
                                                 properties=properties)
        pars.append(par)
        new_par_ids.append(par.get_id())
    mark_pars_as_read_if_chosen(pars, doc)

    notify_doc_owner(doc_id,
                     '[user_name] has edited your document [doc_name]',
                     '[user_name] has added a new paragraph on your document [doc_url]\n\n{}'.format(md),
                     setting="doc_modify", par_id=pars[0].get_id() if len(pars) > 0 else None,
                     group_id=get_group_id(), group_subject="Your document [doc_name] has been modified")

    return par_response(pars, doc, None, new_par_ids, update_cache=current_app.config['IMMEDIATE_PRELOAD'], edited=True)


@edit_page.route("/deleteParagraph/<int:doc_id>", methods=["POST"])
def delete_paragraph(doc_id):
    """Route for deleting a paragraph from a document.

    :param doc_id: The id of the document.
    :return: A JSON object containing the version of the new document.
    """
    timdb = get_timdb()
    verify_edit_access(doc_id)
    area_start, area_end = verify_json_params('area_start', 'area_end', require=False)
    doc = get_document_as_current_user(doc_id)
    if area_end and area_start:
        text = doc.export_section(area_start, area_end)
        doc.delete_section(area_start, area_end)
    else:
        par_id, = verify_json_params('par')
        text = doc.export_section(par_id, par_id)
        timdb.documents.delete_paragraph(doc, par_id)

    notify_doc_owner(doc_id, '[user_name] has edited your document [doc_name]',
                     '[user_name] has deleted the following paragraph(s) from your document [doc_url]\n\n{}'.format(
                         text), setting="doc_modify",
                     group_id=get_group_id(), group_subject=get_group_subject())

    return par_response([], doc, update_cache=current_app.config['IMMEDIATE_PRELOAD'], edited=True)


@edit_page.route("/getUpdatedPars/<int:doc_id>")
def get_updated_pars(doc_id):
    """
    Gets updated paragraphs that were changed e.g. as the result of adding headings or modifying macros.
    :param doc_id: The document id.
    """
    verify_view_access(doc_id)
    return par_response([], Document(doc_id), update_cache=True)


@edit_page.route("/name_area/<int:doc_id>/<area_name>", methods=["POST"])
def name_area(doc_id, area_name):
    area_start, area_end = verify_json_params('area_start', 'area_end', require=True)
    (options,) = verify_json_params('options', require=True)

    verify_doc_exists(doc_id)
    verify_edit_access(doc_id)
    if not area_name or ' ' in area_name or '´' in area_name:
        abort(400, 'Invalid area name')

    doc = get_document_as_current_user(doc_id)
    area_attrs = {'area': area_name}
    area_title = ''
    after_title = ''
    if options.get('collapsible'):
        area_attrs['collapse'] = 'true' if options.get('collapse') else 'false'
        if 'title' in options:
            hlevel = options.get('hlevel', 0)
            if ( hlevel ):
                area_title = ''.join(['#' for _ in range(0, hlevel)]) + ' ' + options['title']
            else:
                after_title = '\n' + options['title']

    if options.get('timed'):
        if options.get('starttime'):
            area_attrs['starttime'] = str(options.get('starttime'))
        if options.get('endtime'):
            area_attrs['endtime'] = str(options.get('endtime'))
        if options.get('alttext'):
            area_attrs['alttext'] = str(options.get('alttext'))

    doc.insert_paragraph(area_title + after_title, insert_before_id=area_start, attrs=area_attrs)
    doc.insert_paragraph('', insert_after_id=area_end, attrs={'area_end': area_name})

    return okJsonResponse()


@edit_page.route("/unwrap_area/<int:doc_id>/<area_name>", methods=["POST"])
def unwrap_area(doc_id, area_name):
    verify_doc_exists(doc_id)
    verify_edit_access(doc_id)
    if not area_name or ' ' in area_name or '´' in area_name:
        abort(400, 'Invalid area name')

    try:
        doc = get_document_as_current_user(doc_id)
        area_pars = doc.get_named_section(area_name)

        # Remove the starting and ending paragraphs of the area
        doc.delete_paragraph(area_pars[0].get_id())
        doc.delete_paragraph(area_pars[len(area_pars) - 1].get_id())

    except TimDbException as e:
        abort(400, str(e))

    return okJsonResponse()<|MERGE_RESOLUTION|>--- conflicted
+++ resolved
@@ -47,13 +47,8 @@
         original = request.form['original']
         strict_validation = not request.form.get('ignore_warnings', False)
     elif 'template_name' in request.get_json():
-<<<<<<< HEAD
         template = DocEntry.find_by_path(request.get_json()['template_name'], try_translation=True)
-        if not has_manage_access(template.id):
-=======
-        template_id = timdb.documents.get_document_id(request.get_json()['template_name'])
-        if not has_view_access(template_id):
->>>>>>> 4db6638c
+        if not has_view_access(template.id):
             abort(403, 'Permission denied')
         doc = template.document
         content = doc.export_markdown()
