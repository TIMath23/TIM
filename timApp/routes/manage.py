--- conflicted
+++ resolved
@@ -41,22 +41,14 @@
     else:
         doc = Document(block_id)
         doc_data = {'id': block_id}
-<<<<<<< HEAD
         doc_fullname = timdb.documents.get_first_document_name(block_id)
         if doc_fullname is not None:
             doc_data['name'] = doc_name
             doc_data['fullname'] = doc_fullname
-=======
-        doc_name = timdb.documents.get_first_document_name(block_id)
-        if doc_name is not None:
             doc_data['title'] = timdb.documents.get_doc_title(block_id, doc_name)
-            doc_data['name'] = doc_name
-            doc_data['fullname'] = doc_name
         else:
             doc_data['title'] = "Untitled"
             doc_data['fullname'] = None
-
->>>>>>> 64e211ed
         doc_data['versions'] = [entry for entry in doc.get_changelog()]
         doc_data['fulltext'] = doc.export_markdown()
         for ver in doc_data['versions']:
@@ -64,12 +56,8 @@
 
     doc_data['owner'] = timdb.users.getOwnerGroup(block_id)
     return render_template('manage.html',
-<<<<<<< HEAD
                            route='manage',
-=======
-                           route="manage",
                            translations=timdb.documents.get_translations(doc_id) if not isFolder else None,
->>>>>>> 64e211ed
                            objName='folder' if isFolder else 'document',
                            objNameC='Folder' if isFolder else 'Document',
                            doc=doc_data,
