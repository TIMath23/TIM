--- conflicted
+++ resolved
@@ -9,12 +9,6 @@
 # This and add_comment should be connected to the ui so we can get rid of the
 # default parameters and strange return values.
 
-<<<<<<< HEAD
-@annotations.route("/addannotation", methods=['GET'])
-def add_annotation(velp_id: int = 1, points: float = 1.5, place_start: int = 1, place_end: int = 2,
-                   document_id: int = 1, paragraph_id: str = '1', element_number: int = 1, answer_id: int = None,
-                   icon_id: int = None):
-=======
 @annotations.route("/addannotation", methods=['POST'])
 def add_annotation():
 
@@ -28,7 +22,6 @@
     icon_id = request.args.get('icon_id')
     element_number = request.args.get('element_number')
 
->>>>>>> 288e7297
     timdb = getTimDb()
     annotator_id = getCurrentUserId()
     velp_version = timdb.velps.get_latest_velp_version(velp_id)
@@ -37,17 +30,11 @@
     return "Added an annotation"
 
 
-<<<<<<< HEAD
-@annotations.route("/addannotationcomment", methods=['GET'])
-def add_comment(annotation_id: int = 1, content: str = "Joo joo!-") -> str:
-=======
 @annotations.route("/addannotationcomment", methods=['POST'])
 def add_comment():
 
     annotation_id = request.args.get('annotation_id')
     content = request.args.get('content')
-
->>>>>>> 288e7297
     timdb = getTimDb()
     commenter_id = getCurrentUserId()
     timdb.annotations_comments.add_comment(annotation_id, commenter_id, content)
