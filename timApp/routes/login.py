--- conflicted
+++ resolved
@@ -1,15 +1,5 @@
 """Routes for login view."""
-<<<<<<< HEAD
-=======
 from options import get_option
-from .common import *
-from .logger import log_message
-from flask import Blueprint, flash, redirect, render_template, request, url_for
-from routes.notify import send_email
-from yubico_client import Yubico
-from yubico_client.yubico_exceptions import YubicoError
-
->>>>>>> 418752bf
 import codecs
 import random
 import string
