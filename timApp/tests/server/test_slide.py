from lxml import html

from timApp.tests.server.timroutetest import TimRouteTest


class SlideTest(TimRouteTest):

    def test_slide_html(self):
        self.login_test1()
        d = self.create_doc(initial_par="""
# First

First text
#-
# Second

Second text
#-
# Third

Third text

<§

* §§first list item§§
* §§second list item§§

Separate fragment
§>

Outside fragment
#-
New paragraph
        """)
        self.check_slide_content(d)
        d.document.set_settings({'test': 'test'})
        self.check_slide_content(d)

    def check_slide_content(self, d):
        t = self.get(f'/show_slide/{d.id}', as_tree=True)
        slidesection = t.cssselect('.reveal')
        self.assertEqual(1, len(slidesection))
        pars = [p for p in d.document.get_paragraphs() if not p.is_setting()]
        # TODO get rid of the empty <p></p> tags
<<<<<<< HEAD
        expected_html = """
<div class="reveal" ng-controller="ViewCtrl as vctrl">
=======
        expected_html = f"""
<div class="reveal" ng-controller="ViewCtrl">
>>>>>>> abfd32f0
    <div class="slides">
        <section>
            <div class="par" id="{pars[0].get_id()}" t="{pars[0].get_hash()}" attrs="{{}}">
                <h1 id="first">First</h1>
                <p>First text</p>
            </div>
        </section>
        <section>
            <div class="par" id="{pars[1].get_id()}" t="{pars[1].get_hash()}" attrs="{{}}">
                <h1 id="second">Second</h1>
                <p>Second text</p>
            </div>
        </section>
        <section>
            <div class="par" id="{pars[2].get_id()}" t="{pars[2].get_hash()}" attrs="{{}}">
                <h1 id="third">Third</h1>
                <p>Third text</p>
                <p></p>
                <div class="fragment"><p></p>
                    <ul>
                        <li class="fragment">first list item</li>
                        <li class="fragment">second list item</li>
                    </ul>
                    <p>Separate fragment </p>
                </div>
                <p></p>
                <p>Outside fragment</p>
            </div>
            <div class="par" id="{pars[3].get_id()}" t="{pars[3].get_hash()}" attrs="{{}}">
                <p>New paragraph</p>
            </div>
        </section>
    </div>
</div>
"""
        expected_element = html.fromstring(expected_html)
        self.assert_elements_equal(expected_element, slidesection[0])<|MERGE_RESOLUTION|>--- conflicted
+++ resolved
@@ -42,13 +42,8 @@
         self.assertEqual(1, len(slidesection))
         pars = [p for p in d.document.get_paragraphs() if not p.is_setting()]
         # TODO get rid of the empty <p></p> tags
-<<<<<<< HEAD
-        expected_html = """
+        expected_html = f"""
 <div class="reveal" ng-controller="ViewCtrl as vctrl">
-=======
-        expected_html = f"""
-<div class="reveal" ng-controller="ViewCtrl">
->>>>>>> abfd32f0
     <div class="slides">
         <section>
             <div class="par" id="{pars[0].get_id()}" t="{pars[0].get_hash()}" attrs="{{}}">
