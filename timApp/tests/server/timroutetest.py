"""Defines the TimRouteTest class."""

import json
import socket
import unittest
from functools import lru_cache
from typing import Union, Optional, List, Dict, Tuple

from flask import Response
from flask import session
from flask.testing import FlaskClient
from lxml import html

import tim
from documentmodel.document import Document
from routes.login import log_in_as_anonymous
from tests.db.timdbtest import TimDbTest
from timdb.models.docentry import DocEntry
from timdb.models.user import User
from timdb.models.usergroup import UserGroup
from timdb.tim_models import db


def load_json(resp: Response):
    return json.loads(resp.get_data(as_text=True))


orig_getaddrinfo = socket.getaddrinfo


# noinspection PyIncorrectDocstring
@lru_cache(maxsize=100)
def fast_getaddrinfo(host, port, family=0, addrtype=0, proto=0, flags=0):
    """
    On Windows/Boot2docker, the getaddrinfo function is really slow,
    so we wrap the function and cache the result.
    """
    return orig_getaddrinfo(host, port, family, addrtype, proto, flags)


socket.getaddrinfo = fast_getaddrinfo

testclient = tim.app.test_client()
testclient = testclient.__enter__()  # type: FlaskClient


class TimRouteTest(TimDbTest):
    """
    A base class for running tests for TIM routes.
    """
    doc_num = 1

    # The expected content of an AJAX response that does not return any specific information.
    ok_resp = {'status': 'ok'}

    # The expected content of an AJAX response that returns a generic permission error.
    permission_error = {'error': "Sorry, you don't have permission to view this resource."}

    @classmethod
    def setUpClass(cls):
        TimDbTest.setUpClass()
        cls.client = testclient

    def get(self,
            url: str,
            as_tree: bool = False,
            expect_status: int = 200,
            expect_content: Union[None, str, Dict, List] = None,
            expect_contains: Union[None, str, List[str]] = None,
            expect_xpath: Optional[str] = None,
            json_key: Optional[str] = None,
            headers: Optional[List[Tuple[str, str]]] = None,
            **kwargs):
        """Performs a GET request.

        See the 'request' method for parameter explanations.
        """
        return self.request(url,
                            'GET',
                            as_tree=as_tree,
                            expect_status=expect_status,
                            expect_content=expect_content,
                            expect_contains=expect_contains,
                            expect_xpath=expect_xpath,
                            json_key=json_key,
                            headers=headers,
                            **kwargs)

    def post(self,
             url: str,
             as_tree: bool = False,
             expect_status: int = 200,
             expect_content: Union[None, str, Dict, List] = None,
             expect_contains: Union[None, str, List[str]] = None,
             expect_xpath: Optional[str] = None,
             json_key: Optional[str] = None,
             headers: Optional[List[Tuple[str, str]]] = None,
             **kwargs):
        """Performs a POST request.

        See the 'request' method for parameter explanations.
        """
        return self.request(url,
                            'POST',
                            as_tree=as_tree,
                            expect_status=expect_status,
                            expect_content=expect_content,
                            expect_contains=expect_contains,
                            expect_xpath=expect_xpath,
                            json_key=json_key,
                            headers=headers,
                            **kwargs)

    def delete(self,
               url: str,
               as_tree: bool = False,
               expect_status: int = 200,
               expect_content: Union[None, str, Dict, List] = None,
               expect_contains: Union[None, str, List[str]] = None,
               expect_xpath: Optional[str] = None,
               json_key: Optional[str] = None,
               headers: Optional[List[Tuple[str, str]]] = None,
               **kwargs):
        """Performs a DELETE request.

        See the 'request' method for parameter explanations.
        """
        return self.request(url,
                            'DELETE',
                            as_tree=as_tree,
                            expect_status=expect_status,
                            expect_content=expect_content,
                            expect_contains=expect_contains,
                            expect_xpath=expect_xpath,
                            json_key=json_key,
                            headers=headers,
                            **kwargs)

    def request(self,
                url: str,
                method: str,
                as_tree: bool = False,
                expect_status: int = 200,
                expect_content: Union[None, str, Dict, List] = None,
                expect_contains: Union[None, str, List[str]] = None,
                expect_xpath: Optional[str] = None,
                json_key: Optional[str] = None,
                headers: Optional[List[Tuple[str, str]]] = None,
                **kwargs) -> Union[Response, str, Dict]:
        """Performs a request.

        For JSON POST/PUT requests, use the shortcut json_* methods.

        :param url: The request URL.
        :param method: The request method (e.g. GET, POST, PUT, DELETE).
        :param as_tree: Whether to return the response as an HTML tree.
        :param expect_status: The expected status code.
        :param expect_content: The expected response content.
         * If the response is a redirect, this parameter is interpreted as the expected redirect target URL.
         * Otherwise, if as_tree is True, this parameter is not used.
         * Otherwise, if the response mimetype is application/json, this parameter is interpreted as a dictionary or list
           that must match the response content.
         * Otherwise, this parameter is interpreted as a string that must match the response content.
        :param expect_contains: The expected subset(s) of the response content. This can be a string or a list of strings.
        :param expect_xpath: The expected XPath expression that must match at least one element in the response tree.
           This parameter can also be used for JSON responses as long as json_key is provided and the data in that key
           is HTML.
        :param json_key: The expected key that is found in the returned JSON data. Any other data is discarded.
        :param headers: Custom headers for the request.
        :param kwargs: Custom parameters to be passed to test client's 'open' method. Can be, for example,
           query_string={'a': '1', 'b': '2'} for passing URL arguments.
        :return: If as_tree is True: Returns the response as an HTML tree.
                 Otherwise, if the response mimetype is application/json, returns the response as a JSON dict or list.
                 Otherwise, returns the response as a string.
        """
        if headers is None:
            headers = []
        headers.append(('X-Requested-With', 'XMLHttpRequest'))
        resp = self.client.open(url, method=method, headers=headers, **kwargs)
        self.assertEqual(expect_status, resp.status_code)
        if resp.status_code == 302 and expect_content is not None:
            self.assertEqual(expect_content, resp.location.lstrip('http://localhost/'))
        resp_data = resp.get_data(as_text=True)
        if as_tree:
            tree = html.fromstring(resp_data)
            if expect_xpath is not None:
                self.assertLessEqual(1, len(tree.findall(expect_xpath)))
            return tree
        elif resp.mimetype == 'application/json':
            loaded = json.loads(resp_data)
            if json_key is not None:
                loaded = loaded[json_key]
            if expect_content is not None:
                self.assertEqual(expect_content, loaded)
            if expect_contains is not None:
                self.check_contains(expect_contains, loaded)
            if expect_xpath is not None:
                self.assertIsNotNone(json_key)
                self.assertLessEqual(1, len(html.fragment_fromstring(loaded, create_parent=True).findall(expect_xpath)))
            return loaded
        else:
            if expect_content is not None and resp.status_code != 302:
                self.assertEqual(expect_content, resp_data)
            elif expect_contains is not None:
                self.check_contains(expect_contains, resp_data)
            return resp_data

    def check_contains(self, expect_contains, data):
        if isinstance(expect_contains, str):
            self.assertIn(expect_contains, data)
        elif isinstance(expect_contains, list):
            for s in expect_contains:
                self.assertIn(s, data)
        elif isinstance(expect_contains, dict):
<<<<<<< HEAD
            for k, v in expect_contains.items():
                self.assertEqual(v, data[k], msg='Key {} was different'.format(k))
=======
            self.assert_dict_subset(data, expect_contains)
>>>>>>> 4db6638c
        else:
            self.assertTrue(False, 'Unknown type for expect_contains parameter')

    def json_put(self,
                 url: str,
                 json_data: Optional[Dict] = None,
                 as_tree: bool = False,
                 expect_status: int = 200,
                 expect_content: Union[None, str, Dict, List] = None,
                 expect_contains: Union[None, str, List[str]] = None,
                 expect_xpath: Optional[str] = None,
                 json_key: Optional[str] = None,
                 headers: Optional[List[Tuple[str, str]]] = None,
                 **kwargs):
        """Performs a JSON PUT request.

        :param url: The request URL.
        :param json_data: The JSON data to be submitted.
        :param kwargs: Any custom parameters that are accepted by the 'request' method.
        :return: See the 'request' method.
        """
        return self.json_req(url,
                             json_data,
                             'PUT',
                             as_tree=as_tree,
                             expect_status=expect_status,
                             expect_content=expect_content,
                             expect_contains=expect_contains,
                             expect_xpath=expect_xpath,
                             json_key=json_key,
                             headers=headers,
                             **kwargs)

    def json_post(self,
                  url: str,
                  json_data: Optional[Dict] = None,
                  as_tree: bool = False,
                  expect_status: int = 200,
                  expect_content: Union[None, str, Dict, List] = None,
                  expect_contains: Union[None, str, List[str], Dict] = None,
                  expect_xpath: Optional[str] = None,
                  json_key: Optional[str] = None,
                  headers: Optional[List[Tuple[str, str]]] = None,
                  **kwargs):
        """Performs a JSON POST request.

        :param url: The request URL.
        :param json_data: The JSON data to be submitted.
        :param kwargs: Any custom parameters that are accepted by the 'request' method.
        :return: See the 'request' method.
        """
        return self.json_req(url,
                             json_data,
                             'POST',
                             as_tree=as_tree,
                             expect_status=expect_status,
                             expect_content=expect_content,
                             expect_contains=expect_contains,
                             expect_xpath=expect_xpath,
                             json_key=json_key,
                             headers=headers,
                             **kwargs)

    def json_req(self,
                 url: str,
                 json_data: Optional[Dict] = None,
                 method: str = 'GET',
                 as_tree: bool = False,
                 expect_status: int = 200,
                 expect_content: Union[None, str, Dict, List] = None,
                 expect_contains: Union[None, str, List[str]] = None,
                 expect_xpath: Optional[str] = None,
                 json_key: Optional[str] = None,
                 headers: Optional[List[Tuple[str, str]]] = None,
                 **kwargs):
        """Performs a JSON request.

        :param url: The request URL.
        :param method: The request method.
        :param json_data: The JSON data to be submitted.
        :param kwargs: Any custom parameters that are accepted by the 'request' method.
        :return: See the 'request' method.
        """
        return self.request(url,
                            method=method,
                            data=json.dumps(json_data, cls=tim.TimJsonEncoder),
                            content_type='application/json',
                            as_tree=as_tree,
                            expect_status=expect_status,
                            expect_content=expect_content,
                            expect_contains=expect_contains,
                            expect_xpath=expect_xpath,
                            json_key=json_key,
                            headers=headers,
                            **kwargs)

    def post_par(self, doc: Document, text: str, par_id: str, **kwargs):
        """Edits a paragraph in a document.

        :param doc: The document to be edited.
        :param text: The new text for the paragraph.
        :param par_id: The id of the paragraph to be edited.
        :return: The response object.
        """
        doc.clear_mem_cache()
        return self.json_post('/postParagraph/', {
            "text": text,
            "docId": doc.doc_id,
            "par": par_id,
            "par_next": None
        }, **kwargs)

    def new_par(self, doc: Document, text: str, next_id: Optional[str] = None, **kwargs):
        """Posts a new paragraph in a document.

        :param doc: The document to be edited.
        :param text: The text for the paragraph.
        :param next_id: The id of the paragraph following the new paragraph.
        :return: The response object.
        """
        doc.clear_mem_cache()
        return self.json_post('/newParagraph/', {
            "text": text,
            "docId": doc.doc_id,
            "par_next": next_id
        }, **kwargs)

    def post_answer(self, plugin_type, task_id, user_input,
                    save_teacher=False, teacher=False, user_id=None, answer_id=None, ref_from=None, **kwargs):
        return self.json_put('/{}/{}/answer/'.format(plugin_type, task_id),
                             {"input": user_input,
                              "ref_from": {'docId': ref_from[0], 'par': ref_from[1]} if ref_from else None,
                              "abData": {"saveTeacher": save_teacher,
                                         "teacher": teacher,
                                         "userId": user_id,
                                         "answer_id": answer_id,
                                         "saveAnswer": True}}, **kwargs)

    def get_task_answers(self, task_id):
        answer_list = self.get('/answers/{}/{}'.format(task_id, self.current_user_id()))
        return answer_list

    @staticmethod
    def current_user_name() -> str:
        """Returns the name of the current user.

        :return: The name of the current user.
        """
        return session['user_name']

    @staticmethod
    def current_user_id() -> int:
        """Returns the name of the current user.

        :return: The name of the current user.
        """
        return session['user_id']

    def current_group(self) -> UserGroup:
        return User.query.get(self.current_user_id()).get_personal_group()

    def login_anonymous(self):
        with self.client.session_transaction() as s:
            log_in_as_anonymous(s)
        self.client.session_transaction().__enter__()

    def login_test1(self, force: bool = False, add: bool = False, **kwargs):
        """Logs testuser1 in.

        :param force: Whether to force the login route to be called even if the user is already logged in.
        :param add: Whether to add this user to the session group.
        :return: Response as a JSON dict.
        """
        return self.login('testuser1', 'test1@example.com', 'test1pass', force=force, add=add, **kwargs)

    def login_test2(self, force: bool = False, add: bool = False, **kwargs):
        """Logs testuser2 in.

        :param force: Whether to force the login route to be called even if the user is already logged in.
        :param add: Whether to add this user to the session group.
        :return: Response as a JSON dict.
        """
        return self.login('testuser2', 'test2@example.com', 'test2pass', force=force, add=add, **kwargs)

    def login_test3(self, force: bool = False, add: bool = False, **kwargs):
        """Logs testuser3 in.

        :param force: Whether to force the login route to be called even if the user is already logged in.
        :param add: Whether to add this user to the session group.
        :return: Response as a JSON dict.
        """
        return self.login('testuser3', 'test3@example.com', 'test3pass', force=force, add=add, **kwargs)

    def logout(self, user_id: Optional[int] = None):
        """Logs the specified user out.

        :param user_id: The id of the user to log out. If None, everyone in the session gets logged out.
        :return: Response as a JSON dict.
        """
        return self.json_post('/logout', json_data={'user_id': user_id})

    def login(self, username: str, email: str, passw: str, force: bool = False, clear_last_doc: bool = True,
              add: bool = False, **kwargs):
        """Logs a user in.

        :param username: The username of the user.
        :param email: The email of the user.
        :param passw: The password of the user.
        :param clear_last_doc: Whether to clear the last document information from session (TODO: This parameter is
               possibly not needed anymore).
        :param force: Whether to force the login route to be called even if the user is already logged in.
        :param add: Whether to add this user to the session group.
        :return: Response as a JSON dict.
        """
        if self.client.application.got_first_request:
            if not force and not add:
                database = self.get_db()
                u = database.users.get_user_by_name(username)
                # if not flask.has_request_context():
                #     print('creating request context')
                #     tim.app.test_request_context().__enter__()
                with self.client.session_transaction() as s:
                    s['user_name'] = username
                    s['email'] = email
                    s['user_id'] = u.id
                    s['real_name'] = u.real_name
                    s.pop('other_users', None)
                self.client.session_transaction().__enter__()
                return
            if clear_last_doc:
                with self.client.session_transaction() as s:
                    s.pop('last_doc', None)
                    s.pop('came_from', None)
        return self.post('/altlogin',
                         data={'email': email, 'password': passw, 'add_user': add},
                         follow_redirects=True, **kwargs)

    def create_doc(self, path: Optional[str] = None,
                   from_file: Optional[str] = None,
                   initial_par: Optional[str] = None,
                   settings: Optional[Dict] = None,
                   copy_from: Optional[int] = None,
                   cite: Optional[int] = None,
                   expect_status=200,
                   **kwargs
                   ) -> Optional[DocEntry]:
        """Creates a new document.

        :param copy_from: The id of an existing document if creating a copy.
        :param cite: The id of an existing document if citing another document.
        :param path: The path of the document.
        :param from_file: If specified, loads the document content from the specified file.
        :param initial_par: The content of the initial paragraph.
        :param settings: The settings for the document.
        :return: The DocEntry object.
        """
        if path is None:
            path = 'users/{}/doc{}'.format(self.current_user_name(), self.doc_num)
            self.__class__.doc_num += 1
        resp = self.json_post('/createItem', {
            'item_path': path,
            'item_type': 'document',
            'item_title': 'document ' + str(self.doc_num),
            **({'copy': copy_from} if copy_from else {}),
            **({'cite': cite} if cite else {})
        }, expect_status=expect_status, **kwargs)
        if expect_status != 200:
            return None
        self.assertIsInstance(resp['id'], int)
        self.assertEqual(path, resp['path'])
        de = DocEntry.find_by_path(path)
        doc = de.document
        self.init_doc(doc, from_file, initial_par, settings)
        return de

    def create_folder(self, path: str, title: str='foldertitle', expect_status=200, **kwargs):
        f = self.json_post('/createItem',
                              {'item_path': path,
                               'item_type': 'folder',
                               'item_title': title}, expect_status=expect_status, **kwargs)

        if expect_status == 200:
            self.assertEqual(path, f['path'])
            self.assertIsInstance(f['id'], int)
        return f


if __name__ == '__main__':
    unittest.main()<|MERGE_RESOLUTION|>--- conflicted
+++ resolved
@@ -212,12 +212,7 @@
             for s in expect_contains:
                 self.assertIn(s, data)
         elif isinstance(expect_contains, dict):
-<<<<<<< HEAD
-            for k, v in expect_contains.items():
-                self.assertEqual(v, data[k], msg='Key {} was different'.format(k))
-=======
             self.assert_dict_subset(data, expect_contains)
->>>>>>> 4db6638c
         else:
             self.assertTrue(False, 'Unknown type for expect_contains parameter')
 
