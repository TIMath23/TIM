import re
from dataclasses import dataclass
from typing import Optional, List
from datetime import datetime

from flask import Response

from timApp.document.document import Document
from timApp.document.documents import import_document_from_file
from timApp.document.viewcontext import default_view_ctx
from timApp.util.flask.requesthelper import RouteException
from timApp.auth.accesshelper import verify_logged_in
from timApp.auth.accesstype import AccessType
from timApp.auth.sessioninfo import get_current_user_object
from timApp.auth.accesshelper import verify_edit_access
from timApp.document.create_item import create_document
from timApp.document.docentry import DocEntry
from timApp.document.docinfo import DocInfo
from timApp.folder.createopts import FolderCreationOptions
from timApp.folder.folder import Folder
from timApp.item.item import Item
from timApp.messaging.timMessage.internalmessage_models import InternalMessage, DisplayType, InternalMessageDisplay, \
    InternalMessageReadReceipt
from timApp.timdb.sqa import db
from timApp.user.user import User
from timApp.user.usergroup import UserGroup
from timApp.util.flask.responsehelper import ok_response, json_response, error_generic
from timApp.util.flask.typedblueprint import TypedBlueprint
from timApp.util.utils import remove_path_special_chars, static_tim_doc

timMessage = TypedBlueprint('timMessage', __name__, url_prefix='/timMessage')


@dataclass
class MessageOptions:
    # Options regarding TIM messages
    messageChannel: bool
    important: bool
    isPrivate: bool
    archive: bool
    pageList: str
    readReceipt: bool
    reply: bool
    sender: str
    senderEmail: str
    repliesTo: Optional[int] = None
    expires: Optional[datetime] = None


@dataclass
class ReplyOptions:
    archive: bool
    messageChannel: bool
    pageList: str
    recipient: str
    readReceipt: bool = True
    repliesTo: Optional[int] = None


@dataclass
class MessageBody:
    messageBody: str
    messageSubject: str
    recipients: List[str]  # VIESTIM: find recipient by email or some other identifier?


@dataclass
class TimMessageData:
    # Information about the message sent to browser
    id: int
    sender: str
    doc_id: int
    par_id: str
    can_mark_as_read: bool
    can_reply: bool
    display_type: int
    message_body: str
    message_subject: str
    recipients: List[str]


@dataclass
class TimMessageReadReceipt:
    rcpt_id: int
    message_id: int
    user_id: int
    marked_as_read_on: datetime
    can_mark_as_read: bool


@timMessage.route("/get/<int:item_id>", methods=['GET'])
def get_tim_messages(item_id: int) -> Response:
    """
    Retrieve messages displayed for current based on item id and return them in json format.

    :param item_id: Identifier for document or folder where message is displayed
    :return:
    """
    fullmessages = get_tim_messages_as_list(item_id)

    return json_response(fullmessages)


def get_tim_messages_as_list(item_id: int) -> List[TimMessageData]:
    """
    Retrieve messages displayed for current user based on item id and return them as a list.

    :param item_id: Identifier for document or folder where message is displayed
    :return:
    """
    displays = InternalMessageDisplay.query.filter_by(usergroup_id=get_current_user_object().get_personal_group().id,
                                                      display_doc_id=item_id).all()

    replies = InternalMessage.query.filter(InternalMessage.replies_to.isnot(None)).with_entities(InternalMessage.replies_to).all()
    replies_to_ids =  [a for a, in replies] # list of messages that have been replied to

    messages = []
    recipients = []
    for display in displays:
        receipt = InternalMessageReadReceipt.query.filter_by(rcpt_id=display.usergroup_id, message_id=display.message_id).first()
        expires = InternalMessage.query.filter_by(id=display.message_id).first()
        # message is shown if it has not been marked as read or replied to, and has not expired
        if receipt.marked_as_read_on is None and display.message_id not in replies_to_ids and (expires.expires is None or expires.expires > datetime.now()):
            messages.append(InternalMessage.query.filter_by(id=display.message_id).first())
            recipients.append(UserGroup.query.filter_by(id=display.usergroup_id).first())

    fullmessages = []
    for message in messages:
        document = DocEntry.find_by_id(message.doc_id)
        if not document:
            return error_generic('Message document not found', 404)

        fullmessages.append(TimMessageData(id=message.id, sender=document.owners.pop().name, doc_id=message.doc_id,
                                           par_id=message.par_id, can_mark_as_read=message.can_mark_as_read,
                                           can_reply=message.reply, display_type=message.display_type,
                                           message_body=Document.get_paragraph(document.document,
                                                                               message.par_id).get_html(
                                               default_view_ctx),
                                           message_subject=document.title, recipients=recipients))

    return fullmessages


@timMessage.route("/get_read_receipt/<int:doc_id>", methods=['GET'])
def get_read_receipt(doc_id: int) -> Response:
    """
    Retrieve read receipt object for the current user and message related to the given document id

    :param doc_id: Id of the message document
    :return:
    """
    message = InternalMessage.query.filter_by(doc_id=doc_id).first()
    receipt = InternalMessageReadReceipt.query.filter_by(rcpt_id=get_current_user_object().get_personal_group().id,
                                                         message_id=message.id).first()

    receipt_data = TimMessageReadReceipt(rcpt_id=receipt.rcpt_id, message_id=message.id,
                                         user_id=receipt.user_id, marked_as_read_on=receipt.marked_as_read_on,
                                         can_mark_as_read=message.can_mark_as_read)

    return json_response(receipt_data)


@timMessage.route("/url_check", methods=['POST'])
def check_urls(urls: str) -> Response:
    """
    Checks if given URLS's exist in TIM and that user has right to post TIM message to them

    :param urls: Urls where user wishes to post TIM message
    :return: Shortened urls to show the user in the UI, or an error message
    """
    url_list = list(
        filter(None, urls.splitlines()))  # turn URL string into a list with empty values (new lines) removed
    valid_urls: List[str] = []
    error_message: str = ""
    status_code: int

    for url in url_list:
<<<<<<< HEAD
        url = url.strip()  # remove leading and trailing whitespaces
        hashtag_index = url.find("#")  # remove anchors
=======
        url = url.strip()  #remove leading and trailing whitespaces
        if url.endswith("/"):
            url = url[:-1]
        hashtag_index = url.find("#")  #remove anchors
>>>>>>> a2407b9d
        if hashtag_index != -1:
            url = url[:hashtag_index]
        regex = "https?://[a-z0-9.-]*/(show_slide|view|teacher|velp|answers|lecture|review|slide)/"
        if re.search(regex, url):  # check if url matches the TIM urls' pattern
            shortened_url = re.sub(regex, "", url)
        else:
            shortened_url = url
        document = DocEntry.find_by_path(shortened_url)  # check if url exists in TIM
        if document is None:
            document = Folder.find_by_path(shortened_url)
        if document is None:
            error_message = url + " was not found in TIM"
            status_code = 404
            break
        try:  # check if user has permission to edit the url
            verify_edit_access(document)
            valid_urls.append(shortened_url)
        except Exception:
            error_message = "You don't have permission to post TIM message to " + url
            status_code = 401

    if error_message:
        return json_response({"error": error_message}, status_code)
    else:
        valid_urls_string = "\n".join(valid_urls)  # turn URL list into a string again
        return json_response({"shortened_urls": valid_urls_string}, 200)


@timMessage.route("/send", methods=['POST'])
def send_tim_message(options: MessageOptions, message: MessageBody) -> Response:
    return send_message_or_reply(options, message)


def send_message_or_reply(options: MessageOptions, message: MessageBody) -> Response:
    """
        Creates a new TIM message and saves it to database.

        :param options: Options related to the message
        :param message: Message subject, contents and sender
        :return:
        """
    verify_logged_in()

    tim_message = InternalMessage(can_mark_as_read=options.readReceipt, reply=options.reply, expires=options.expires, replies_to=options.repliesTo)
    create_tim_message(tim_message, options, message)
    db.session.add(tim_message)
    db.session.flush()

    pages = get_display_pages(options.pageList.splitlines())
    recipients = get_recipient_users(message.recipients)
    create_message_displays(tim_message.id, pages, recipients)
    if recipients:
        create_read_receipts(tim_message.id, recipients)

    db.session.commit()

    return ok_response()


def create_tim_message(tim_message: InternalMessage, options: MessageOptions, message_body: MessageBody) -> DocInfo:
    """
    Creates a TIM document for the message to the TIM messages folder at TIM's root.

    :param tim_message: InternalMessage object
    :param options: Options related to the message
    :param message_body: Message subject, contents and list of recipients
    :return: The created Document object
    """
    sender = get_current_user_object()
    recipient_users = get_recipient_users(message_body.recipients)
    message_folder_path = 'messages/tim-messages'

    message_subject = message_body.messageSubject
    timestamp = datetime.now()  # add timestamp to document path to make it unique
    message_path = remove_path_special_chars(f'{timestamp}-{message_subject}')

    check_messages_folder_path('messages', message_folder_path)
    message_doc = create_document(f'{message_folder_path}/{message_path}',
                                  message_subject)
    message_doc.block.add_rights([sender.get_personal_group()], AccessType.owner)
    message_doc.block.add_rights(recipient_users, AccessType.view)

    update_tim_msg_doc_settings(message_doc, sender, message_body)
    message_par = message_doc.document.add_paragraph(message_body.messageBody)
    message_doc.document.add_paragraph('<manage-read-receipt></manage-read-receipt>', attrs={"allowangular": "true"})
    tim_message.block = message_doc.block
    tim_message.par_id = message_par.get_id()

    if options.important:
        # Important messages are interpreted as 'sticky' display type
        tim_message.display_type = DisplayType.STICKY  # TODO actual functionality
    else:
        tim_message.display_type = DisplayType.TOP_OF_PAGE  # default display type

    return message_doc


@timMessage.route("/reply", methods=['POST'])
def reply_to_tim_message(options: ReplyOptions, messageBody: MessageBody) -> Response:

    # VIESTIM: add option replies_to to MessageOptions (and column to internalmessage table in db, save original message's id here)

    messageOptions = MessageOptions(options.messageChannel, False, True, options.archive, options.pageList, options.readReceipt, False, get_current_user_object().name, get_current_user_object().email, options.repliesTo)
    message = messageBody

    return send_message_or_reply(messageOptions, message)


@timMessage.route("/mark_as_read", methods=['POST'])
def mark_as_read(message_id: int) -> Response:
    """
        Marks given message as read in database.
        Expects that message receiver and marker are the same person.

        :param message_id: Id of given message
        :return:
        """
    verify_logged_in()

    marker = get_current_user_object().get_personal_group().id

    read_receipt = InternalMessageReadReceipt.query.filter_by(rcpt_id=marker, message_id=message_id).first()
    if read_receipt is None:
        raise RouteException
    read_receipt.user_id = get_current_user_object().id
    read_receipt.marked_as_read_on = datetime.now()
    db.session.add(read_receipt)
    db.session.commit()

    return ok_response()


@timMessage.route("/cancel_read_receipt", methods=['POST'])
def cancel_read_receipt(message_id: int) -> Response:
    """
    Removes read receipt date and the user who marked it from the database entry.

    :param message_id: Message identifier
    :return:
    """
    verify_logged_in()

    receipt = InternalMessageReadReceipt.query.filter_by(rcpt_id=get_current_user_object().get_personal_group().id,
                                                         message_id=message_id).first()
    receipt.user_id = None
    receipt.marked_as_read_on = None
    db.session.commit()

    return ok_response()


def get_recipient_users(recipients: List[str]) -> List[UserGroup]:
    """
    Finds UserGroup objects of recipients based on their email

    :param recipients: list of recipients' emails
    :return: list of recipient UserGroups
    """
    users = []
    for rcpt in recipients:
        user = User.get_by_email(rcpt)
        if user:
            users.append(UserGroup.get_by_name(user.name))

    return users


def get_display_pages(pagelist: List[str]) -> List[Item]:
    """
    Finds folders and documents based on their paths.

    :param pagelist: list of paths
    :return: list of folders and documents
    """
    pages: List[Item] = []
    for page in pagelist:
        folder = Folder.find_by_path(page)
        if folder:
            pages.append(folder)
            continue

        doc = DocEntry.find_by_path(page)
        if doc:
            pages.append(doc)

    return pages


def check_messages_folder_path(msg_folder_path: str, tim_msg_folder_path: str) -> Folder:
    """
    Checks if the /messages/tim-messages folder exists and if not, creates it and
    adds view rights to logged in users. Also creates the preamble for message documents.

    :param msg_folder_path: path for /messages
    :param tim_msg_folder_path: path for /messages/tim-messages
    :return: /messages/tim-messages folder
    """
    msg_folder = Folder.find_by_location(msg_folder_path, 'messages')
    admin_group = UserGroup.get_admin_group()

    if not msg_folder:
        msg_folder = Folder.create(msg_folder_path, admin_group, title='Messages',
                                   creation_opts=FolderCreationOptions(apply_default_rights=True))
        msg_block = msg_folder.block
        if msg_block:
            msg_block.add_rights([UserGroup.get_logged_in_group()], AccessType.view)

    tim_msg_folder = Folder.find_by_location(tim_msg_folder_path, 'tim-messages')

    if not tim_msg_folder:
        tim_msg_folder = Folder.create(tim_msg_folder_path, admin_group, title='TIM messages',
                                       creation_opts=FolderCreationOptions(apply_default_rights=True))
        tim_msg_block = tim_msg_folder.block
        if tim_msg_block:
            tim_msg_block.add_rights([UserGroup.get_logged_in_group()], AccessType.edit)

    tim_msg_preambles = Folder.find_by_location(f'{tim_msg_folder_path}/templates/preambles', 'preambles')

    if not tim_msg_preambles:
        tim_msg_templates = Folder.create(f'{tim_msg_folder_path}/templates', admin_group,
                                          title='templates',
                                          creation_opts=FolderCreationOptions(apply_default_rights=True))
        tim_msg_preambles = Folder.create(f'{tim_msg_folder_path}/templates/preambles', admin_group,
                                          title='preambles',
                                          creation_opts=FolderCreationOptions(apply_default_rights=True))

        tim_msg_templates_block = tim_msg_templates.block
        if tim_msg_templates_block:
            tim_msg_templates_block.add_rights([UserGroup.get_logged_in_group()], AccessType.view)

        tim_msg_preambles_block = tim_msg_preambles.block
        if tim_msg_preambles_block:
            tim_msg_preambles_block.add_rights([UserGroup.get_logged_in_group()], AccessType.view)

    preamble_path = f'{tim_msg_folder_path}/templates/preambles/preamble'
    tim_msg_preamble = DocEntry.find_by_path(preamble_path)

    if not tim_msg_preamble:
        tim_msg_preamble = import_document_from_file(
            static_tim_doc('initial/tim_msg_preamble.md'), preamble_path, admin_group, title='preamble',
        )

        tim_msg_preamble.block.add_rights([UserGroup.get_logged_in_group()], AccessType.view)

    return tim_msg_folder


def update_tim_msg_doc_settings(message_doc: DocInfo, sender: User, message_body: MessageBody) -> None:
    """
    Sets the message information into the preamble macros.

    :param message_doc: TIM message document
    :param sender: Sender user
    :param message_body: Message body
    :return:
    """
    s = message_doc.document.get_settings().get_dict().get('macros', {})
    s['subject'] = message_body.messageSubject
    s['sendername'] = sender.name
    s['senderemail'] = sender.email
    s['recipients'] = message_body.recipients

    message_doc.document.add_setting('macros', s)


def create_message_displays(msg_id: int, pages: List[Item], recipients: List[UserGroup]) -> None:
    """
    Creates InternalMessageDisplay entries for all recipients and display pages.

    :param msg_id: Message identifier
    :param pages: List of pages where message is displayed
    :param recipients: List of message recipients
    :return:
    """
    if pages and recipients:
        for page in pages:
            for rcpt in recipients:
                display = InternalMessageDisplay()
                display.message_id = msg_id
                display.usergroup_id = rcpt.id
                display.display_doc_id = page.id
                db.session.add(display)

    if pages and not recipients:
        for page in pages:
            display = InternalMessageDisplay()
            display.message_id = msg_id
            display.display_doc_id = page.id
            db.session.add(display)

    if not pages and recipients:
        for rcpt in recipients:
            display = InternalMessageDisplay()
            display.message_id = msg_id
            display.usergroup_id = rcpt.id
            db.session.add(display)

    if not pages and not recipients:
        display = InternalMessageDisplay()
        display.message_id = msg_id
        db.session.add(display)


def create_read_receipts(msg_id: int, recipients: List[UserGroup]) -> None:
    """
    Create InternalMessageReadReceipt entries for all recipients.

    :param msg_id: Message identifier
    :param recipients: Message recipients
    :return:
    """
    for recipient in recipients:
        readreceipt = InternalMessageReadReceipt(rcpt_id=recipient.id, message_id=msg_id)
        db.session.add(readreceipt)<|MERGE_RESOLUTION|>--- conflicted
+++ resolved
@@ -175,15 +175,10 @@
     status_code: int
 
     for url in url_list:
-<<<<<<< HEAD
-        url = url.strip()  # remove leading and trailing whitespaces
-        hashtag_index = url.find("#")  # remove anchors
-=======
         url = url.strip()  #remove leading and trailing whitespaces
         if url.endswith("/"):
             url = url[:-1]
         hashtag_index = url.find("#")  #remove anchors
->>>>>>> a2407b9d
         if hashtag_index != -1:
             url = url[:hashtag_index]
         regex = "https?://[a-z0-9.-]*/(show_slide|view|teacher|velp|answers|lecture|review|slide)/"
