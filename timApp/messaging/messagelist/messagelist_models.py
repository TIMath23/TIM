from enum import Enum
from typing import List

from timApp.messaging.messagelist.listoptions import ArchiveType
from timApp.timdb.sqa import db


class Channel(Enum):
    """The message channels TIM uses and provides for message lists."""
    TIM_MESSAGE = 'tim_message'
    EMAIL_LIST = 'email_list'
    # EMAIL = 3


class MessageListJoinMethod(Enum):
    """How a user was added to a message list."""
    DIRECT_ADD = 1
    """The owner of the list has just added this member. The member wasn't asked."""
    INVITED = 2
    """User was invited and they confirmed joining."""


# VIESTIM: The dabase models for message lists. Primarily follow the database plan, if you should deviate from the plan
#  document it so after the project it's easier to update the plan for maintainers.

class MessageListModel(db.Model):
    """Database model for message lists"""

    __tablename__ = "messagelist"

    id = db.Column(db.Integer, primary_key=True)

    manage_doc_id = db.Column(db.Integer, db.ForeignKey("block.id"))
    """The document which manages a message list."""

    name = db.Column(db.Text)
    """The name of a message list."""

    can_unsubscribe = db.Column(db.Boolean)
    """If a member can unsubscribe from this list on their own."""

    email_list_domain = db.Column(db.Text)
    """The domain used for an email list attached to a message list. If None/null, then message list doesn't have an 
    attached email list. This is a tad silly at this point in time, because JYU TIM only has one domain. However, 
    this allows quick adaptation if more domains are added or otherwise changed in the future. """

    # VIESTIM: archive is type bool in the original plan.
    archive = db.Column(db.Enum(ArchiveType))
    """The archive policy of a message list."""

    # VIESTIM: New values.

    notify_owner_on_change = db.Column(db.Boolean)
    """Should the owner of the message list be notified if there are changes on message list members."""

    description = db.Column(db.Text)
    """A short description what a message list is about."""

    info = db.Column(db.Text)
    """Additional information about the message list."""

    removed = db.Column(db.DateTime(timezone=True))
    """When this list has been marked for removal."""

    block = db.relationship("Block")
    members = db.relationship("MessageListMember", back_populates="message_list")

    @staticmethod
    def get_list_by_manage_doc_id(doc_id: int) -> 'MessageListModel':
        m = MessageListModel.query.filter_by(manage_doc_id=doc_id).one()
        return m

    @staticmethod
    def get_list_by_name(name: str) -> 'MessageListModel':
<<<<<<< HEAD
        """Get a message list by it's name, if a list with said name exists.

        :param name: The name of the message list.
        :return: Return the message list after query by name. Returns at most one result.
        """
        m = MessageListModel.query.filter_by(name=name).first()
        return m

    @property
    def archive_policy(self) -> ArchiveType:
        return self.archive

=======
        m = MessageListModel.query.filter_by(name=name).one()
        return m

>>>>>>> fc358163

class MessageListMember(db.Model):
    """Database model for members of a message list."""

    __tablename__ = "messagelist_member"

    id = db.Column(db.Integer, primary_key=True)

    message_list_id = db.Column(db.Integer, db.ForeignKey("messagelist.id"))
    """What message list a member belongs to."""

    # VIESTIM: This is can_send in the original database plan.
    send_right = db.Column(db.Boolean)
    """If a member can send messages to a message list."""

    # VIESTIM: delivery_right doesn't exist in the original plan.
    delivery_right = db.Column(db.Boolean)
    """If a member can get messages from a message list."""

    membership_ended = db.Column(db.DateTime(timezone=True))
    """When member's membership on a list ended. This is set when member is removed from a list."""

    # VIESTIM:  This doesn't work in migration for some reason. Maybe figure out if this is needed or fix later.
    # join_method = db.Column(db.Enum(MessageListJoinMethod))
    """How the member came to a list."""

    membership_verified = db.Column(db.DateTime(timezone=True))
    """When the user's joining was verified. If user is added e.g. by a teacher to a course's message list, 
    this date is the date teacher added the member. If the user was invited, then this is the date they verified 
    their join. """

    # VIESTIM: This doesn't strictly speaking exists in the original plan. This acts as an discriminator,
    #  see SQLAlchemy's documentation's term list.
    member_type = db.Column(db.Text)
    """Discriminator for polymorhphic members."""

    message_list = db.relationship("MessageListModel", back_populates="members")
    tim_member = db.relationship("MessageListTimMember", back_populates="member")
    external_member = db.relationship("MessageListExternalMember", back_populates="member")
    distribution = db.relationship("MessageListDistribution", back_populates="member")

    __mapper_args__ = {"polymorphic_identity": "member", "polymorphic_on": member_type}


def get_members_for_list(msg_list: MessageListModel) -> List[MessageListMember]:
    """Get all members belonging to a list.

    :param msg_list:
    :return:
    """
    list_members = MessageListMember.query.filter_by(message_list_id=msg_list.id).all()
    return list_members


class MessageListTimMember(MessageListMember):
    """A member of message list who is also a TIM user(group). This can be one person in their own personal user
    group or this can be e.g. a course's group."""

    __tablename__ = "messagelist_tim_member"

    id = db.Column(db.Integer, db.ForeignKey("messagelist_member.id"), primary_key=True)

    group_id = db.Column(db.Integer, db.ForeignKey("usergroup.id"))
    """A UserGroup id for a member."""

    member = db.relationship("MessageListMember", back_populates="tim_member")
    user_group = db.relationship("UserGroup", back_populates="messagelist_membership")

    __mapper_args__ = {"polymorphic_identity": "tim_member"}


class MessageListExternalMember(MessageListMember):
    """A member of message list who is *not* a TIM user. Mainly intended for, but not necessary limited to,
    email-list only usage."""

    __tablename__ = "messagelist_external_member"

    id = db.Column(db.Integer, db.ForeignKey("messagelist_member.id"), primary_key=True)

    email_address = db.Column(db.Text, unique=True)
    """Email address of message list's external member."""

    member = db.relationship("MessageListMember", back_populates="external_member")

    __mapper_args__ = {"polymorphic_identity": "external_member"}


class MessageListDistribution(db.Model):
    """Message list member's chosen distribution channels."""

    __tablename__ = "messagelist_distribution"
    id = db.Column(db.Integer, db.ForeignKey("messagelist_member.id"), primary_key=True)

    channel = db.Column(db.Enum(Channel))
    """Which message channels are used for a message list."""

    member = db.relationship("MessageListMember", back_populates="distribution")


class UserEmails(db.Model):
    """TIM users' additional emails."""

    __tablename__ = "user_emails"

    id = db.Column(db.Integer, db.ForeignKey("useraccount.id"), primary_key=True)

    additional_email = db.Column(db.Text, unique=True)
    """The users another email."""

    is_primary_email = db.Column(db.Boolean)
    """Which one of the additional emails is user's primary email address. If none are, the Sisu given email address 
    is assumed to be primary email address."""

    address_verified = db.Column(db.DateTime(timezone=True))
    """The user has to verify they are in the possession of the email address."""

    # VIESTIM: Do we need a relationship to useraccount table?


class VerificationType(Enum):
    """Type of verification, used to direct the proper verification action afterwards."""
    LIST_JOIN = 1
    EMAIL_OWNERSHIP = 2


class Verifications(db.Model):
    """For various pending verifications, such as message list joining and email ownership verification."""
    __tablename__ = "verifications"

    id = db.Column(db.Integer, primary_key=True)

    verification_type = db.Column(db.Enum(VerificationType))
    """The type of verification, see VerificationType class for details."""

    verification_pending = db.Column(db.DateTime(timezone=True))
    """When a verification has been added to db, pending sending to a user."""

    verification_link = db.Column(db.Text)
    """Generated verification link. This is given to the user and once they click on it, they are verified (in 
    whatever it was that needed verification)."""

    verified = db.Column(db.DateTime(timezone=True))
    """When the user used the link to verify."""<|MERGE_RESOLUTION|>--- conflicted
+++ resolved
@@ -72,7 +72,11 @@
 
     @staticmethod
     def get_list_by_name(name: str) -> 'MessageListModel':
-<<<<<<< HEAD
+        m = MessageListModel.query.filter_by(name=name).one()
+        return m
+
+    @staticmethod
+    def get_list_by_name_first(name: str) -> 'MessageListModel':
         """Get a message list by it's name, if a list with said name exists.
 
         :param name: The name of the message list.
@@ -85,11 +89,6 @@
     def archive_policy(self) -> ArchiveType:
         return self.archive
 
-=======
-        m = MessageListModel.query.filter_by(name=name).one()
-        return m
-
->>>>>>> fc358163
 
 class MessageListMember(db.Model):
     """Database model for members of a message list."""
