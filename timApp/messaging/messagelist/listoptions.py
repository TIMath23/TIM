from dataclasses import dataclass, field
from enum import Enum
<<<<<<< HEAD
from typing import List, Dict, Optional
=======
from typing import Dict, Optional
>>>>>>> 25ce670a


class ArchiveType(Enum):
    """Different supported archive types."""
    # If you change this, make sure the mapping for Mailman's archive policies is also updated at
    # mailman_archive_policy_correlate. TIM's and Mailman's archive policies aren't a one-to-one match.

    # No archiving at all for list. Equals to Mailman's archive policy of 'none'.
    NONE = 0
    # Secret archive. Only for owner/moderators. No direct correlation with Mailman's archive policies.
    SECRET = 1
    # For group and it's members' eyes only. Equal for Mailman's archive policy of 'private'.
    GROUPONLY = 2
    # Anyone with a link can access archive. No direct correlation with Mailman's archive policies.
    UNLISTED = 3
    # Completely public (and advertised) archive. Equals to Mailman's archive policy of 'public'.
    PUBLIC = 4


class ReplyToListChanges(Enum):
    """Options for email list's own address to be added to the Reply-To header for emails that are sent through the
    list. See reply_to_munging for mapping to Mailman's options"""
    # Don't meddle with the Reply-To header.
    NOCHANGES = 0
    # Add an explicit Reply-To header to messages.
    ADDLIST = 1


@dataclass
class ListOptions:
    """All options regarding message lists."""
    listname: str
    domain: str
    # Enums need this to help marshmallow decipher JSON values in from client side properly.
    archive: ArchiveType = field(metadata={'by_value': True})
    notifyOwnerOnListChange: bool
    # members: List[str]
    listDescription: str
    listInfo: str
    htmlAllowed: bool
    defaultReplyType: ReplyToListChanges = field(metadata={'by_value': True})
<<<<<<< HEAD
    notifyOwnerOnListChange: Optional[bool] = None
=======
    emailAdminURL: Optional[str] = None
>>>>>>> 25ce670a


reply_to_munging: Dict[ReplyToListChanges, str] = {
    ReplyToListChanges.NOCHANGES: "no_munging",
    ReplyToListChanges.ADDLIST: "explicit_header"
}

# A mapping of TIM's archive policies to Mailman's archive policies. Mailman's archive policies are listed here:
# https://gitlab.com/mailman/mailman/-/blob/master/src/mailman/interfaces/archiver.py
mailman_archive_policy_correlate: Dict[ArchiveType, str] = {
    ArchiveType.NONE: "none",
    # Secret archive type doesn't exist in Mailman. Because Mailman's private archive policy is open for list
    # member's, we turn Mailman's archiving off and rely solely on TIM's archiving.
    ArchiveType.SECRET: "none",
    ArchiveType.GROUPONLY: "private",
    # Unlisted archive type doesn't exist in Mailman, but closest is setting policy as private and provide necessary
    # archive links from TIM.
    ArchiveType.UNLISTED: "private",
    ArchiveType.PUBLIC: "public"
}<|MERGE_RESOLUTION|>--- conflicted
+++ resolved
@@ -1,10 +1,6 @@
 from dataclasses import dataclass, field
 from enum import Enum
-<<<<<<< HEAD
-from typing import List, Dict, Optional
-=======
 from typing import Dict, Optional
->>>>>>> 25ce670a
 
 
 class ArchiveType(Enum):
@@ -41,16 +37,11 @@
     # Enums need this to help marshmallow decipher JSON values in from client side properly.
     archive: ArchiveType = field(metadata={'by_value': True})
     notifyOwnerOnListChange: bool
-    # members: List[str]
     listDescription: str
     listInfo: str
     htmlAllowed: bool
     defaultReplyType: ReplyToListChanges = field(metadata={'by_value': True})
-<<<<<<< HEAD
-    notifyOwnerOnListChange: Optional[bool] = None
-=======
     emailAdminURL: Optional[str] = None
->>>>>>> 25ce670a
 
 
 reply_to_munging: Dict[ReplyToListChanges, str] = {
