from dataclasses import dataclass, field
from enum import Enum
from typing import List, Dict, Optional


class ArchiveType(Enum):
    """Different supported archive types."""
    # If you change this, make sure the mapping for Mailman's archive policies is also updated at
    # mailman_archive_policy_correlate. TIM's and Mailman's archive policies aren't a one-to-one match.

    # No archiving at all for list. Equals to Mailman's archive policy of 'none'.
    NONE = 0
    # Secret archive. Only for owner/moderators. No direct correlation with Mailman's archive policies.
    SECRET = 1
    # For group and it's members' eyes only. Equal for Mailman's archive policy of 'private'.
    GROUPONLY = 2
    # Anyone with a link can access archive. No direct correlation with Mailman's archive policies.
    UNLISTED = 3
    # Completely public (and advertised) archive. Equals to Mailman's archive policy of 'public'.
    PUBLIC = 4


class ReplyToListChanges(Enum):
    """Options for email list's own address to be added to the Reply-To header for emails that are sent through the
    list. See reply_to_munging for mapping to Mailman's options"""
    # Don't meddle with the Reply-To header.
    NOCHANGES = 0
    # Add an explicit Reply-To header to messages.
    ADDLIST = 1


@dataclass
class ListOptions:
    """All options regarding message lists."""
    listname: str
    domain: str
    # Enums need this to help marshmallow decipher JSON values in from client side properly.
    archive: ArchiveType = field(metadata={'by_value': True})
    notifyOwnerOnListChange: bool
    listDescription: str
    listInfo: str
<<<<<<< HEAD
    emailAdminURL: Optional[str] = None
=======
    htmlAllowed: bool
    defaultReplyType: ReplyToListChanges = field(metadata={'by_value': True})

>>>>>>> b33e7097

reply_to_munging: Dict[ReplyToListChanges, str] = {
    ReplyToListChanges.NOCHANGES: "no_munging",
    ReplyToListChanges.ADDLIST: "explicit_header"
}

# A mapping of TIM's archive policies to Mailman's archive policies. Mailman's archive policies are listed here:
# https://gitlab.com/mailman/mailman/-/blob/master/src/mailman/interfaces/archiver.py
mailman_archive_policy_correlate: Dict[ArchiveType, str] = {
    ArchiveType.NONE: "none",
    # Secret archive type doesn't exist in Mailman. Because Mailman's private archive policy is open for list
    # member's, we turn Mailman's archiving off and rely solely on TIM's archiving.
    ArchiveType.SECRET: "none",
    ArchiveType.GROUPONLY: "private",
    # Unlisted archive type doesn't exist in Mailman, but closest is setting policy as private and provide necessary
    # archive links from TIM.
    ArchiveType.UNLISTED: "private",
    ArchiveType.PUBLIC: "public"
}<|MERGE_RESOLUTION|>--- conflicted
+++ resolved
@@ -39,13 +39,10 @@
     notifyOwnerOnListChange: bool
     listDescription: str
     listInfo: str
-<<<<<<< HEAD
-    emailAdminURL: Optional[str] = None
-=======
     htmlAllowed: bool
     defaultReplyType: ReplyToListChanges = field(metadata={'by_value': True})
+    emailAdminURL: Optional[str] = None
 
->>>>>>> b33e7097
 
 reply_to_munging: Dict[ReplyToListChanges, str] = {
     ReplyToListChanges.NOCHANGES: "no_munging",
