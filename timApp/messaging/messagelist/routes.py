from dataclasses import dataclass, field
from typing import List, Optional

from flask import Response
from sqlalchemy.orm.exc import NoResultFound  # type: ignore

from timApp.auth.sessioninfo import get_current_user_object
from timApp.document.create_item import create_document
from timApp.document.docinfo import DocInfo
<<<<<<< HEAD
from timApp.messaging.messagelist.emaillist import EmailListManager, EmailList
from timApp.messaging.messagelist.listoptions import ListOptions, ArchiveType
from timApp.messaging.messagelist.messagelist_models import MessageListModel, Channel
=======
from timApp.messaging.messagelist.emaillist import EmailListManager, EmailList, get_email_list_by_name, add_email
from timApp.messaging.messagelist.listoptions import ListOptions
from timApp.messaging.messagelist.messagelist_models import MessageListModel, MessageListTimMember, get_members_for_list
>>>>>>> fc358163
from timApp.timdb.sqa import db
from timApp.util.flask.requesthelper import RouteException
from timApp.util.flask.responsehelper import json_response, ok_response
from timApp.util.flask.typedblueprint import TypedBlueprint
from timApp.util.utils import remove_path_special_chars

messagelist = TypedBlueprint('messagelist', __name__, url_prefix='/messagelist')


@messagelist.route('/createlist', methods=['POST'])
def create_list(options: ListOptions) -> Response:
    """Handles creating a new message list.

    :param options All options regarding establishing a new message list.
    :return: A Response with the list's management doc included. This way the creator can re-directed to the list's
    management page directly.
    """

    manage_doc = new_list(options)
    EmailListManager.create_new_list(options)

    return json_response(manage_doc)


@dataclass
class NameCheckInfo:
    """Return information about name check results."""
    nameOK: Optional[bool] = None
    explanation: str = ""


@messagelist.route("/checkname/<string:name_candidate>", methods=['GET'])
def check_name(name_candidate: str) -> Response:
    """Check if name candidate meets requirements.

    If name checking fails at any point, an exception is raised and that exception is delivered to the client. If all
    checks succeed, then just return an OK response.

    :param name_candidate: Possible name for message/email list. Should either be a name for a list or a fully qualifed
    domain name for (email) list. In the latter case we also check email list specific name requirements.
    """

    name, sep, domain = name_candidate.partition("@")

    if sep:
        # If character '@' is found, we check email list specific name requirements.
        EmailListManager.check_name_requirements(name, domain)

    return ok_response()


@messagelist.route("/domains", methods=['GET'])
def domains() -> Response:
    """ Send possible domains for a client, if such exists.

    :return: If domains exists, return them as an array. If there are no domains, return an empty array.
    """
    possible_domains: List[str] = EmailListManager.get_domain_names()

    return json_response(possible_domains)


@messagelist.route("/deletelist", methods=['DELETE'])
def delete_list(listname: str) -> Response:
    """Delete message/email list. List name is provided in the request body.

    :param listname: The list to be deleted. If the name does not contain '@', just delete  a message list. If it
     contains '@', we delete a message list and the corresponding email list.
    :return: A string describing how the operation went.
    """
    # TODO: User authentication. We can't let just anyone delete a list just because they can type the name.
    list_name, sep, domain = listname.partition("@")
    r = ""
    if domain:
        # A domain is given, so we are also looking to delete an email list.
        # Notice parameter. We give the fqdn list name to delete_list(), not plain list_name.
        r = EmailList.delete_list(listname)
    # TODO: Put message list deletion here.
    return json_response(r)


def new_list(list_options: ListOptions) -> DocInfo:
    """Adds a new message list into the database and creates the list's management doc.

    :param list_options: The list information for creating a new message list.
    :return: The management document.
    """
    # VIESTIM: Check creation permission? Or should it be in the calling view function?
    msg_list = MessageListModel(name=list_options.listname, archive=list_options.archive)
    db.session.add(msg_list)

    doc_info = create_management_doc(msg_list, list_options)

    db.session.commit()
    return doc_info


message_list_doc_prefix = "/messagelists"
message_list_archive_prefix = "/archives"


def create_management_doc(msg_list_model: MessageListModel, list_options: ListOptions) -> DocInfo:
    # TODO: Document should reside in owner's personal path.

    # VIESTIM: The management document is created on the message list creator's personal folder. This might be a good
    #  default, but if the owner is someone else than the creator then we have to handle that.

    # VIESTIM: We'll err on the side of caution and make sure the path is safe for the management doc.
    path_safe_list_name = remove_path_special_chars(list_options.listname)
    path_to_doc = f'/{message_list_doc_prefix}/{path_safe_list_name}'

    doc = create_document(path_to_doc, list_options.listname)

    # VIESTIM: We add the admin component to the document. This might have to be changed if the component is turned
    #  into a plugin.

    admin_component = """#- {allowangular="true"}
<tim-message-list-admin></tim-message-list-admin>
    """
    doc.document.add_text(admin_component)

    # Set the management doc for the message list.
    msg_list_model.manage_doc_id = doc.id

    return doc


@messagelist.route("/getlist/<int:document_id>", methods=['GET'])
def get_list(document_id: int) -> Response:
    """Get the information for a message list.

    :param document_id: ID for message list's admin document.
    :return: ListOptions with the list's information.
    """
    msg_list = MessageListModel.get_list_by_manage_doc_id(document_id)
    list_options = ListOptions(
        listname=msg_list.name,
        listInfo=msg_list.info,
        listDescription=msg_list.description,
        notifyOwnerOnListChange=msg_list.notify_owner_on_change,
        # VIESTIM: We need a better way of either querying or inferring list's (possible) domain. For the time being,
        #  here is a placeholder.
        domain="tim.jyu.fi",
        archive=msg_list.archive,
        # TODO: Replace placeholder once we can properly query the owners email.
        ownerEmail="totalund@student.jyu.fi"
    )
    return json_response(list_options)


<<<<<<< HEAD
@dataclass
class Message:
    # Meta information about where this message belongs to.
    message_list_name: str
    domain: Optional[str]
    message_channel: Channel = field(metadata={'by_value': True})

    # Header information
    sender: str
    reply_to: Optional[str]
    recipients: List[str]
    title: str

    # Message body
    message_body: str


@messagelist.route("/archive", methods=['POST'])
def archive(message: Message) -> Response:
    """Archive a message sent to a message list.

    :param message: The message to be archived.
    :return: Return OK response if everything went smoothly.
    """
    # VIESTIM: This view function has not been tested yet. It's implementation is still badly a work in progress.

    msg_list = MessageListModel.get_list_by_name(message.message_list_name)

    if msg_list is None:
        raise RouteException(f"No message list with name {message.message_list_name} exists.")

    # TODO: Check rights to message list.

    # TODO: Get the message list's archive policy.
    archive_policy = msg_list.archive_policy

    # TODO: Check if this message list is archived at all in the first place, or if the message has had some special
    #  value that blocks archiving. Think X-No-Archive header on emails.
    if archive_policy is ArchiveType.NONE:
        raise RouteException("This list doesn't archive messages.")

    # TODO: Create document.

    archive_title = "This is a placeholder title"  # TODO: Title comes from the message's title: message.title
    archive_path = f"{message_list_archive_prefix}/{remove_path_special_chars(archive_title)}"

    archive_doc = create_document(archive_path, archive_title)

    archive_doc.document.add_text(f"Title: {message.title}")
    archive_doc.document.add_text(f"Sender: {message.sender}")
    archive_doc.document.add_text(f"Recipients: {message.recipients}")

    archive_doc.document.add_text(f"{message.message_body}")

    # TODO: Add footer information. Now just a placeholder text.
    previous_doc_title = f"Linkkiteksti"  # TODO: Get title from previous message's title.
    previous_doc_link = f"Linkkiosoite"  # TODO: Get the path to previous message.
    previous_message_link = f"[{previous_doc_title}]({previous_doc_link})"

    archive_doc.document.add_text(f"Previous message: {previous_message_link}")
    archive_doc.document.add_text("Next message:")

    # TODO: Get the newest document in the archive folder (before this archived message). Would this be easier if we
    #  query for this before we create the new document?

    # TODO: Update the previous latest archived message's footer to point to the newest message.

    # TODO: Set proper rights to the document. The message sender owns the document. Owners of the list get at least a
    #  view right. Other rights depend on the message list's archive policy.

    return ok_response()
=======
@messagelist.route("/addmember", methods=['POST'])
def add_member(memberCandidates: List[str], msgList: str) -> Response:
    from timApp.user.user import User  # Local import to avoid cyclical imports.

    try:
        msg_list = MessageListModel.get_list_by_name(msgList)
    except NoResultFound:
        raise RouteException(f"There is no list named {msgList}")

    # TODO: Implement checking whether or not users are just added to a list (like they are now) or they are invited
    #  to a list (requires link generation and other things).

    # TODO: Check if there is an email list attached to the message list.
    em_list = None
    if msg_list.email_list_domain is not None:
        em_list = get_email_list_by_name(msg_list.name, msg_list.email_list_domain)

    for member_candidate in memberCandidates:
        u = User.get_by_name(member_candidate)
        if u is not None:
            # The name given was an existing TIM user.
            new_tim_member = MessageListTimMember()
            new_tim_member.message_list_id = msg_list.id
            new_tim_member.group_id = u.get_personal_group().id
            # VIESTIM: For convenience sake just add these. Figure out list rights at a later date. Everyone loves a
            #  bit of technical debt, don't they?
            new_tim_member.delivery_right = True
            new_tim_member.send_right = True
            db.session.add(new_tim_member)

            # VIESTIM: Get user's email and add it to list's email list.
            if em_list is not None:
                user_email = u.email  # TODO: Search possible additional emails.
                # TODO: Needs pre confirmation check from whoever adds members to a list on the client side. Now a
                #  placeholder value of True.
                add_email(em_list, user_email, email_owner_pre_confirmation=True, real_name=u.real_name,
                          send_right=new_tim_member.send_right, delivery_right=new_tim_member.delivery_right)

        # TODO: If member_candidate is a user group, what do? Add as is or open it to individual users?

        # TODO: If member candidate is not a user, or a user group, then we assume an external member. Add external
        #  members.

    db.session.commit()

    return ok_response()


@dataclass
class MemberInfo:
    """Wrapper for information about a member on a message list."""
    name: str
    sendRight: bool
    deliveryRight: bool
    email: str


@messagelist.route("/getmembers/<list_name>", methods=['GET'])
def get_members(list_name: str) -> Response:
    """Get members belonging to a certain list.

    :param list_name:
    :return:
    """
    from timApp.user.usergroup import UserGroup

    msg_list = MessageListModel.get_list_by_name(list_name)
    members = get_members_for_list(msg_list)
    list_members: List[MemberInfo] = []
    for member in members:
        if member.tim_member:
            gid = member.group_id
            # VIESTIM: This should be the user's personal user group.
            ug = UserGroup.query.filter_by(id=gid).one()
            u = ug.users[0]
            mi = MemberInfo(name=u.real_name,email=u.email, sendRight=member.send_right,
                            deliveryRight=member.delivery_right)
        else:
            mi = MemberInfo(name="External member", email=member.external_member.email_address,
                            sendRight=member.send_right, deliveryRight=member.delivery_right)
        list_members.append(mi)
        # list_members.append(d)

    return json_response(list_members)
>>>>>>> fc358163
<|MERGE_RESOLUTION|>--- conflicted
+++ resolved
@@ -7,15 +7,12 @@
 from timApp.auth.sessioninfo import get_current_user_object
 from timApp.document.create_item import create_document
 from timApp.document.docinfo import DocInfo
-<<<<<<< HEAD
+from timApp.messaging.messagelist.emaillist import EmailListManager, EmailList, get_email_list_by_name, add_email
+from timApp.messaging.messagelist.listoptions import ListOptions
+from timApp.messaging.messagelist.messagelist_models import MessageListModel, MessageListTimMember, get_members_for_list
 from timApp.messaging.messagelist.emaillist import EmailListManager, EmailList
 from timApp.messaging.messagelist.listoptions import ListOptions, ArchiveType
 from timApp.messaging.messagelist.messagelist_models import MessageListModel, Channel
-=======
-from timApp.messaging.messagelist.emaillist import EmailListManager, EmailList, get_email_list_by_name, add_email
-from timApp.messaging.messagelist.listoptions import ListOptions
-from timApp.messaging.messagelist.messagelist_models import MessageListModel, MessageListTimMember, get_members_for_list
->>>>>>> fc358163
 from timApp.timdb.sqa import db
 from timApp.util.flask.requesthelper import RouteException
 from timApp.util.flask.responsehelper import json_response, ok_response
@@ -166,79 +163,6 @@
     return json_response(list_options)
 
 
-<<<<<<< HEAD
-@dataclass
-class Message:
-    # Meta information about where this message belongs to.
-    message_list_name: str
-    domain: Optional[str]
-    message_channel: Channel = field(metadata={'by_value': True})
-
-    # Header information
-    sender: str
-    reply_to: Optional[str]
-    recipients: List[str]
-    title: str
-
-    # Message body
-    message_body: str
-
-
-@messagelist.route("/archive", methods=['POST'])
-def archive(message: Message) -> Response:
-    """Archive a message sent to a message list.
-
-    :param message: The message to be archived.
-    :return: Return OK response if everything went smoothly.
-    """
-    # VIESTIM: This view function has not been tested yet. It's implementation is still badly a work in progress.
-
-    msg_list = MessageListModel.get_list_by_name(message.message_list_name)
-
-    if msg_list is None:
-        raise RouteException(f"No message list with name {message.message_list_name} exists.")
-
-    # TODO: Check rights to message list.
-
-    # TODO: Get the message list's archive policy.
-    archive_policy = msg_list.archive_policy
-
-    # TODO: Check if this message list is archived at all in the first place, or if the message has had some special
-    #  value that blocks archiving. Think X-No-Archive header on emails.
-    if archive_policy is ArchiveType.NONE:
-        raise RouteException("This list doesn't archive messages.")
-
-    # TODO: Create document.
-
-    archive_title = "This is a placeholder title"  # TODO: Title comes from the message's title: message.title
-    archive_path = f"{message_list_archive_prefix}/{remove_path_special_chars(archive_title)}"
-
-    archive_doc = create_document(archive_path, archive_title)
-
-    archive_doc.document.add_text(f"Title: {message.title}")
-    archive_doc.document.add_text(f"Sender: {message.sender}")
-    archive_doc.document.add_text(f"Recipients: {message.recipients}")
-
-    archive_doc.document.add_text(f"{message.message_body}")
-
-    # TODO: Add footer information. Now just a placeholder text.
-    previous_doc_title = f"Linkkiteksti"  # TODO: Get title from previous message's title.
-    previous_doc_link = f"Linkkiosoite"  # TODO: Get the path to previous message.
-    previous_message_link = f"[{previous_doc_title}]({previous_doc_link})"
-
-    archive_doc.document.add_text(f"Previous message: {previous_message_link}")
-    archive_doc.document.add_text("Next message:")
-
-    # TODO: Get the newest document in the archive folder (before this archived message). Would this be easier if we
-    #  query for this before we create the new document?
-
-    # TODO: Update the previous latest archived message's footer to point to the newest message.
-
-    # TODO: Set proper rights to the document. The message sender owns the document. Owners of the list get at least a
-    #  view right. Other rights depend on the message list's archive policy.
-
-    return ok_response()
-=======
 @messagelist.route("/addmember", methods=['POST'])
 def add_member(memberCandidates: List[str], msgList: str) -> Response:
     from timApp.user.user import User  # Local import to avoid cyclical imports.
@@ -323,4 +247,76 @@
         # list_members.append(d)
 
     return json_response(list_members)
->>>>>>> fc358163
+
+
+@dataclass
+class Message:
+    # Meta information about where this message belongs to.
+    message_list_name: str
+    domain: Optional[str]
+    message_channel: Channel = field(metadata={'by_value': True})
+
+    # Header information
+    sender: str
+    reply_to: Optional[str]
+    recipients: List[str]
+    title: str
+
+    # Message body
+    message_body: str
+
+
+@messagelist.route("/archive", methods=['POST'])
+def archive(message: Message) -> Response:
+    """Archive a message sent to a message list.
+
+    :param message: The message to be archived.
+    :return: Return OK response if everything went smoothly.
+    """
+    # VIESTIM: This view function has not been tested yet. It's implementation is still badly a work in progress.
+
+    msg_list = MessageListModel.get_list_by_name(message.message_list_name)
+
+    if msg_list is None:
+        raise RouteException(f"No message list with name {message.message_list_name} exists.")
+
+    # TODO: Check rights to message list.
+
+    # TODO: Get the message list's archive policy.
+    archive_policy = msg_list.archive_policy
+
+    # TODO: Check if this message list is archived at all in the first place, or if the message has had some special
+    #  value that blocks archiving. Think X-No-Archive header on emails.
+    if archive_policy is ArchiveType.NONE:
+        raise RouteException("This list doesn't archive messages.")
+
+    # TODO: Create document.
+
+    archive_title = "This is a placeholder title"  # TODO: Title comes from the message's title: message.title
+    archive_path = f"{message_list_archive_prefix}/{remove_path_special_chars(archive_title)}"
+
+    archive_doc = create_document(archive_path, archive_title)
+
+    archive_doc.document.add_text(f"Title: {message.title}")
+    archive_doc.document.add_text(f"Sender: {message.sender}")
+    archive_doc.document.add_text(f"Recipients: {message.recipients}")
+
+    archive_doc.document.add_text(f"{message.message_body}")
+
+    # TODO: Add footer information. Now just a placeholder text.
+    previous_doc_title = f"Linkkiteksti"  # TODO: Get title from previous message's title.
+    previous_doc_link = f"Linkkiosoite"  # TODO: Get the path to previous message.
+    previous_message_link = f"[{previous_doc_title}]({previous_doc_link})"
+
+    archive_doc.document.add_text(f"Previous message: {previous_message_link}")
+    archive_doc.document.add_text("Next message:")
+
+    # TODO: Get the newest document in the archive folder (before this archived message). Would this be easier if we
+    #  query for this before we create the new document?
+
+    # TODO: Update the previous latest archived message's footer to point to the newest message.
+
+    # TODO: Set proper rights to the document. The message sender owns the document. Owners of the list get at least a
+    #  view right. Other rights depend on the message list's archive policy.
+
+    return ok_response()