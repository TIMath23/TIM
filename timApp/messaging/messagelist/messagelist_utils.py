--- conflicted
+++ resolved
@@ -152,18 +152,7 @@
 MESSAGE_LIST_ARCHIVE_FOLDER_PREFIX = "archives"
 
 
-<<<<<<< HEAD
-def message_list_tim_members_as_user_groups(tim_members: List['MessageListTimMember']) -> List[UserGroup]:
-    user_groups = []
-    for member in tim_members:
-        user_groups.append(member.user_group)
-    return user_groups
-
-
 def create_archive_doc_with_permission(archive_subject: str, archive_doc_path: str, message_list: MessageListModel,
-=======
-def create_archive_doc_with_permission(archive_title: str, archive_doc_path: str, message_list: MessageListModel,
->>>>>>> 32430481
                                        message: MessageTIMversalis) -> DocEntry:
     """Create archive document with permissions matching the message list's archive policy.
 
@@ -186,11 +175,7 @@
 
     # Gather permissions to the archive doc. The meanings of different archive settings are listed with ArchiveType
     # class.
-<<<<<<< HEAD
     if message_list.archive_policy is ArchiveType.PUBLIC or ArchiveType.UNLISTED:
-=======
-    if message_list.archive_policy is ArchiveType.PUBLIC:
->>>>>>> 32430481
         message_viewers.append(UserGroup.get_anonymous_group())
         if message_sender:
             message_owners.append(message_sender.get_personal_group())
@@ -199,27 +184,13 @@
         if message_sender:
             message_owners.append(message_sender.get_personal_group())
     elif message_list.archive_policy is ArchiveType.GROUPONLY:
-<<<<<<< HEAD
-        # TODO: Replace function call with a list comprehension.
-        message_viewers = message_list_tim_members_as_user_groups(message_list.get_tim_members())
+        message_viewers = [m.user_group for m in message_list.get_tim_members()]
         if message_sender:
             message_owners.append(message_sender.get_personal_group())
-    elif message_list.archive_policy is ArchiveType.SECRET:
-        # As the message list's owners already have been set, no action needed here.
-        pass
 
     # If we don't provide at least one owner up front, then current user is set as owner. We don't want that,
     # because in this context that is the anonymous user, which raises an error in document creation.
     archive_doc = DocEntry.create(title=archive_subject, path=archive_doc_path, owner_group=message_owners[0])
-=======
-        message_viewers = [m.user_group for m in message_list.get_tim_members()]
-        if message_sender:
-            message_owners.append(message_sender.get_personal_group())
-
-    # If we don't provide at least one owner up front, then current user is set as owner. We don't want that,
-    # because in this context that is the anonymous user, and that raises an error.
-    archive_doc = DocEntry.create(title=archive_title, path=archive_doc_path, owner_group=message_owners[0])
->>>>>>> 32430481
 
     # Add the rest of the message owners.
     if len(message_owners) > 1:
