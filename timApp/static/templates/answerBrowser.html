<div class="answerBrowser" ng-cloak>
    <select ng-show="$parent.teacherMode && users.length > 0" ng-model="user"
            ng-options="(user.real_name + ' (' + user.name + ')') for user in users track by user.id"
            ng-change="getAvailableAnswers()"></select>
    <span ng-show="answers.length > 0 && !changed">
    <button ng-click="previous()">&larr;</button>
    <select ng-model="selectedAnswer"
            ng-options="((filteredAnswers.length - idx) + '. ' + answer.answered_on) for (idx, answer) in filteredAnswers | orderBy:'answer.id' track by answer.id"
            ng-change="changeAnswer()"></select>
    <button ng-click="next()">&rarr;</button>
    {{ filteredAnswers.length - indexOfSelected() }}/<a ng-click="setNewest()">{{ filteredAnswers.length }}</a>
    <label ng-show="anyInvalid"><input type="checkbox" ng-model="onlyValid">Show valid only</label>
    <span ng-show="$parent.teacherMode" > | <a href="{{getLink()}}" ng-mousedown="getAllAnswers()" >All answers</a></span>
    <br> 
    <label ng-show="$parent.teacherMode">Points:<input ng-model="points" type="text"></label>
    <span ng-show="!$parent.teacherMode && points !== null">Points: {{ points }}</span>
    <span ng-show="taskInfo.maxPoints && points !== null">/ {{ taskInfo.maxPoints }}</span>
<<<<<<< HEAD
    <span ng-show="!selectedAnswer.valid">(invalid)</span>
=======
    <span ng-show="!selectedAnswer.valid && points !== null">(invalid)</span>
>>>>>>> 50ae5801
    <label ng-show="$parent.teacherMode">
        <input type="checkbox" ng-model="saveTeacher">Save teacher's fix
    </label>
    </span>
    <span ng-show="taskInfo.starttime"><br>Start time: {{ taskInfo.starttime }}</span>
    <span ng-show="taskInfo.deadline"><br>Deadline: {{ taskInfo.deadline }}</span>
    <div ng-show="selectedAnswer.collaborators.length > 1 && !changed">
        Collaborators:
        <ul>
            <li ng-repeat="c in selectedAnswer.collaborators">{{ c.real_name }}</li>
        </ul>
    </div>
    <span ng-show="$parent.teacherMode && changed && !firstLoad">(hover/click to update)</span>
    <span ng-show="!changed && answers.length == 0 && $parent.teacherMode">(no answers)</span>
    <!-- <img style="display: inline" src="/static/images/loading.gif" ng-show="loading"> -->
</div>
<|MERGE_RESOLUTION|>--- conflicted
+++ resolved
@@ -1,38 +1,34 @@
-<div class="answerBrowser" ng-cloak>
-    <select ng-show="$parent.teacherMode && users.length > 0" ng-model="user"
-            ng-options="(user.real_name + ' (' + user.name + ')') for user in users track by user.id"
-            ng-change="getAvailableAnswers()"></select>
-    <span ng-show="answers.length > 0 && !changed">
-    <button ng-click="previous()">&larr;</button>
-    <select ng-model="selectedAnswer"
-            ng-options="((filteredAnswers.length - idx) + '. ' + answer.answered_on) for (idx, answer) in filteredAnswers | orderBy:'answer.id' track by answer.id"
-            ng-change="changeAnswer()"></select>
-    <button ng-click="next()">&rarr;</button>
-    {{ filteredAnswers.length - indexOfSelected() }}/<a ng-click="setNewest()">{{ filteredAnswers.length }}</a>
-    <label ng-show="anyInvalid"><input type="checkbox" ng-model="onlyValid">Show valid only</label>
-    <span ng-show="$parent.teacherMode" > | <a href="{{getLink()}}" ng-mousedown="getAllAnswers()" >All answers</a></span>
-    <br> 
-    <label ng-show="$parent.teacherMode">Points:<input ng-model="points" type="text"></label>
-    <span ng-show="!$parent.teacherMode && points !== null">Points: {{ points }}</span>
-    <span ng-show="taskInfo.maxPoints && points !== null">/ {{ taskInfo.maxPoints }}</span>
-<<<<<<< HEAD
-    <span ng-show="!selectedAnswer.valid">(invalid)</span>
-=======
-    <span ng-show="!selectedAnswer.valid && points !== null">(invalid)</span>
->>>>>>> 50ae5801
-    <label ng-show="$parent.teacherMode">
-        <input type="checkbox" ng-model="saveTeacher">Save teacher's fix
-    </label>
-    </span>
-    <span ng-show="taskInfo.starttime"><br>Start time: {{ taskInfo.starttime }}</span>
-    <span ng-show="taskInfo.deadline"><br>Deadline: {{ taskInfo.deadline }}</span>
-    <div ng-show="selectedAnswer.collaborators.length > 1 && !changed">
-        Collaborators:
-        <ul>
-            <li ng-repeat="c in selectedAnswer.collaborators">{{ c.real_name }}</li>
-        </ul>
-    </div>
-    <span ng-show="$parent.teacherMode && changed && !firstLoad">(hover/click to update)</span>
-    <span ng-show="!changed && answers.length == 0 && $parent.teacherMode">(no answers)</span>
-    <!-- <img style="display: inline" src="/static/images/loading.gif" ng-show="loading"> -->
-</div>
+<div class="answerBrowser" ng-cloak>
+    <select ng-show="$parent.teacherMode && users.length > 0" ng-model="user"
+            ng-options="(user.real_name + ' (' + user.name + ')') for user in users track by user.id"
+            ng-change="getAvailableAnswers()"></select>
+    <span ng-show="answers.length > 0 && !changed">
+    <button ng-click="previous()">&larr;</button>
+    <select ng-model="selectedAnswer"
+            ng-options="((filteredAnswers.length - idx) + '. ' + answer.answered_on) for (idx, answer) in filteredAnswers | orderBy:'answer.id' track by answer.id"
+            ng-change="changeAnswer()"></select>
+    <button ng-click="next()">&rarr;</button>
+    {{ filteredAnswers.length - indexOfSelected() }}/<a ng-click="setNewest()">{{ filteredAnswers.length }}</a>
+    <label ng-show="anyInvalid"><input type="checkbox" ng-model="onlyValid">Show valid only</label>
+    <span ng-show="$parent.teacherMode" > | <a href="{{getLink()}}" ng-mousedown="getAllAnswers()" >All answers</a></span>
+    <br> 
+    <label ng-show="$parent.teacherMode">Points:<input ng-model="points" type="text"></label>
+    <span ng-show="!$parent.teacherMode && points !== null">Points: {{ points }}</span>
+    <span ng-show="taskInfo.maxPoints && points !== null">/ {{ taskInfo.maxPoints }}</span>
+    <span ng-show="!selectedAnswer.valid && points !== null">(invalid)</span>
+    <label ng-show="$parent.teacherMode">
+        <input type="checkbox" ng-model="saveTeacher">Save teacher's fix
+    </label>
+    </span>
+    <span ng-show="taskInfo.starttime"><br>Start time: {{ taskInfo.starttime }}</span>
+    <span ng-show="taskInfo.deadline"><br>Deadline: {{ taskInfo.deadline }}</span>
+    <div ng-show="selectedAnswer.collaborators.length > 1 && !changed">
+        Collaborators:
+        <ul>
+            <li ng-repeat="c in selectedAnswer.collaborators">{{ c.real_name }}</li>
+        </ul>
+    </div>
+    <span ng-show="$parent.teacherMode && changed && !firstLoad">(hover/click to update)</span>
+    <span ng-show="!changed && answers.length == 0 && $parent.teacherMode">(no answers)</span>
+    <!-- <img style="display: inline" src="/static/images/loading.gif" ng-show="loading"> -->
+</div>