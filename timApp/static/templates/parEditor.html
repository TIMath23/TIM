<uib-tabset ng-show="$ctrl.proeditor" active="$ctrl.activeTab">
    <uib-tab ng-repeat="t in $ctrl.getVisibleTabs()" heading="{{ t.name }}" index="$ctrl.getTabIndex(t)">
        <div ng-if="t.name === 'TeX' && $ctrl.editor" class="formula-editor-tab">
<<<<<<< HEAD
            <button ng-click="$ctrl.onFormulaEditorAddFormula()" class="timButton" title="Ctrl+e">Add formula</button>
=======
            <button ng-click="$ctrl.onFormulaEditorAddFormula(true)" class="timButton" title="Ctrl+e">Add formula</button>
>>>>>>> 13474f60

            <cs-formula-editor ng-if="$ctrl.formulaEditorOpen"
                               (ok-event)="$ctrl.onFormulaEditorCloseOk()"
                               (cancel-event)="$ctrl.onFormulaEditorCloseCancel()"
                               [editor]="$ctrl.editor"
                               [visible]="$ctrl.formulaEditorOpen"
            ></cs-formula-editor>
        </div>
        <tim-editor-entry ng-repeat="e in t.entries" data="e"></tim-editor-entry>
        <div ng-if="t.extra" ng-bind-html="t.extra"></div>
    </uib-tab>

    <uib-tab heading="Upload" index="'upload'" ng-show="$ctrl.getOptions().showImageUpload">
        <span>
            <input type="file" ngf-select="$ctrl.onFilesSelect($files, $invalidFiles)" ngf-multiple="true">
            <span ng-show="$ctrl.file.progress >= 0 && !$ctrl.file.error"
                  ng-bind="$ctrl.file.progress < 100 ? 'Uploading... ' + $ctrl.file.progress + '%' : 'Done!'"></span>
            <a ng-href="{{$ctrl.uploadedFile}}">{{$ctrl.uploadedFile}}</a>
        </span>
        <div class="error" ng-show="$ctrl.file.error" ng-bind="$ctrl.file.error"></div>
        <span>
        </span>
        <tim-editor-entry ng-repeat="e in $ctrl.getUploadTab().entries" data="e"></tim-editor-entry>
    </uib-tab>

    <uib-tab heading="Help" index="'help'">
        <a class="helpButton margin-4" href="https://tim.jyu.fi/view/tim/TIM-ohjeet" target="_blank"
           title="General TIM Help">TIM
            Help</a>
        <span class="margin-4">To cite this paragraph:</span>
        <input readonly
               class="form-control"
               type="text"
               ng-model="$ctrl.citeText"
               title="Copy this line to cite this paragraph"
               ng-focus="$ctrl.selectAllText($event)"/>
        <a href="https://tim.jyu.fi/view/tim/TIM-ohjeet#viitteen-katsominen" target="_blank"
           title="Help for references"><i class="helpButton glyphicon glyphicon-question-sign"></i></a>
    </uib-tab>
    <uib-tab ng-show="!$ctrl.originalDocument" heading="Translation" index="'translator'">
        <div id="translationTab">
            <label for="translator">Translator:</label>
            <select id="translator" name="translator-select" class="form-control"
                    ng-model="$ctrl.docTranslator" ng-change="$ctrl.updatePareditorTranslatorLanguages()">
                <option ng-repeat="option in $ctrl.translators" ng-disabled="!option.available"
                        value="{{option.name}}">{{option.name}}</option>
            </select>
            <p ng-show="$ctrl.translationInProgress">
                <tim-loading></tim-loading>
                Translating... This may take a while.
            </p>
            <button class="timButton" id="translateButton" ng-disabled="$ctrl.saving || $ctrl.translationInProgress
                || $ctrl.docTranslator == '' || !$ctrl.translatorAvailable" ng-show="$ctrl.isTranslationSupported()"
                    ng-click="$ctrl.translateClicked()" style="right: 2px;">Translate
            </button>
            <a href="https://tim.jyu.fi/view/tim/ohjeita/dokumenttien-konekaantaminen/en-GB" target="_blank">
                <span class="glyphicon glyphicon-question-sign"
                      style="margin-left: 0.3em; font-size: x-large; vertical-align: -22%;"
                      title="Help with machine translation" i18n-title></span>
            </a>
            <b ng-show="!$ctrl.translatorAvailable">{{$ctrl.errorMessage}}</b>
        </div>
    </uib-tab>

</uib-tabset>
<div id="editorflex" class="stacked">
    <div id="editorbox">
        <div class="editorContainer">
        </div>
        <div class="editButtonArea">
            <button class="timButton save" ng-disabled="$ctrl.saving" title="Save (Ctrl-S)"
                    ng-click="$ctrl.saveClicked()">Save
            </button>
            <button class="timButton" ng-disabled="$ctrl.saving" ng-click="$ctrl.cancelClicked()">Cancel</button>
            <span ng-show="$ctrl.proeditor">
        <button class="btn btn-danger" ng-disabled="$ctrl.saving" ng-show="$ctrl.getOptions().showDelete"
                ng-click="$ctrl.deleteClicked()">Delete</button>
        </span>
            <div class="hidingButtonArea">
                <button class="timButton" ng-disabled="$ctrl.saving" ng-show="$ctrl.showUnread()"
                        ng-click="$ctrl.unreadClicked()" style="right: 2px;">Mark as unread
                </button>
            </div>
        </div>
        <div class="choices" ng-show="$ctrl.getOptions().choices">
            <div ng-repeat="choice in $ctrl.getOptions().choices" title="{{ choice.title }}">
                <span>{{ choice.desc }}</span>
                <label ng-repeat="opt in choice.opts" title="{{ opt.title }}">
                    <input type="radio" ng-model="$ctrl.getExtraData()[choice.name]"
                           ng-value="opt.value"/>{{ opt.desc }}&nbsp;
                </label>
            </div>
        </div>
        <div class="editorOptions"><!--="inline-flex"-->
            <label class="font-weight-normal margin-5-right" title="Show more options to editor"><input type="checkbox"
                                                                                                        ng-model="$ctrl.proeditor"/>
                Advanced view </label>
            <span ng-show="$ctrl.proeditor">
            <label class="font-weight-normal margin-5-right" title="Change editor between Ace and normal textarea">
                <input type="checkbox" ng-checked="$ctrl.isAce()" ng-click="$ctrl.changeEditor()"> Ace editor</label>
            <label class="font-weight-normal margin-5-right" ng-show="$ctrl.fullscreenSupported()"><input
                    type="checkbox" ng-click="$ctrl.goFullScreen()"> Fullscreen </label>
            <label class="font-weight-normal margin-5-right"><input type="checkbox" ng-model="$ctrl.spellcheck"
                                                                    ng-change="$ctrl.editorChanged()"/> Check spelling (in Finnish)</label>
        </span>
            <label class="font-weight-normal margin-5-right" ng-show="$ctrl.isAce()"><input type="checkbox"
                                                                                            ng-model="$ctrl.autocomplete"/>
                Autocomplete </label>
            <label class="font-weight-normal margin-5-right" ng-repeat="tag in $ctrl.getOptions().tags">
                <input type="checkbox" ng-model="$ctrl.getExtraData().tags[tag.name]"/> {{ tag.desc }}
            </label>
            <span class="pull-right font-weight-normal" title="Put 0 to no wrap">
            <button class="timButton btn-xs" title="Click to reformat text for given line length"
                    ng-click="$ctrl.editor.forceWrap(true)">Wrap
            </button>
            <input type="checkbox" title="Check for automatic wrapping" ng-model="$ctrl.wrap.auto"/>
            <input type="text" title="Choose line length for text.  0=no wrap" ng-pattern="/[-0-9]*/"
                   ng-model="$ctrl.wrap.n" size="2"/>
        </span>
        </div>
    </div>
    <!--
    <label class="pull-right font-weight-normal" title="Put 0 to no wrap" ng-click="$ctrl.editor.forceWrap(true)">Wrap:
        <input type="text" ng-pattern="/[-0-9]*/" ng-model="$ctrl.wrap.n" size="2"/>
    </label>
    -->
    <div ng-if="$ctrl.trdiff"
         ng-show="$ctrl.proeditor"
         class="halfsize"
         tim-draggable-fixed
         detachable="true"
         can-minimize="true"
         caption="Difference in original document"
         save="{{$ctrl.getOptions().localSaveTag}}Trdiff"
         id="diff">
        <div class="draggable-content">
            <div class="border background">
                <label class="font-weight-normal margin-5-right"><input type="checkbox" ng-model="$ctrl.sideBySide"
                                                                        ng-click="$ctrl.changePositioning()"/> View
                    beside the editor </label>
            </div>
            <div class="diff border">
                <pre diff left-obj="$ctrl.trdiff.old" right-obj="$ctrl.trdiff.new"></pre>
                <a href="{{ $ctrl.getSourceDocumentLink() }}"><i class="glyphicon glyphicon-link"></i></a>
            </div>
        </div>
    </div>
</div>
<div id="previews" class="sidebyside">
    <div tim-draggable-fixed
         detachable="true"
         can-minimize="true"
         caption="Current Block {{ $ctrl.getPreviewCaption() }}"
         save="{{$ctrl.getOptions().localSaveTag}}Preview"
         class="previewDiv"
         ng-show="$ctrl.proeditor"
         id="currpreview">
        <div class="draggable-content">
            <div class="previewcontent paragraphs fullsize"></div>
        </div>
    </div>
    <div tim-draggable-fixed
         detachable="true"
         can-minimize="true"
         caption="Source Block {{ $ctrl.getPreviewCaption() }}"
         save="{{$ctrl.getOptions().localSaveTag}}Preview (original block)"
         class="previewDiv"
         ng-if="$ctrl.trdiff.new"
         ng-show="$ctrl.proeditor"
         id="origpreview">
        <div class="draggable-content">
            <div class="previeworiginalcontent paragraphs fullsize">
                <div class="par">
                    <div class="parContent">
                        <p>{{$ctrl.trdiff.new}}</p>
                    </div>
                </div>
            </div>
        </div>
    </div>
</div><|MERGE_RESOLUTION|>--- conflicted
+++ resolved
@@ -1,11 +1,7 @@
 <uib-tabset ng-show="$ctrl.proeditor" active="$ctrl.activeTab">
     <uib-tab ng-repeat="t in $ctrl.getVisibleTabs()" heading="{{ t.name }}" index="$ctrl.getTabIndex(t)">
         <div ng-if="t.name === 'TeX' && $ctrl.editor" class="formula-editor-tab">
-<<<<<<< HEAD
-            <button ng-click="$ctrl.onFormulaEditorAddFormula()" class="timButton" title="Ctrl+e">Add formula</button>
-=======
             <button ng-click="$ctrl.onFormulaEditorAddFormula(true)" class="timButton" title="Ctrl+e">Add formula</button>
->>>>>>> 13474f60
 
             <cs-formula-editor ng-if="$ctrl.formulaEditorOpen"
                                (ok-event)="$ctrl.onFormulaEditorCloseOk()"
