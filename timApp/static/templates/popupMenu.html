<div class="actionButtons">
    <div class="error" ng-show="$ctrl.vctrl.notification" ng-bind="$ctrl.vctrl.notification"></div>
    <div id="content" class="actionButtonContent"></div>

    <div class="row" ng-repeat="f in $ctrl.actions | filter:{show: true}">
        <div ng-class="$ctrl.colClass">
            <button class="wideButton btn-sm" ng-bind="f.desc" ng-click="$ctrl.callFunc($event, f)">
            </button>
        </div>

<<<<<<< HEAD
        <div class="col-xs-1" ng-if="$ctrl.storageAttribute">
            <input ng-checked="$ctrl.getChecked(f.desc)"
                   ng-click="$ctrl.clicked(f.desc)"
=======
        <div class="col-xs-1" ng-if="storageAttribute">
            <input ng-checked="getChecked(f.desc)"
                   ng-click="clicked(f)"
>>>>>>> d8d05d72
                   class="valign"
                   type="radio">
        </div>
    </div>

    <div class="row" style="padding-top: 6px" ng-if="$ctrl.editbutton && $ctrl.vctrl.item.rights.editable">
        <div ng-class="$ctrl.halfColClass" style="padding-right: 0">
            <button class="wideButton parEditButton" ng-model="$ctrl.model.editState" uib-btn-radio="'par'" uncheckable="true" title="Toggle paragraph edit mode">
                <i class="glyphicon glyphicon-minus"></i>
                <i class="glyphicon glyphicon-pencil"></i>
            </button>
        </div>
        <div ng-class="$ctrl.halfColClass" style="padding-left: 0">
            <button class="wideButton areaEditButton" ng-model="$ctrl.model.editState" ng-disabled="$ctrl.areaEditButton ? '' : 'disabled'" uib-btn-radio="'area'" uncheckable="true" title="Toggle area edit mode">
                <i class="glyphicon glyphicon-align-justify"></i>
                <i class="glyphicon glyphicon-pencil"></i>
            </button>
        </div>
    </div>
</div><|MERGE_RESOLUTION|>--- conflicted
+++ resolved
@@ -8,15 +8,9 @@
             </button>
         </div>
 
-<<<<<<< HEAD
-        <div class="col-xs-1" ng-if="$ctrl.storageAttribute">
+        <div class="col-xs-1" ng-if="$ctrl.save">
             <input ng-checked="$ctrl.getChecked(f.desc)"
-                   ng-click="$ctrl.clicked(f.desc)"
-=======
-        <div class="col-xs-1" ng-if="storageAttribute">
-            <input ng-checked="getChecked(f.desc)"
-                   ng-click="clicked(f)"
->>>>>>> d8d05d72
+                   ng-click="$ctrl.clicked(f)"
                    class="valign"
                    type="radio">
         </div>
