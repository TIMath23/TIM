<<<<<<< HEAD
<h1 style="margin-top:0.5em; margin-bottom:0.5em;">Create Lecture</h1>
<div ng-controller="CreateLectureCtrl">
=======
<div class="popUpWindow" ng-controller="CreateLectureCtrl">
	<h1>Create Lecture</h1>
>>>>>>> b17f2bee
    <form class="createLecture" id="lectureForm" name="form">
        <div id="infoFields">
            <label for="code">Lecture name:</label>
            <input id="lCode" type="text" name="code" size="45" ng-model="lectureCode">
            <br>
            <label for="password" >Lecture access code:<br>(Optional)</label>
            <input type="text" name="password" ng-model="password" size="45">
            <br>
        </div>
        <div class="startingTime">
            <label for="startTime">Starting time:</label>
            <div id="startInfo">
                <label>Date:
                <input id="startDate" name="startDate" ng-model="startDate" type="text" /></label>
                <label>Time:
                <input type="text" name="startHh" id="startHour" name="hour" maxlength="2" size="2" placeholder="hh"
                       ng-model="startHour">
                :
                <input type="text" name="startMm" id="startMin" name="min" maxlength="2" size="2" placeholder="mm"
                       ng-model="startMin">
                </label>
            </div>
        </div>
        <div class="endingTime">
            <label>Ending time:
                <div id="endInfo">
                    <input type="radio" id="dateChosen2" name="dateStop" ng-click="enableDate2()"
                           ng-model="dateChosen" ng-checked="dateCheck">
                    <label for="useDate">Use date:
                        <div id="endDateDiv">
                            <label>Date:
                                <input type="text" id="endDate" ng-model="endDate" ng-disabled="!dateCheck"/>
                            </label>
                            <label>Time:
                                <input type="text" id="endHour" name="endHour" maxlength="2" size="2" placeholder="hh"
                                       ng-model="endHour" ng-disabled="!dateCheck">
									   :
                                <input type="text" id="endMin" name="endMin" maxlength="2" size="2" placeholder="mm"
                                       ng-model="endMin" ng-disabled="!dateCheck">
                            </label>
                        </div>
                    </label>

                    <input type="radio" id="durationChosen" name="dueStop" ng-click="enableDue2()" ng-model="durationChosen" ng-checked="dueCheck">
                    <label>Duration:
                        <div id="durationDiv">
                            <label>Hours:
                                <input id="durationHour" type="text" name="durationHour" maxlength="2" size="2"
                                       ng-model="durationHour" ng-disabled="!useDuration" ></label>
                            <label>Min:
                                <input id="durationMin" type="text" name="durationMin" maxlength="3" size="3"
                                       ng-model="durationMin" ng-disabled="!useDuration" ></label>
                        </div>
                    </label>
                </div>
            </label>
        </div>
        <p id="errorMessage" ng-if="error_message.length" ng-bind-html="error_message"></p>
        
    </form>
	<div class="buttons">
            <button id="btnSubmitLecture" type="button" ng-click="submitLecture()">Submit</button>
            <button type="cancel" ng-click="cancelCreation()">Cancel</button>
    </div>
</div><|MERGE_RESOLUTION|>--- conflicted
+++ resolved
@@ -1,10 +1,5 @@
-<<<<<<< HEAD
-<h1 style="margin-top:0.5em; margin-bottom:0.5em;">Create Lecture</h1>
-<div ng-controller="CreateLectureCtrl">
-=======
 <div class="popUpWindow" ng-controller="CreateLectureCtrl">
 	<h1>Create Lecture</h1>
->>>>>>> b17f2bee
     <form class="createLecture" id="lectureForm" name="form">
         <div id="infoFields">
             <label for="code">Lecture name:</label>
