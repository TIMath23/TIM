--- conflicted
+++ resolved
@@ -1911,15 +1911,14 @@
     text-align: left;
 }
 
-<<<<<<< HEAD
 .userlist .active {
     background-color: white;
-=======
+}
+
 .rights-list p {
     margin-left: 0;
 }
 
 .shortedit {
     max-width: 4.5em;
->>>>>>> 64e211ed
 }