.content {
	text-align: justify;
}

.paragraph, .par {
    max-width: 52em;
}

body {
	text-align: justify;
	margin: auto;  
	margin-left: 210px;
}

.correct {
    background-color: limegreen;
    padding: 0.5em;
}

.wrong { 
    background-color: red;
    padding: 0.5em;
}

.mcq table p {
    margin-left: 0;
    text-align: left;
}

.mcq table {
    left: 2em;
}

.docEditor {
    width: 100%;
    height: 30em;
}

.flashes {
    padding: 0;
    margin: 0;
}

.flashes li {
    list-style-type: none;
    border: 1px solid black;
    border-radius: 3px;
    padding: 0.5em;
}

/*=============================================*/
/* Gather all colors here                      */
/*=============================================*/
.ansi_fore {
    color: #FFFFFF;
}

.ansi_back {
    background-color: #000000;
}

.ansi1 {
    font-weight: bold;
}

.ansi3 {
    font-style: italic;
}

.ansi4 {
    text-decoration: underline;
}

.ansi9 {
    text-decoration: line-through;
}

.ansi30 {
    color: #000000;
}

.ansi31 {
    color: #FF0000;
}

.ansi32 {
    color: #00FF00;
}

.ansi33 {
    color: #FFFF00;
}

.ansi34 {
    color: #0000FF;
}

.ansi35 {
    color: #FF00FF;
}

.ansi36 {
    color: #00FFFF;
}

.ansi37 {
    color: #FFFFFF;
}

.ansi40 {
    background-color: #000000;
}

.ansi41 {
    background-color: #FF0000;
}

.ansi42 {
    background-color: #00FF00;
}

.ansi43 {
    background-color: #FFFF00;
}

.ansi44 {
    background-color: #0000FF;
}

.ansi45 {
    background-color: #FF00FF;
}

.ansi46 {
    background-color: #00FFFF;
}

.ansi47 {
    background-color: #FFFFFF;
}

.noteButton, .addNoteButton, .addParButton, .editButton, .cancelButton, .parSaveButton, .deleteButton, .addQuestionButton {
    background-color: #f8f8f8;
    color: white;
    font-size: x-small;
    text-align: center;
    border-radius: 12px;
    outline: none;
    float: left;
	
    border: 2px none;
    line-height: 0.8;
    width: 5em;
    height: 3em;
}

.viewLogin {
    font-size: 0.7em;
    color: #3cc;
    text-align: right;
}

.viewLogin a {
    font-size: 1.0em;
    color: #3cc;
    text-align: right;
}

.viewLogin a:hover {
    font-size: 1.0em;
    color: #4dd;
    text-align: right;
    text-decoration: none;
}

input[type="submit"], button, input[type="button"] { 
    background: #3CC;
    border: 0;
    border-radius: 3px;
    color: #FFF;
    display: inline-block;
    font-size: 11px;
    cursor: pointer;
    line-height: normal;
    padding: 5px 10px;
    font-family: "HelveticaNeue", "Helvetica Neue", Helvetica, Arial, sans-serif;
}

.viewLogin .loginButton:hover {
    width: auto;
} 
 
.viewLogin .loginButtonRow {
} 

.viewLogin .loginButtonDiv {
    width: auto;
    height: 2em;
    margin-top: 0.2em;
    margin-left: 7em;
    z-index: 300;
    font-size: 2em;
    text-align: left;
}

.viewLogin .loginwelcome {
    margin-top: 2em;
}

.viewLogin .loginFieldDiv {
    font-size: 12px;
    margin-top: 1.5em;
    margin-left: 3em;
    line-height: 20px;
    text-align: left;
}

.viewLogin .loginFieldLabel {
    float: left;
    width: 120px;
    text-align: right;
    margin-right: 20px;
}

.viewLogin .loginFieldInput {
    width: 200px;
}

.viewLogin .loginFieldStatic {
    width: 120px;
}
 
.viewLogin .loginButton {
    background: #3CC;
    border: 0;
    border-radius: 3px;
    color: #FFF;
    display: inline-block;
    font-size: 11px;
    font-weight: bold;
    cursor: pointer;
    line-height: normal;
    padding: 8px 10px;
    font-family: "HelveticaNeue", "Helvetica Neue", Helvetica, Arial, sans-serif;
}

.viewLogin form { 
    display: inline;
}
 
.material {
    background-color: white;
}

.editorArea {
    background-color: #B0B0B0;
}

table th {
    background-color: #dedede;
}

td p {
    margin-left: 0;
}

.readline {
    border-color: #F60; /* rgb(236,103,27); */
}
	
.readline:hover {
    opacity: 0.5;
    background: #F60; /* rgb(236,103,27); */
}

.editline:hover {
    opacity: 0.5;
	background: #3CC; /* rgb(236,103,27); */
}
	
.readline.read {
    display: none;
}

.readline.modified {
    border-color: yellow;
}

.readline.modified:hover {
    background: yellow;
}

.pluginError {
    border: 1px solid red;
    background-color: pink;
}

.note.private {
    border-color: red;
}

/*=============================================*/
li p {
    margin-left: 0; 
}

ul, ol {
    margin-left: 1.5em;  
}

ul ul, ol ol {
    margin-left: -1em; 
}

ul ul ul, ol ol ol {
    margin-left: -1em; 
}

.note p {
    margin-left: 0;
    margin-top: 0;
    margin-bottom: 5px;
}

.note p:last-child {
    margin-bottom: 0;
}

.paragraph, .par {
    position: relative;
    margin-left: 1em;
    padding-top: 0.25em;
    padding-bottom: 1em;
    margin-top: 0.25em;
    margin-bottom: 0.25em;
    border-bottom: 1px solid transparent;
    border-top: 1px solid transparent;
    border-right: 1px solid transparent;
}

.par.lightselect {
    background-color: #f7f7f7;
}

.par.selected {
    background-color: lightgray;
}

.material img {
    max-width: 95%;
    display: block;
    margin: 0 auto;
}

.figure {
    text-align: center;
}

.notes, .speaker {
    position: absolute;
    left: 112%;
    width: 17em;
    top: 0em;
}

.note {
    font-size: 0.7em;
}

.noteButton {
    z-index: 3;
    height: 1.8em;
    top: 0em;
    float: left;
}

.addNoteButton {
    position: absolute;
    right: -8.2em;
    z-index: 3;
    top: 0em;
}

.headerlink {
    position: absolute;
    right: 0;
    top: 0;
    display: none;
}

.par:hover .headerlink {
    display: inherit;
}

.parContent {
    position: relative;
}

.previewcontent {
    clear: both;
    overflow-y: auto;
    border: 1px solid rgb(183, 183, 183);
    border-radius: 5px;
    padding-top: 0.0em;
    margin-top: 5px;
    background-color: #f8f8f8;
}

.timButton, .editorButton {
    display: block;
    margin: auto;
    min-width: 40px;
}

.draghandle {
    background-color: #3CC;
    position: initial;
    margin-bottom: 10px;
    margin-top: 0px;
}

.readline {
    position: absolute;
    right: -1.2em;
    z-index: 3;
    width: 10em;
    height: 100%;
    top: 0em;
    border-right: 0.5em solid;
    border-color: #F60; /* rgb(236,103,27); */
}

.editline {
    position: absolute;
    left: -1.2em;
    z-index: 3;
    width: 3em;
    height: 100%;
    top: 0em;
}

.addNoteButton:hover {
    background: #C0C0C0;
    color: black;
}

.noteButton:hover {
    background: #C0C0C0;
    color: black;
}

.edit {
    top: 0em;
}

.edit:before {
    content: "Edit";
}

.delete:before {
    content: "Delete";
}

.delete {
    top: 3em;
}

.editButton {
    z-index: 3;
    position: absolute;
    right: -8.2em;
}

.editButton:hover {
    visibility: visible;
    background: #C0C0C0;
    color: black;
}

.deleteButton {
    left: 0em;
    z-index: 10;
    top: 6em;
    background: #FF0000;
}

.deleteButton:hover {
    color: black;
}
 
.parSaveButton {
    top: 0em;
    left: 0em;
    z-index: 10;
    background: #19D119;
}

.parSaveButton:hover {
    color: black;
}

.parSaveButton:before {
    content: "Save";
}

.cancelButton:hover {
    background: #999966; 
    color: black;
}

.cancelButton:before {
    content: "Cancel";
}

.cancelButton {
    z-index: 10;
    left: 0em;
    top: 3em;
    background: #999966;	
}

.material {
    width: 90%;
}

#topBar {
    position: fixed;
    top: 0;
    left: 0;
    right: 0;
    height: 50px;
    z-index: 100;

}

.navigationBar {
    width: auto;
    background-color: #00CC00;
    
}

.flashEdit {
    position: absolute;
    background-color: #FF1919;
    left: 45em;
    height: 10em;
    width: 40em;
}

.addParButton:before {
    content: "Add";
}

.addParButton:hover:before {
    content: "Add new paragraph here";
}

.addParButton {
    z-index: 2;
    right: -8.2em;
    bottom: -1.5em;
    height: 1.5em;
    padding-top: 0.5em;
    position: absolute;
}
 
.addParButton:hover {
    content: "Add new paragraph here";
    display: block;
    background-color: #C0C0C0;
    border: 1px dotted #338533;
    border-radius: 25px;
    opacity: 1;
    width: 110%;
    left: 0em;
    color: black;
}
 
PRE {
    /* border-style: solid; */
	
    /* border-width: 1px; */
	
    /* border-radius: 5px; */
	
    padding: 4px;
	
    margin-left: 2.5em;
    margin-right: 0.00cm;
    line-height: 1;
    font-size: 1em;
	
    /* box-shadow: 10px 10px 5px #888888; */
}

.leveaPre {
    width: 100em;
    background-color: white;
}

p code {
    font-size: 1.2em;
}

pre code {
    margin-right: 0.00cm;
    line-height: 1;
    font-size: 1em;
}

PRE.esimerkki-western {
    font-size: 1em;
}

PRE.huonoesimerkki-western {
    font-size: 1em;
}

table {
    font-family: verdana, arial, sans-serif;
    font-size: 0.8em;
    color: #333333;
    border-width: 1px;
    border-color: #666666;
    border-collapse: collapse;
    margin-left: auto;
    margin-right: auto;
}

table code {
    font-size: 1.2em;
}

table th {
    border-width: 1px;
    padding: 8px;
    border-style: solid;
    border-color: #666666;
}

table td {
    border-width: 1px;
    padding: 8px;
    border-style: solid;
    border-color: #666666;
}

P {
    margin-top: 0em;
    margin-bottom: 0.0cm;
    margin-left: 2em;
}

P.sananselitys-western {
    padding: 0.4cm;
    margin-left: 0;
    margin-right: 0;
}

p.kannentiedot-western {
    margin-top: 0.1cm;
    margin-bottom: 0.1cm;
}

p.kannentiedotoikea-western {
    margin-top: 0.1cm;
    margin-bottom: 0.1cm;
}

.caption {
	text-align: center;
	font-style: italic;
	margin-top: 1em;
    margin-left: 5em;
    margin-right: 5em;
}

h1 {
    text-align: center;
    margin-top: 3cm;
    /*margin-top: 0cm;*/
    margin-bottom: 1cm;
    color: navy;
    border-top: navy 2pt solid;
    border-bottom: navy 2pt solid;
    padding-top: 10pt;
    padding-bottom: 10pt;
    line-height: 1.3;
}

h2 {
    text-align: left;
    margin-top: 1.5cm;
    /*margin-top: 0cm;*/
    line-height: 1.2;
}

h3 {
    text-align: left;
    margin-top: 1cm;
    /*margin-top: 0cm;*/
    margin-bottom: 0.5cm;
}

h4 {
    text-align: left;
    margin-top: 2em;
    margin-bottom: 0.5cm;
}

blockquote {
    margin-left: 1.5cm;
    margin-right: 1.5cm;
}

/*Georgia, - huonot numerot pystysuunnassa*/
body {
    /*	margin-left: 0.7cm; */
    /*	margin-right: 0.7cm; */
    font-family: Verdana, Arial, sans-serif;
    font-size: 1em;
    line-height: 1.2;
}

a {
    text-decoration: none;
}

:link, a {
    color: navy;
    text-decoration: none;
    font-size: 0.8em;
}

:visited {
    color: blue;
}

a:active {
    color: navy;
    text-decoration: none;
}

a:hover {
    cursor: pointer;
    color: navy;
    text-decoration: underline;
}

answerbrowser a {
    font-size: inherit;
}

answerbrowser .firstanswer {
    float: right;
}

sub {
    font-size: 0.8em;
    /* gecko-pohjaisilla selaimilla sub nakyy liian ylhaalla, ellei fonttia pienenna */
}

br {
    margin: 0;
    padding: 0;
    line-height: 0.4; /* pienempi vali monisteen kansia varten */
}

/* lukujen #-linkit */
a.placeholder {
    font-size: 0.7em;
    color: #ccccff;
    text-decoration: none;
}

a.placeholder:visited {
    font-size: 0.7em;
    color: #ccccff;
    text-decoration: none;
}

a.placeholder:hover {
    font-size: 0.7em;
    color: #aaaaff;
    text-decoration: none;
}

p.links_h1 {
    float: right;
    margin-bottom: 0;
    padding-bottom: 0;
    margin-top: 0;
    padding-top: 1.55em;
    font-size: 1em;
}

p.links_h2 {
    float: right;
    margin-bottom: 0;
    padding-bottom: 0;
    margin-top: 0;
    padding-top: 0;
    font-size: 0.9em;
}

p.links {
    float: right;
    margin-bottom: 0;
    padding-bottom: 0;
    margin-top: 0;
    padding-top: 0;
    font-size: 0.8em;
}

div.header {
    margin: 0;
    /*padding: 1em 0 0.4em 0;*/
    padding: 0;
}

div.header:hover .anchor {
    visibility: visible;
}

/* uusi ankkurityyli, korvaa placeholderit.
influenced by trac anchors */
a.anchor:hover {
    border: none;
    font-weight: bold;
    color: #7777ff;
    text-decoration: none;
    vertical-align: text-bottom;
}

.anchor:link, .anchor:visited {
    border: none;
    color: #aaaaff;
    text-decoration: none;
    vertical-align: text-bottom;
}

* > .anchor:link, * > .anchor:visited {
    visibility: hidden;
}

.kaava {
    text-align: center;
    line-height: 1.7em;
    font-size: 1.2em;
    font-family: serif;
}

.huomautus {
    margin-left: 3em;
    margin-top: 0.4cm;
    background: #e6e6e6;
    border: 1.00pt solid #000000;
    padding: 0.25cm;
    font-family: Verdana, Arial, sans-serif;
    text-align: left;
}

/* pre-blokit, joissa sub/sup - spanit ymp�rill�, v�hennet��n paddingia */
/*pre.esimerkki-western-sub {
    font-size:1em;
    border: 1px solid #000000; padding: 0cm 0.1cm; so-language: zxx
}*/

/*body {font-family: Verdana, Arial, sans-serif}*/
.editor {
	width: 100%;
	padding: 5px 0px;
	text-align: left;
    resize: both;
    border-radius: 5px;
}

.editorContainer {
    -webkit-box-sizing: border-box;
    -moz-box-sizing: border-box;
    box-sizing: border-box;
}

.editorArea {
    overflow: hidden;
    z-index: 110;
    position: absolute;
    width: 100%;
    left: 0;
    top: 0;
    min-height:6.5em;
    padding: 0.5em;
    border-radius: 5px;
    background: #e0e0e0;
}

.editButtonArea {
	float: left;
	padding-right: 1em;
	margin-bottom: 0em;
}

.editorButton {
    font-size: 14px !important;
    height: 35px;
    margin: 0 2px 0 2px !important;
}

.extraButtonArea {
    font-size: 0;
    padding: 8px 16px;
    margin: 0 0 3px 0;
    background: white;
    border-left: 1px solid rgb(183, 183, 183);
    border-right: 1px solid rgb(183, 183, 183);
    border-bottom-right-radius: 5px;
    border-bottom-left-radius: 5px;
}

.extraButtonArea * {
    font-size: 14px;
}

.extraButtonArea.hidden {
	display: none;
}

.tabsarea, .extraButtonArea {
    overflow-x: auto;
    overflow-y: hidden;
    white-space: nowrap;
    border-bottom: 1px solid rgb(183, 183, 183);
}

.tabsarea {
    margin: 0;
    padding: 0;
}

.tabsarea li {
    height: 100%;
    display: inline-block;
    list-style: none;
    border: 1px solid rgb(183, 183, 183);
    border-bottom: none;
    border-top-right-radius: 5px;
    border-top-left-radius: 5px;
    margin: 0;
    background: rgb(246, 246, 246);
}


li.tab.active, li.tab.pinned {
    background: #3CC;
}

li.tab.active a, li.tab.pinned a {
    color: white;
}

.tabsarea li > a {
    display: block;
    height: auto;
    margin: 0;
    color: rgb(96, 96, 96);
    padding: 0.5em 1em;
    text-decoration: none;
}

input[type="file"] {
    margin: 0;
    padding: 0;
    border: none;
}

.tabsarea li > a:hover {
    text-decoration: none;
}
	
video {
    display: block;
    margin: 0 auto;
}

img.console {
    margin-left: 2em;
}

/* csRun-tyylit ================================================== */
.console {
    font-family: Courier, serif;
    color: #ccc;
    background: #000000;
    border: 3px double #ccc;
    padding: 10px;
    width: 95% !important;
}

p.stem {
    margin-bottom: 1em;
}

.csRunChanged {
    background-color: rgb(41, 255, 0);
    width: 0.5em;
    height: 100%;
    position: absolute;
    top: 0;
    left: -0.5em;
    /* margin-bottom: 2em; */
}

.csRunPre, .csRunPost {
    margin-left: 0em;
    border-style: none;
    box-shadow: none;
    padding: 0px;
    margin-bottom: 0em;
    margin-top: 0em;
    line-height: 1.1;

}

.csRunError {
    white-space: pre-wrap;
    text-align: left;
}

.csRunPre {
    margin-bottom: 0em;
}

.csRunPost {
    margin-top: 0em;
}

.csRunCode {
    font-family: Courier, serif;
    margin-left: 2em;
    /* border-style: solid; */
	
    border-width: 1px;
	
    /* border-radius: 5px; */
    padding: 4px;
    margin-right: 0em;
    line-height: 1;
    font-size: 1em;
	
    /* box-shadow: 10px 10px 5px #888888; */
    /* width: 98%; */
}

.csRunArea {
    font-family: Courier, serif;
    margin-top: 0em;
    margin-bottom: 0em;
    border-style: none;
    border-width: 0px;
    border-radius: 0px;
    padding: 1px;
    margin-left: 0em;
    margin-right: 0em;
    line-height: 1.1;
    font-size: 0.96em;
    box-shadow: none;
    width: 100% !important;
    min-width: 600px !important;
    white-space: pre;
    border-left: thin solid #0066FF;
}

.showVideo {
    display: block;
    margin: 0 auto;
}
 
.showVideoHolder { 
    text-align: center;
    display: block;
    margin: 0 auto;
}

.listVideoRunDiv {
    /* margin-left: 2em; */
    margin-top: -1em;
}

.listVideoRunDiv img {
    display: inline-block;
    width: 0.8em;
}

.smallVideoRunDiv img {
    display: inline-block;
    width: 0.8em;
}

.taunoOhje {
    font-size: 0.7em;
    margin-bottom: 1em;
}

.csRunArea:focus {
    border-style: solid;
    border-width: 1px;
    border-radius: 5px;
    width: 100% !important;
}

.csRunMenu {
    margin-top: 0.9em;
}

.pluginHide {
    text-align: right;
}

.pluginShow {
    text-align: right;
}

.unitTestGreen {
    background: #00FF00;
    width: 30%;
    margin-top: 5pt;
    height: 1.5em;
}

.unitTestRed {
    background: #FF7777;
    /* width: 30%; */
    /* height: 1em; */
}

.smalllink {
    font-size: 50%;
    margin-top: -3em;
    margin-bottom: 3em;
    margin-right: 1em;
    text-align: right;
}

/* Tablettien ja pienempien laitteiden erikoistyylit =============================================*/
@media only screen and (max-width: 1200px) {
	.editor {
		/* height: 5em; */
	}
	.content { 
		/* max-width: 45em; */
		text-align: justify;
        margin-right: 0.5em;
	}
	.paragraph,  .par {
		position: relative;
		/* max-width: 43em; */
		margin-left: 0em;
		margin-top: 1em;
		margin-right: 1em;
	}
	.addNoteButton {
		position: absolute;
		top: 0em;
		left: 106%;
		outline: none;
	}
	.readline {
		position: absolute;
		top: 0em;
		/*left: 100%; */
        margin-left: 0.7em;
		right: -2em;
	}
	.notes, .speaker {
		position: absolute;
		left: 116%;
		width: 17em;
		top: 0em;
	}
	.editButton {
		position: absolute;
		top: 0em;
		left: 106%;
		outline: none;
	}

    .editorArea {
        position: absolute;
        -webkit-box-sizing: border-box;
        -moz-box-sizing: border-box;
        box-sizing: border-box;
        max-width: 52em;
    }

    .previewcontent {
        max-height: 15em;
    }
	
	.addParButton{
		left: 106%;
    } 
	
	
	body {
		/* max-width: 45em; */
		margin-left: 5px !important;
		/*margin-right: 10px; */
		font-family: Verdana, Arial, sans-serif;
		font-size: 1em;
		line-height: 1.2;
	}
	.material {
		background-color: white;
		display: inline-block;
		width: 100%;
        margin-left: 0em;
	}
	.noteeditor {
	/*
		position: absolute;
		top: 0em;
		left: 0em;
	*/	
	}
    .sidebar.autohidden {
        display: none;
    }
	
}

/* Kännyköiden erikoistyylit =============================================*/
@media only screen and (max-device-width: 500px) {

	P {
		margin-top: 0.0em;
		margin-bottom: 0.0em;
		margin-left: 1px; 
		margin-right: 5px;
	}
	.content { 
		text-align: left;
	}
	.material {
		display: inline-block;
		width: 100%;
	}
	body {
		text-align: left;
		max-width: 50em;
		margin-left: 0.0cm !important;
		margin-right: 0.0cm;
		font-family: Verdana, Arial, sans-serif;
		font-size: 1em;
		line-height: 1.2;
	}
	PRE {
		margin-left: 0.5em;
		margin-right: 0.00cm;
	}
    .csRunCode {
        margin-left: 1.1em;
        /*width: 98%;  */
    }
	.addNoteButton {
		position: absolute;
		line-height:0.8;
		top: 0em;
		left: 101%;
		outline: none;
	}

	.notes, .speaker {  
		position: absolute;
		left: 115%;
		width: 17em;
		top: 0em;
	}
    .readline {
		position: absolute;
		top: 0em;
        right: 0em;
        margin-left: -1.3em;
        border-right: 0.25em solid red;
    }
	
    .huomautus {
        margin-left: 0.1em;
        text-align: left;
    }
    blockquote {
        margin-left: 0.2em;
        margin-right: 0.2em;
    }
    
    ul, ol {
      margin-left: 0.1em;
    }
    .sidebar.autohidden {
        display: none;
    }
}

body {
    line-height: 1.4;
}

.defaultCheckbox {
    vertical-align: middle;
    margin-left: 2em;
}

task, .csRunDiv {
    border: solid 1px #3CC;
    border-radius: 5px;
    margin-bottom: 0.3em;
    margin-left: 2em;
    margin-right: 2em;
    margin-top: 0.3em;
    padding-bottom: 0.5em;
    width: 96.5%
}

.csRunDiv h4 {
    margin-top: 0.0em;
    padding-top: 1em;
    padding-left: 1em;
    padding-bottom: 1em;
    background-color: #3CC;
    color: #FFF;
    font-family: "Helvetica", Arial, sans-serif;

}

.note {
    border-top: 4px solid;
    width: 240px;
    padding-bottom: 5px;
    /*position: absolute;*/
    overflow-y: auto;
    border-color: #F60;
}

.note.private {
    border-color: #3CC;
}

pre {
    font-family: "Courier New", Courier, serif;
    font-weight: normal;
    border-left: 4px solid #3CC;
    padding: 0.5em 0 0.5em 1em; 
    /* margin: 0 0 1em 1em; */
    font-size: 0.95em;
}

.csRunPre, .csRunPost, .csRunArea {
    margin-left: -1.5em;
    box-shadow: none;
    word-wrap: initial;
}

.stem {
    margin-left: 0.3em;	
    margin-right: 0.5em;
}

.csRunMenu {
    margin-left: 0.3em;	
}

.csRunMenu button {
    background: #3CC;
    border: 0;
    border-radius: 3px;
    color: #FFF;
    display: inline-block;
    font-size: 11px;
    font-weight: bold;
    cursor: pointer;
    line-height: normal;
    padding: 8px 10px;
    font-family: "HelveticaNeue", "Helvetica Neue", Helvetica, Arial, sans-serif;
}

.console {
    margin-left: 0.2em;
    /* max-width: 60em; */
}

img.console {
    margin-left: 0.2em;
}

.csRunMenu link, .csRunMenu :visited {
    color: #3CC;
}

.notes:hover, .speaker:hover {
    background-color: white;
    display: block;
    z-index: 9;
}

<<<<<<< HEAD

/* Tablettien ja pienempien laitteiden erikoistyylit =============================================*/
@media only screen and (max-device-width: 1200px) {
    .readline {
        margin-left: -8.5em;
    }
}

/* Kännyköiden erikoistyylit =============================================*/
@media only screen and (max-device-width: 500px) {
    .readline {
        z-index: 30;
        border-right: 0.7em solid red;
        margin-left: -10.7em;
    }

    task, .csRunDiv {
        margin-left: 0.2em;
        margin-right: 0em;
    }
    
    .csrunEditorDiv  .csEditArea {
        /* margin-left: 1px;  */
    }
}


@media only screen and (max-width: 1600px) {
    /*
	.editorArea {
		position: relative;
		top: 0em;
		left: 0%;
	}*/

	.notes:hover, .speaker:hover {
        margin-left: -60%;
        width: 200em;
        background-color: white;

        display: block;
        z-index: 9;
        /* max-height: 100%; */
        padding-left: 2em;
    }

	
}

=======
>>>>>>> 842a9307
/* Opettajanäkymän käyttäjälistaa varten ================================*/

.userlist {
    position: fixed;
    top: 13px;
    right: 120px;
    padding: 5px;
    word-wrap: break-word;
    background-color: #e6e6e6;
    z-index: 501;
    overflow: auto;
    overflow-x: hidden;
    max-height: 90vh;
}

.userlist td, .userlist th {
    max-width: 50px;
}

.userlist td {
    padding: 1px;
}

.userlist td:first-child, .userlist th:first-child {
    max-width: 200px;
}

.userlist .input-filter {
    width: 95%;
}

.userlist .sortable.header {
    cursor: pointer;
}

.userlist li {
    list-style-type: none;
    display: inline;
}

.userentry {
    font-family: Verdana, serif;
    font-size: 12px;
    color: #a6b6f6;
}

/* Sisällysluetteloa varten =============================================*/
#sidebarMenuButton {
	display: none;
}

.contents {
    position: fixed;
    top: 0;
    bottom: 0;
    left: 0;
    z-index: 5;
    /* bottom: 0; */
    overflow-y: auto;
}

#sidebarIcons {
	position: fixed;
    top: 0;
    bottom: 0;
    left: 0;
    z-index: 3;
}

.sideMenu {
	position: fixed;
    top: 0;
    bottom: 0;
    left: 0;
}

.sidebarMenu h4{
	margin: 0;
	margin-top: 15px;
	color: #3cc;
}

.sidebarMenu p{
	margin: 0;
}

.invisible {
	height: 50px;
	width: 50px;
}

.index-sidebar, .lectures-sidebar, .questions-sidebar, .people-sidebar, .settings-sidebar {
	position:relative;
	left: 50px;
	top: -50px;
    z-index: 500;
    width: 215px;
	max-height: 500px;
    word-wrap: break-word;
    background-color: #e6e6e6;
    /*-webkit-transition: 200ms all ease-in-out;
    -moz-transition: 200ms all ease-in-out;
    -o-transition: 200ms all ease-in-out;
    transition: 200ms all ease-in-out;*/
    overflow-x: hidden;
	overflow-y: auto;
	border-top: 1px solid #e6e6e6;
}

.index-sidebar.hidden, .index-sidebar.autohidden, .lectures-sidebar.hidden, .lectures-sidebar.autohidden,
.questions-sidebar.hidden, .people-sidebar.hidden, .questions-sidebar.autohidden, .people-sidebar.autohidden,
.settings-sidebar.hidden, .settings-sidebar.autohidden {
    width: 0;
    height: 0;
    display: none;
}

.index-sidebar-buttons, .lectures-sidebar-buttons, .questions-sidebar-buttons, .people-sidebar-buttons
.settings-sidebar-buttons {
    width: 100%;
    padding: 20px;
    padding-top: 50px;
    background: #e6e6e6;
    z-index: 502;
    position: fixed;
    border-bottom: solid 4px #CCC;
}

.index-sidebar ul, .lectures-sidebar ul, .questions-sidebar ul, .people-sidebar ul {
    padding-left: 20px;
    text-align: left;
    font-family: "Helvetica", Arial, sans-serif;
    font-size: 0.9em;
}

.lectures-sidebar p, .questions-sidebar p, .people-sidebar p, .people-sidebar li, .settings-sidebar label{
	text-align: left;
    font-family: "Helvetica", Arial, sans-serif;
    font-size: 0.85em;
}

.settings-sidebar ul {
	margin-top: 5px;
	margin-left: 20px;
	margin-bottom: 5px;
	font-size: 15px; 
	padding: 0;
    text-align: left;
}

.index-sidebar li, .lectures-sidebar li , .questions-sidebar li, .settings-sidebar li{
    padding-left: 15px;
    list-style: none;
}

.people-sidebar li {
	list-style:none;
}

.index-sidebar li.exp, .lectures-sidebar li.exp, .questions-sidebar li.exp, .people-sidebar li.exp {
    list-style-image: url("/static/images/minus.png");
    list-style-type: square;
}

.index-sidebar li.col, .lectures-sidebar li.col, .questions-sidebar li.col, .people-sidebar li.col, .settings-sidebar li.col {
    list-style-image: url("/static/images/plus.png");
    list-style-type: square;
}

.index-sidebar a {
	margin: 0 0px 0 -15px;
	text-align: left;  
	color: #2bb;
}

.settings-sidebar a {
	margin-top: 5px;
	margin-left: 25px;
	color: blue;
}

.lectures-sidebar a, .questions-sidebar a, .people-sidebar a{
	margin: 0 0px 0 -15px;
	text-align: left;
	color: black;
}

.index-sidebar a:hover, .lectures-sidebar a:hover , .questions-sidebar a:hover, .people-sidebar a:hover,
.settings-sidebar a:hover {
    color: #3cc;
    text-decoration: none;
}

.index-sidebar a.a1, .lectures-sidebar a.a1, .questions-sidebar a.a1, .people-sidebar a.a1,
.settings-sidebar a.a1 {
    font-size: 110%;
}

.index-sidebar a.a2, .lectures-sidebar a.a2, .questions-sidebar a.a2, .people-sidebar a.a2,
.settings-sidebar a.a2 {
    font-size: 100%;
}

.index-sidebar a.a3, .lectures-sidebar a.a3, .questions-sidebar a.a3, .people-sidebar a.a3,
.settings-sidebar a.a3 {
    font-size: 100%;
    padding-left: 5pt;
}

.index-sidebar h1, .lectures-sidebar h1, .questions-sidebar h1, .people-sidebar h1, .settings-sidebar h1 {
    font-size: 120%;
    background-color: #3cc;
    color: white;
    margin-top: 0;
    margin-bottom: 0;
    border-top: none;
    border-bottom: none;
    padding-top: 10pt;
    padding-bottom: 10pt;
    padding-left: 10pt;
    line-height: 1.3;

    margin-left: 20px;
    margin-right: 20px;
    text-align: left;
}

.people-sidebar h3 , .settings-sidebar h3 {
	margin-top: 5px;
	margin-left: 20px;
	margin-bottom: 5px;
	color: #3cc;
	font-size: 15px; 
}

.menu{
	position: fixed;
	top: 0;
    bottom: 0;
    left: 0;
    z-index: 500;
	display: inline-block;
    width: 45px;
}

.menu-icon {
    z-index: 501;
	background: #F0F0F0;
    cursor: pointer;
    filter: brightness(1);
    -webkit-filter: brightness(1);
    -moz-filter: brightness(1);
}

.menu-icon:hover {
    z-index: 501;
    filter: brightness(1);
    -webkit-filter: brightness(1);
    -moz-filter: brightness(1);
}

.showSidebar {
	/*position:fixed;
	top: 0;
	left: 50px;
    width: 215px;
	max-height: 80%;
    z-index: 501;*/
}

.close {
    float: right;
    position: relative;
}

.runo {
    text-align: center;
    font-style: italic;
    margin-bottom: 2em;
    font-size: 0.9em;
}

.tehtava {
    margin-left: 2em;
    font-size: 0.9em;
}

.questionAdded img {
    z-index: 1;
    position: relative;
}

@media only screen and (max-width: 500px) {
	#sidebarMenuButton {
		position: fixed;
		top: 0;
		left: 0;
		z-index: 505;
		display: block;
		width: 60px;
		height: 70px;
	}
	
	#sidebarMenuButton:hover {
		cursor: pointer;
	}
	
	.menu {
		display: none;
		top: 80px;
		margin-top: 10px;
	}
	
	.sideMenu {
		top: 80px;
		margin-top: 10px;
	}
	
}

/* Tablettien ja pienempien laitteiden erikoistyylit =============================================*/
@media only screen and (max-width: 1200px) {
    .editor {
        /* height: 5em; */
    }

    .content {
        max-width: 45em;
        text-align: justify;
        margin-right: 0.5em;
    }

    .paragraph, .par {
        position: relative;
        max-width: 43em;
        margin-left: 0em;
        margin-top: 1em;
    }

    .addNoteButton {
        position: absolute;
        top: 0em;
        left: 106%;
        outline: none;
    }

    .readline {
        position: absolute;
        top: 0em;
        /*left: 100%; */
        margin-left: 0.7em;
        right: -2em;
    }

    .notes, .speaker {
        position: absolute;
        left: 116%;
        width: 17em;
        top: 0em;
    }

    .editButton {
        position: absolute;
        top: 0em;
        left: 106%;
        outline: none;
    }

    .editorArea {
        position: relative;
        top: 0em;
        left: 0%;
    }

    .addParButton {
        left: 106%;
    }

    body {
        max-width: 45em;
        margin-left: 5px !important;
        margin-right: 10px;
        font-family: Verdana, Arial, sans-serif;
        font-size: 1em;
        line-height: 1.2;
    }

    .material {
        background-color: white;
        display: inline-block;
        width: 100%;
        margin-left: 0em;
    }

    .noteeditor {
        /*
            position: absolute;
            top: 0em;
            left: 0em;
        */
    }

    .sidebar.autohidden {
        display: none;
    }
	
	#largeMenu{
		margin-left: 80px;		
	}
}

/* Kännyköiden erikoistyylit =============================================*/

@media only screen and (max-device-width: 500px) {
    P {
        margin-top: 0.0em;
        margin-bottom: 0.0em;
        margin-left: 1px;
        margin-right: 5px;
    }

    .content {
        text-align: left;
    }

    .material {
        display: inline-block;
        width: 100%;
    }

    body {
        text-align: left;
        max-width: 50em;
        margin-left: 0.0cm !important;
        margin-right: 0.0cm;
        font-family: Verdana, Arial, sans-serif;
        font-size: 1em;
        line-height: 1.2;
    }

    PRE {
        margin-left: 0.5em;
        margin-right: 0.00cm;
    }

    .csRunCode {
        margin-left: 1.1em;
        /*width: 98%;  */
    }

    .addNoteButton {
        position: absolute;
        line-height: 0.8;
        top: 0em;
        left: 101%;
        outline: none;
    }

    .notes, .speaker {
        position: absolute;
        left: 115%;
        width: 17em;
        top: 0em;
    }

    .readline {
        position: absolute;
        top: 0em;
        right: 0em;
        margin-left: -1.3em;
        border-right: 0.25em solid red;
    }

    .huomautus {
        margin-left: 0.1em;
        text-align: left;
    }

    blockquote {
        margin-left: 0.2em;
        margin-right: 0.2em;
    }

    ul, ol {
        margin-left: 0.1em;
    }

    .sidebar.autohidden {
        display: none;
    }
}

/* Tablettien ja pienempien laitteiden erikoistyylit =============================================*/
@media only screen and (max-device-width: 1200px) {
    .readline {
        margin-left: -8.5em;
    }
}

/* Kännyköiden erikoistyylit =============================================*/
@media only screen and (max-device-width: 500px) {
    .readline {
        z-index: 30;
        border-right: 0.7em solid red;
        margin-left: -10.7em;
    }

    task, .csRunDiv {
        margin-left: 0.2em;
        margin-right: 0em;
    }

    .csrunEditorDiv .csEditArea {
        /* margin-left: 1px;  */
    }
}

@media only screen and (max-width: 1600px) {
    .editorArea {
        position: relative;
        top: 0em;
        left: 0%;
    }

    .notes:hover, .speaker:hover {
        margin-left: -60%;
        width: 200em;
        background-color: white;

        display: block;
        z-index: 9;
        /* max-height: 100%; */
        padding-left: 2em;
    }

}


@media only screen and (min-width: 500px) {
	.menu {
		display: block!important;
	}
}


/* =============================== Vesan lisäyksiä ==================================*/

/*
.editorArea {
    z-index: 110;
    position: absolute;
    top: 0em;
    min-height: 6.5em;
    border-radius: 5px;
    background: #e0e0e0;
}*/

.ace_editor {
    position: relative;
    overflow: hidden;
    font-family: 'Courier','Monaco', 'Menlo', 'Ubuntu Mono', 'Consolas', 'source-code-pro', monospace;
    font-size: 14px;
    line-height: 1.1;
    direction: ltr;
}

.timButton, .editorButton {
    margin: auto;
    background: #3CC;
    border: 0;
    border-radius: 3px;
    color: #FFF;
    display: inline-block;
    font-size: 11px;
    font-weight: bold;
    cursor: pointer;
    line-height: normal;
    padding: 8px 10px;
    font-family: "HelveticaNeue", "Helvetica Neue", Helvetica, Arial, sans-serif;
    margin-bottom: 5px;
}

.actionButtons, .menuButtons {
    display: table;
    position: absolute;
    white-space: nowrap;
    border-radius: 3px;
    padding: 12px;
    margin: 0;
    background-color: #f8f8ff;
    z-index: 100;
    min-height: 50px;
}

.actionButtonRow {
    display: table-row;
}

.par.selected {
    background-color: #f8f8f8;
}

.addNote, .editPar, .addPar .menuClose {
    width: 220px;
}

.defaultButton {
    margin: 0.2em;
    float: right;
}

.questionButton {
    margin: 0.2em;
}

.listVideoRunDiv {
    /* margin-left: 2em; */
    margin-top: -1.5em;
    margin-bottom: -1.2em;
}

.csArgsArea {
    width: 90%;
    margin-top: 0em;
    margin-bottom: 0em;
    border-style: none;
    border-width: 0px;
    border-left: thin solid #0066FF;
}

.csArgsDiv {
    width: 100%;
}

.csArgsDiv span {
    display: block;
    overflow: hidden;
    padding: 0 5px;
}

.csArgsDiv label {
    margin-left: 0px;
    float: left;
    font-size: 0.96em;
  
}

.grconsole {
    margin-top: 0.8em !important;
    border: 1px double black;
}

@media print {
    p {
        font-size: 12pt;
        page-break-inside: avoid;
    }

    body {
        margin: 0px;
        max-width: 100%;
    }

    .material {
        width: 100%;
    }

    .readline {
        display: none;
    }

    .parContent {
        position: static;
        border: 0px;
        max-width: 100%;
    }

    .par {
        position: static;
        border: 0px;
        max-width: 100%;
    }

    .headerlink {
        display: none;
    }

    #header {
        display: none;
    }

    #contents {
        display: none;
    }

    /* Harmaa varjo dokumentilta pois */ 
    .material {
        box-shadow: none !important;
        border: none !important;
    }
}

.speaker {
    position: absolute;
    left: 105%;
    width: 400px;
}

.doctitle {
    font-size: 0.7em;
    color: #3cc;
    text-align: center;
    margin-bottom: -1.5em;
}

.mcq {
    padding-left: 2em;
}

.answerBrowser {
    padding-left: 2em;
}

.csRunChanged {
    background-color: rgb(41, 255, 0) !important;
    width: 0.2em;
    height: 100%;
    position: absolute;
    top: 0;
    left: -0.5em;
} 
 
.sagecell_editor {
    line-height: 13px;
    margin-bottom: 8px;
    font-size: 10pt;
}

pre.sagecell_pyout {
    border: none;
}

pre.sagecell_stdout {
    border: none;
}


button:disabled {
    background: #AAA;
    color: #CCC;
}

@media screen and (min-width: 60em) {
    .body {
        margin-left: 60em !important;
    }
}

.breadcrumb>li+li:before {
    padding: 0 0px  !important;
    color: #ccc  !important;
    content: "/"  !important;
}

.breadcrumb-div {
    margin-top: 3px !important;
    background-color: #fff !important;
}
.breadcrumb {
    font-size: 1.0em;
    background-color: #fff !important;
}

.breadcrumb.ol {
    background-color: #fff;
}

.breadcrumb a {
    /* Overrides the default TIM style for links */
    /*background-color: #fff;  */
    font-size: 1.0em;
    padding: 0px 0px !important;
    margin-bottom: 20px;
    border-radius: 4px;
}

.breadcrumb active {
    text-decoration: bold;
}

.breadcrumb>li {
    display: inline-block;
}
 
p.plgfooter {
  text-align: center;
}

.addBottomContainer {
    position: relative;
    margin-left: 1em;
    margin-top: 0.25em;
    margin-bottom: 0.25em;
    padding-top: 19px;
    color: #777;
    border-top: 1px solid #e5e5e5;
    max-width: 52em;
    text-align: center;
    padding-bottom: 1em;
}

#teksti {
    font-size: 15px;
    line-height: 15px;
    font-family: Consolas, Monaco, Courier New, Courier, monospace;
    height: auto;
    width: 100%;
    border-radius: 5px;
    border: 1px solid rgb(183, 183, 183);
    box-sizing: border-box;
    -moz-box-sizing: border-box;
    -webkit-box-sizing: border-box;
}

#teksti:focus {
    outline: none;
}<|MERGE_RESOLUTION|>--- conflicted
+++ resolved
@@ -1401,8 +1401,6 @@
     z-index: 9;
 }
 
-<<<<<<< HEAD
-
 /* Tablettien ja pienempien laitteiden erikoistyylit =============================================*/
 @media only screen and (max-device-width: 1200px) {
     .readline {
@@ -1451,8 +1449,6 @@
 	
 }
 
-=======
->>>>>>> 842a9307
 /* Opettajanäkymän käyttäjälistaa varten ================================*/
 
 .userlist {
