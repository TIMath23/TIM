.content { 
	text-align: justify;
}

.paragraph, .par  {
	max-width: 52em;
}

body {
	text-align: justify;
	margin: auto;  
	margin-left: 210px;
}

.correct {
    background-color: limegreen;
    padding: 0.5em;
}

.wrong { 
    background-color: red;
    padding: 0.5em;
}

.mcq table p {
    margin-left: 0;
	text-align: left;
}

.mcq table  {
    left: 2em;
}

.docEditor {
    width: 100%;
    height: 30em;
}

.flashes {
    padding: 0;
    margin: 0;
}

.flashes li {
	list-style-type: none;
	border: 1px solid black;
	border-radius: 3px;
	padding: 0.5em;
}

/*=============================================*/
/* Gather all colors here                      */
/*=============================================*/
.ansi_fore { color: #FFFFFF; }
.ansi_back { background-color: #000000; }
.ansi1 { font-weight: bold; }
.ansi3 { font-style: italic; }
.ansi4 { text-decoration: underline; }
.ansi9 { text-decoration: line-through; }
.ansi30 { color: #000000; }
.ansi31 { color: #FF0000; }
.ansi32 { color: #00FF00; }
.ansi33 { color: #FFFF00; }
.ansi34 { color: #0000FF; }
.ansi35 { color: #FF00FF; }
.ansi36 { color: #00FFFF; }
.ansi37 { color: #FFFFFF; }
.ansi40 { background-color: #000000; }
.ansi41 { background-color: #FF0000; }
.ansi42 { background-color: #00FF00; }
.ansi43 { background-color: #FFFF00; }
.ansi44 { background-color: #0000FF; }
.ansi45 { background-color: #FF00FF; }
.ansi46 { background-color: #00FFFF; }
.ansi47 { background-color: #FFFFFF; }

.noteButton, .addNoteButton,  .addParButton, .editButton, .cancelButton, .parSaveButton, .deleteButton {
    background-color: #f8f8f8;
	color: white;
	font-size: x-small; 
	text-align:center;
    border-radius: 12px;
	outline: none;
	float: left;
	
    border: 2px none;
	line-height: 0.8;
	width: 5em;
	height: 3em;
}

.viewLogin {
    font-size: 0.7em;
    color: #3cc;
    text-align: right;
}

.viewLogin a {
    font-size: 1.0em;
    color: #3cc;
    text-align: right;
}

.viewLogin a:hover {
    font-size: 1.0em;
    color: #4dd;
    text-align: right;
    text-decoration: none;
}

input[type="submit"], button, input[type="button"] { 
    background: #3CC;
    border: 0;
    border-radius: 3px;
    color: #FFF;
    display: inline-block;
    font-size: 11px;
    cursor: pointer;
    line-height: normal;
    padding: 5px 10px;
    font-family: "HelveticaNeue", "Helvetica Neue", Helvetica, Arial, sans-serif;
}




.viewLogin .loginButton:hover {
    width:auto;
} 
 
.viewLogin .loginButtonRow {
} 

.viewLogin .loginButtonDiv {
    width: auto;
    height: 2em;
    margin-top: 0.2em;
    margin-left: 7em;
    z-index: 300;
    font-size: 2em;
    text-align: left;
}

.viewLogin .loginwelcome {
    margin-top: 2em;
}

.viewLogin .loginFieldDiv {
    font-size: 12px;
    margin-top: 1.5em;
    margin-left: 3em;
    line-height: 20px;
    text-align: left;
}

.viewLogin .loginFieldLabel {
    float: left;
    width: 120px;
    text-align: right;
    margin-right: 20px;
}

.viewLogin .loginFieldInput {
    width: 200px;
}

.viewLogin .loginFieldStatic {
    width: 120px;
}
 
.viewLogin .loginButton {
    background: #3CC;
    border: 0;
    border-radius: 3px;
    color: #FFF;
    display: inline-block;
    font-size: 11px;
    font-weight: bold;
    cursor: pointer;
    line-height: normal;
    padding: 8px 10px;
    font-family: "HelveticaNeue", "Helvetica Neue", Helvetica, Arial, sans-serif;
}

.viewLogin form { 
    display: inline;
}
 
.material {
	background-color: white;
}

.editorArea {
    background-color: #B0B0B0;
}

table th {
	background-color: #dedede;
}

td p {
    margin-left: 0;
}
.readline {
	border-color: #F60; /* rgb(236,103,27); */
}
	
.readline:hover {
    opacity: 0.5;
	background: #F60; /* rgb(236,103,27); */
}

.editline:hover {
    opacity: 0.5;
	background: #3CC; /* rgb(236,103,27); */
}
	
.readline.read {
	display: none;
}

.readline.modified {
	border-color: yellow;
}

.readline.modified:hover {
	background: yellow;
}

.pluginError {
    border: 1px solid red;
    background-color: pink;
}

.note.private {
    border-color: red;
}

/*=============================================*/
li p {
    margin-left: 0; 
}

ul, ol {
    margin-left: 1.5em;  
}

ul ul, ol ol {
    margin-left: -1em; 
}

ul ul  ul, ol ol ol { 
    margin-left: -1em; 
}

.note p {
	margin-left : 0;
	margin-top: 0;
	margin-bottom: 5px;
}

.note p:last-child {
	margin-bottom : 0;
}

.paragraph, .par {
	position: relative;
	margin-left: 1em;
	padding-top: 0.25em;
    padding-bottom: 0.25em;
    margin-top: 0.25em;
    margin-bottom: 0.25em;
    border-bottom: 1px solid transparent;
    border-top: 1px solid transparent;
    border-right: 1px solid transparent;
}

.par.lightselect {
    background-color: #f7f7f7;
}

.par.selected {
    background-color: lightgray;
}

.material img {
  max-width: 95%;
  display:block; 
  margin: 0 auto;
}

.figure {
	text-align:center;
}

.notes, .speaker {
	position: absolute;
	left: 112%;
	width: 17em;
	top: 0em;
}

.note {
	font-size: 0.7em;
}

.noteButton {
	z-index: 3;
    height: 1.8em;
    top: 0em;
	float: left;
}

.addNoteButton {
    position: absolute;
    right:-8.2em;
    z-index: 3;
    top: 0em;
}

.headerlink {
    position: absolute;
    right: 0;
    top: 0;
    display: none;
}

.par:hover .headerlink {
    display: inherit;
}

.parContent {
    position: relative;
}

.previewcontent {
    clear: both;
    overflow-y: auto;
    border: 1px solid rgb(183, 183, 183);
    border-radius: 5px;
    padding-top: 0.0em;
    margin-top: 5px;
    background-color: #f8f8f8;
}

.timButton, .editorButton {
    display: block;
    margin: auto;
    min-width: 40px;
}

.draghandle {
    background-color: #3CC;
    position: initial;
    margin-bottom: 10px;
    margin-top: 0px;
}

.readline {
    position: absolute;
    right: -1.2em;
    z-index: 3;
    width: 10em;
    height: 100%;
    top: 0em;
    border-right: 0.5em solid;
    border-color: #F60; /* rgb(236,103,27); */
}

.editline {
    position: absolute;
    left: -1.2em;
    z-index: 3;
    width: 3em;
    height: 100%;
    top: 0em;
}

.addNoteButton:hover {
    background: #C0C0C0;
    color: black;
}

.noteButton:hover {
    background: #C0C0C0;
    color: black;
}

.edit{
    top: 0em;
}

.edit:before{
    content:"Edit";
}

.delete:before{
    content:"Delete"; 
}

.delete{
    top: 3em;
}

.editButton {
    z-index: 3;
	position: absolute;
	right:-8.2em;
}

.editButton:hover {
	visibility: visible;
	background: #C0C0C0;
	color: black;
}


.deleteButton{
    left:0em;
    z-index: 10;
	top: 6em;
	background: #FF0000;
}

.deleteButton:hover{
        color:black;
}
 
.parSaveButton {
	top: 0em;
	left: 0em;
    z-index:10;
	background: #19D119;
}

.parSaveButton:hover{
    color:black;
}

.parSaveButton:before{
    content:"Save";
}

.cancelButton:hover {
    background: #999966; 
	color: black;
}
.cancelButton:before{
        content:"Cancel";
}

.cancelButton {
    z-index: 10;
	left: 0em;
	top: 3em;
    background: #999966;	
}

.material {
	width: 90%;
}

#topBar{
    position:fixed;
    top:0;
    left:0;
    right:0;
    height:50px;
    z-index: 100;

}
.navigationBar{
    width: auto;
    background-color: #00CC00;
    
}

.flashEdit{
    position:absolute;
    background-color: #FF1919;
    left:45em;
    height:10em;
    width:40em;
}

.addParButton:before{
    content:"Add";
}

.addParButton:hover:before {
    content:"Add new paragraph here";
}

.addParButton{
    z-index: 2;
	right:-8.2em;
	bottom:-1.5em;
    height:1.5em;
    padding-top:0.5em;
    position: absolute;
}
 
.addParButton:hover{
	content:"Add new paragraph here";
    display:block;
    background-color:#C0C0C0;
    border: 1px dotted #338533;
    border-radius:25px;
    opacity: 1;
	width:110%;
	left:0em;
	color: black;
}
 
PRE {
    /* border-style: solid; */
	
    /* border-width: 1px; */
	
    /* border-radius: 5px; */
	
    padding: 4px;
	
    margin-left: 2.5em;
	margin-right: 0.00cm;
	line-height: 1;
	font-size: 1em;
	
    /* box-shadow: 10px 10px 5px #888888; */
}

.leveaPre {
    width: 100em;
    background-color:white;
}

p code {
    font-size: 1.2em;
}

pre code {
	margin-right: 0.00cm;
	line-height: 1;
	font-size: 1em;
}

PRE.esimerkki-western {
	font-size: 1em;
}

PRE.huonoesimerkki-western {
	font-size: 1em;
}

table {
	font-family: verdana,arial,sans-serif;
	font-size:0.8em;
	color:#333333;
	border-width: 1px;
	border-color: #666666;
	border-collapse: collapse;
	margin-left: auto;
	margin-right: auto;
}

table code {
    font-size: 1.2em;
}

table th {
	border-width: 1px;
	padding: 8px;
	border-style: solid;
	border-color: #666666;
}

table td {
	border-width: 1px;
	padding: 8px;
	border-style: solid;
	border-color: #666666;
}

P {
	margin-top: 0em;
	margin-bottom: 0.0cm;
	margin-left: 2em;
}

P.sananselitys-western {
	padding: 0.4cm;
	margin-left: 0;
	margin-right: 0;
}

p.kannentiedot-western {
	margin-top: 0.1cm;
	margin-bottom: 0.1cm;
}

p.kannentiedotoikea-western {
	margin-top: 0.1cm;
	margin-bottom: 0.1cm;
}

.caption {
	text-align: center;
	font-style: italic;
	margin-top: 1em;
    margin-left: 5em;
    margin-right: 5em;
}

h1 {
	text-align: center;
	margin-top: 3cm;
	/*margin-top: 0cm;*/
	margin-bottom: 1cm;
	color: navy;
	border-top: navy 2pt solid;
	border-bottom: navy 2pt solid;
	padding-top: 10pt;
	padding-bottom: 10pt;
	line-height: 1.3;
}

h2 {
	text-align: left;
	margin-top: 1.5cm;
	/*margin-top: 0cm;*/
	line-height: 1.2;
}

h3 {
	text-align: left;
	margin-top: 1cm;
	/*margin-top: 0cm;*/
	margin-bottom: 0.5cm;
}

h4 {
	text-align: left;
	margin-top: 2em;
	margin-bottom: 0.5cm;
}

blockquote {
	margin-left: 1.5cm;
	margin-right: 1.5cm;
}
/*Georgia, - huonot numerot pystysuunnassa*/
body {
/*	margin-left: 0.7cm; */
/*	margin-right: 0.7cm; */
	font-family: Verdana, Arial, sans-serif;
	font-size: 1em;
	line-height: 1.2;
}

a {
	text-decoration: none;
}

:link, a {
	color: navy;
	text-decoration: none;
	font-size: 0.8em;
}

:visited {
	color: blue;
}

a:active {
	color: navy;
	text-decoration: none;
}

a:hover {
	cursor: pointer;
	color: navy;
	text-decoration: underline;
}

answerbrowser a {
    font-size: inherit;
}

answerbrowser .firstanswer {
    float: right;
}

sub {
	font-size: 0.8em;
	/* gecko-pohjaisilla selaimilla sub nakyy liian ylhaalla, ellei fonttia pienenna */
}

br {
	margin: 0;
	padding: 0;
	line-height: 0.4; /* pienempi vali monisteen kansia varten */
}

/* lukujen #-linkit */
a.placeholder {
	font-size: 0.7em;
	color: #ccccff;
	text-decoration: none;
}

a.placeholder:visited {
	font-size: 0.7em;
	color: #ccccff;
	text-decoration: none;
}

a.placeholder:hover {
	font-size: 0.7em;
	color: #aaaaff;
	text-decoration: none;
}

p.links_h1 {
	float: right;
	margin-bottom: 0;
	padding-bottom: 0;
	margin-top: 0;
	padding-top: 1.55em;
	font-size: 1em;
}

p.links_h2 {
	float: right;
	margin-bottom: 0;
	padding-bottom: 0;
	margin-top: 0;
	padding-top: 0;
	font-size: 0.9em;
}

p.links {
	float: right;
	margin-bottom: 0;
	padding-bottom: 0;
	margin-top: 0;
	padding-top: 0;
	font-size: 0.8em;
}

div.header {
	margin: 0;
	/*padding: 1em 0 0.4em 0;*/
	padding: 0;
}

div.header:hover .anchor {
	visibility: visible;
}

/* uusi ankkurityyli, korvaa placeholderit.
influenced by trac anchors */
a.anchor:hover {
	border: none;
	font-weight: bold;
	color: #7777ff;
	text-decoration: none;
	vertical-align: text-bottom;
}

.anchor:link,.anchor:visited {
	border: none;
	color: #aaaaff;
	text-decoration: none;
	vertical-align: text-bottom;
}

*>.anchor:link,*>.anchor:visited {
	visibility: hidden;
}

.kaava {
    text-align: center;
    line-height: 1.7em;
    font-size: 1.2em;
    font-family: serif;
}

.huomautus {
	margin-left: 3em;
	margin-top: 0.4cm;
	background: #e6e6e6;
	border: 1.00pt solid #000000;
	padding: 0.25cm;
	font-family: Verdana, Arial, sans-serif;
	text-align: left;
}

/* pre-blokit, joissa sub/sup - spanit ymp�rill�, v�hennet��n paddingia */
/*pre.esimerkki-western-sub {
    font-size:1em;
    border: 1px solid #000000; padding: 0cm 0.1cm; so-language: zxx
}*/

/*body {font-family: Verdana, Arial, sans-serif}*/
.editor {
	width: 100%;
	padding: 5px 0px;
	text-align: left;
    resize: both;
    border-radius: 5px;
}

.editorContainer {
    -webkit-box-sizing: border-box;
    -moz-box-sizing: border-box;
    box-sizing: border-box;
}

.editorArea {
    overflow: hidden;
    z-index: 110;
    position: absolute;
    width: 100%;
    left: 0;
    top: 0;
    min-height:6.5em;
    padding: 0.5em;
    border-radius: 5px;
    background: #e0e0e0;
}

.editButtonArea {
	float: left;
	padding-right: 1em;
	margin-bottom: 0em;
}

.editorButton {
    margin-bottom: 0 !important;
    font-size: 14px !important;
    height: 35px;
}

.extraButtonArea {
    margin: 0 0 0.2em 0;
	padding: 0.5em 1em;
    background: white;
    border-left: 1px solid rgb(183, 183, 183);
    border-right: 1px solid rgb(183, 183, 183);
    border-bottom-right-radius: 5px;
    border-bottom-left-radius: 5px;
}

.extraButtonArea.hidden {
	display: none;
}

.tabsarea, .extraButtonArea {
    overflow-x: auto;
    overflow-y: hidden;
    white-space: nowrap;
    border-bottom: 1px solid rgb(183, 183, 183);
}

.tabsarea {
    margin: 0;
    padding: 0;
}

.tabsarea li {
    height: 100%;
    display: inline-block;
    list-style: none;
    border: 1px solid rgb(183, 183, 183);
    border-bottom: none;
    border-top-right-radius: 5px;
    border-top-left-radius: 5px;
    margin: 0;
    background: rgb(246, 246, 246);
}


li.tab.active {
    background: #3CC;
}

li.tab.active a {
    color: white;
}

.tabsarea li > a {
    display: block;
    height: auto;
    margin: 0;
    color: rgb(96, 96, 96);
    padding: 0.5em 1em;
    text-decoration: none;
}

input[type="file"] {
    height: 34px;
    margin: 0;
    padding: 0;
    border: none;
}

.tabsarea li > a:hover {
    text-decoration: none;
}
	
video {
  display:block; 
  margin: 0 auto;
}

img.console {
  margin-left: 2em;
}

/* csRun-tyylit ================================================== */
.console {
    font-family: Courier, serif;
    color: #ccc;
    background: #000000;
    border: 3px double #ccc;
    padding: 10px;
    width: 95% !important;
}

p.stem {
  margin-bottom: 1em;
}

.csRunChanged {
    background-color: rgb(41, 255, 0);
    width: 0.5em;
    height: 100%;
    position: absolute;
    top: 0;
    left: -0.5em;
    /* margin-bottom: 2em; */
}

.csRunPre, .csRunPost {
	margin-left: 0em;
    border-style: none;
	box-shadow: none;
	padding: 0px;
	margin-bottom: 0em;
	margin-top: 0em;
	line-height: 1.1;

}

.csRunError {
    white-space: pre-wrap;
    text-align: left;
}

.csRunPre {
	margin-bottom: 0em;
}

.csRunPost {
	margin-top: 0em;
}


.csRunCode {
    font-family: Courier, serif;
	margin-left: 2em;
    /* border-style: solid; */
	
    border-width: 1px;
	
    /* border-radius: 5px; */
	padding: 4px;
	margin-right: 0em;
	line-height: 1;
	font-size: 1em;
	
    /* box-shadow: 10px 10px 5px #888888; */
	/* width: 98%; */
}

.csRunArea {
    font-family: Courier, serif;
	margin-top: 0em;
	margin-bottom: 0em;
    border-style: none;
	border-width: 0px;
	border-radius: 0px;
	padding: 1px;
	margin-left: 0em;
	margin-right: 0em;
	line-height: 1.1;
	font-size: 0.96em;
	box-shadow: none;
	width: 100% !important;
	min-width: 600px !important;
	white-space: pre;
	border-left: thin solid #0066FF;
}

.showVideo {
	display: block;
	margin: 0 auto;
}
 
.showVideoHolder { 
	text-align:center;
	display: block;
	margin: 0 auto;
}

.listVideoRunDiv {
    /* margin-left: 2em; */
    margin-top: -1em;
}

.listVideoRunDiv img {
    display: inline-block;
    width: 0.8em;
}

.smallVideoRunDiv img {
    display: inline-block;
    width: 0.8em;
}

.taunoOhje {
	font-size: 0.7em;
	margin-bottom: 1em;
}

.csRunArea:focus {
    border-style: solid;
	border-width: 1px;
	border-radius: 5px;
	width: 100% !important; 
}

.csRunMenu {
	margin-top: 0.9em;
}

.pluginHide {
	text-align: right;
}

.pluginShow {
	text-align: right;
}


.unitTestGreen {
    background: #00FF00;
    width: 30%;
    margin-top: 5pt;
    height: 1.5em;
}

.unitTestRed {
  background: #FF7777;
  /* width: 30%; */
  /* height: 1em; */
}

.smalllink {
    font-size: 50%;
    margin-top: -3em;
    margin-bottom: 3em;
    margin-right: 1em;
    text-align: right;
}

/* Tablettien ja pienempien laitteiden erikoistyylit =============================================*/
@media only screen and (max-width: 1200px) {
	.editor {
		/* height: 5em; */
	}
	.content { 
		/* max-width: 45em; */
		text-align: justify;
        margin-right: 0.5em;
	}
	.paragraph,  .par {
		position: relative;
		/* max-width: 43em; */
		margin-left: 0em;
		margin-top: 1em;
		margin-right: 1em;
	}
	.addNoteButton {
		position: absolute;
		top: 0em;
		left: 106%;
		outline: none;
	}
	.readline {
		position: absolute;
		top: 0em;
		/*left: 100%; */
        margin-left: 0.7em;
		right: -2em;
	}
	.notes, .speaker {
		position: absolute;
		left: 116%;
		width: 17em;
		top: 0em;
	}
	.editButton {
		position: absolute;
		top: 0em;
		left: 106%;
		outline: none;
	}

    .editorArea {
        position: absolute;
        -webkit-box-sizing: border-box;
        -moz-box-sizing: border-box;
        box-sizing: border-box;
        max-width: 52em;
    }

    .previewcontent {
        max-height: 15em;
    }
	
	.addParButton{
		left: 106%;
    } 
	
	
	body {
		/* max-width: 45em; */
		margin-left: 5px !important;
		/*margin-right: 10px; */
		font-family: Verdana, Arial, sans-serif;
		font-size: 1em;
		line-height: 1.2;
	}
	.material {
		background-color: white;
		display: inline-block;
		width: 100%;
        margin-left: 0em;
	}
	.noteeditor {
	/*
		position: absolute;
		top: 0em;
		left: 0em;
	*/	
	}
    .sidebar.autohidden {
        display: none;
    }
	
}

/* Kännyköiden erikoistyylit =============================================*/
@media only screen and (max-device-width: 500px) {

	P {
		margin-top: 0.0em;
		margin-bottom: 0.0em;
		margin-left: 1px; 
		margin-right: 5px;
	}
	.content { 
		text-align: left;
	}
	.material {
		display: inline-block;
		width: 100%;
	}
	body {
		text-align: left;
		max-width: 50em;
		margin-left: 0.0cm !important;
		margin-right: 0.0cm;
		font-family: Verdana, Arial, sans-serif;
		font-size: 1em;
		line-height: 1.2;
	}
	PRE {
		margin-left: 0.5em;
		margin-right: 0.00cm;
	}
    .csRunCode {
        margin-left: 1.1em;
        /*width: 98%;  */
    }
	.addNoteButton {
		position: absolute;
		line-height:0.8;
		top: 0em;
		left: 101%;
		outline: none;
	}

	.notes, .speaker {  
		position: absolute;
		left: 115%;
		width: 17em;
		top: 0em;
	}
    .readline {
		position: absolute;
		top: 0em;
        right: 0em;
        margin-left: -1.3em;
        border-right: 0.25em solid red;
    }
	
    .huomautus {
        margin-left: 0.1em;
        text-align: left;
    }
    blockquote {
        margin-left: 0.2em;
        margin-right: 0.2em;
    }
    
    ul, ol {
      margin-left: 0.1em;
    }
    .sidebar.autohidden {
        display: none;
    }
}
 
body {
 	line-height: 1.4;	
}

.defaultCheckbox {
    vertical-align: middle;
    margin-left: 2em;
}

task, .csRunDiv {
    border: solid 1px #3CC;
    border-radius: 5px;
    margin-bottom: 0.3em;
    margin-left: 2em;
    margin-right: 2em;
    margin-top: 0.3em;
    padding-bottom: 0.5em;
    width: 96.5%
}

.csRunDiv h4  {
    margin-top: 0.0em;
    padding-top: 1em;
    padding-left: 1em;
    padding-bottom: 1em;
    background-color: #3CC;
    color: #FFF;
    font-family: "Helvetica", Arial, sans-serif;

}




.note {
    border-top: 4px solid;
    width: 240px;
    padding-bottom: 5px;
    /*position: absolute;*/
    overflow-y: auto;
    border-color: #F60;
}

.note.private {
    border-color: #3CC;
}


pre {
    font-family: "Courier New", Courier, serif;
    font-weight: normal;
    border-left: 4px solid #3CC;
    padding: 0.5em 0 0.5em 1em; 
    /* margin: 0 0 1em 1em; */
    font-size: 0.95em;
}


.csRunPre, .csRunPost, .csRunArea {
    margin-left: -1.5em;
    box-shadow: none;
    word-wrap: initial;
}

.stem {
    margin-left: 0.3em;	
    margin-right:0.5em;
}

.csRunMenu {
    margin-left: 0.3em;	
}

.csRunMenu button {
    background: #3CC;
    border: 0;
    border-radius: 3px;
    color: #FFF;
    display: inline-block;
    font-size: 11px;
    font-weight: bold;
    cursor: pointer;
    line-height: normal;
    padding: 8px 10px;
    font-family: "HelveticaNeue", "Helvetica Neue", Helvetica, Arial, sans-serif;
}

.console {
	margin-left: 0.2em;
	/* max-width: 60em; */
}

img.console {
    margin-left: 0.2em;
}

.csRunMenu link,.csRunMenu :visited {
	color:  #3CC;
}

.notes:hover, .speaker:hover {
    background-color: white;
    display: block;
    z-index: 9;
}


/* Tablettien ja pienempien laitteiden erikoistyylit =============================================*/
@media only screen and (max-device-width: 1200px) {
    .readline {
        margin-left: -8.5em;
    }
}

/* Kännyköiden erikoistyylit =============================================*/
@media only screen and (max-device-width: 500px) {
    .readline {
        z-index: 30;
        border-right: 0.7em solid red;
        margin-left: -10.7em;
    }

    task, .csRunDiv {
        margin-left: 0.2em;
        margin-right: 0em;
    }
    
    .csrunEditorDiv  .csEditArea {
        /* margin-left: 1px;  */
    }
}


@media only screen and (max-width: 1600px) {
    /*
	.editorArea {
		position: relative;
		top: 0em;
		left: 0%;
	}*/

	.notes:hover, .speaker:hover {
        margin-left: -60%;
        width: 200em;
        background-color: white;

        display: block;
        z-index: 9;
        /* max-height: 100%; */
        padding-left: 2em;
    }

	
}

/* Opettajanäkymän käyttäjälistaa varten ================================*/

.userlist {
	position: fixed;
	top: 13px;
	right: 120px;
	padding: 5px;
	word-wrap:break-word;
	background-color: #e6e6e6;
	z-index: 501;
	overflow: auto;
	overflow-x: hidden;
        max-height: 90vh;
}

.userlist td, .userlist th {
    max-width: 50px;
}

.userlist td {
    padding: 1px;
}

.userlist td:first-child, .userlist th:first-child {
    max-width: 200px;
}

.userlist .input-filter {
    width: 95%;
}

.userlist .sortable.header {
    cursor: pointer;
}

.userlist li {
    list-style-type: none;
    display: inline;
}

.userentry {
     font-family: Verdana, serif;
     font-size: 12px;
     color: #a6b6f6;
}

/* Sisällysluetteloa varten =============================================*/

#contents {
    position: fixed;
    top: 0;
    left: 0;
    z-index: 5;
    /* bottom: 0; */
    overflow-y: auto;
}

.sidebar {
	width: 240px;
	word-wrap: break-word;
	background-color: #e6e6e6;
	transition: 200ms all ease-in-out;
	z-index: 501;
	overflow: auto;
	overflow-x: hidden;
}

.sidebar.hidden {
    display: none;
}

.sidebar-buttons{
	width: 100%;
	padding: 20px;
	padding-top: 50px;
	background: #e6e6e6;
	z-index: 502;
	position:fixed;
	border-bottom: solid 4px #CCC;
}

.sidebar ul {
    padding-left: 20px;
	text-align: left;
	font-family:"Helvetica", Arial, sans-serif;
	font-size: 0.85em;
}

.sidebar li {
    padding-left: 15px;
    list-style:none;
}

.sidebar li.exp {
    list-style-image:url("/static/images/minus.png");
    list-style-type:square;
}

.sidebar li.col {
    list-style-image:url("/static/images/plus.png");
    list-style-type:square;
}

.sidebar a {
	margin: 0 0px 0 -15px;
	text-align: left;  
	color: #2bb;
}

.sidebar a:hover {
	color: #3cc;
	text-decoration: none;
}

.sidebar a.a1 {
	font-size: 110%;
}

.sidebar a.a2 {
	font-size: 100%;
}

.sidebar a.a3 {
	font-size: 100%;
    padding-left: 5pt;
}

.sidebar h1 {
	font-size: 120%;
	margin-top: 1cm;
	margin-bottom: 0.5cm;
	border-top: none;
	border-bottom: none;
	padding-top: 10pt;
	padding-bottom: 10pt;
	line-height: 1.3;

    margin-left: 20px;
    margin-right: 20px;
	text-align: left;
	color: #2bb;
}

.menu {
	background:#e6e6e6;
    width: 45px;
    z-index: 501;
}
.menu-icon{
    z-index: 501;
	cursor:pointer;
	filter: brightness(1);
	-webkit-filter: brightness(1);
	-moz-filter: brightness(1);
}
.menu-icon:hover{
    z-index: 501;
	filter: brightness(1);
	-webkit-filter: brightness(1);
	-moz-filter: brightness(1);
}
.close{
	float: right;
	position:relative;
}

.runo {
    text-align: center;
    font-style: italic;
    margin-bottom: 2em;
    font-size: 0.9em;
}

.tehtava {
    margin-left: 2em;
    font-size: 0.9em;
}

/* =============================== Vesan lisäyksiä ==================================*/

/*
.editorArea {
    z-index: 110;
    position: absolute;
    top: 0em;
    min-height: 6.5em;
    border-radius: 5px;
    background: #e0e0e0;
}*/

.ace_editor {
    position: relative;
    overflow: hidden;
    font-family: 'Courier','Monaco', 'Menlo', 'Ubuntu Mono', 'Consolas', 'source-code-pro', monospace;
    font-size: 14px;
    line-height: 1.1;
    direction: ltr;
}

.timButton, .editorButton {
    margin: auto;
    background: #3CC;
    border: 0;
    border-radius: 3px;
    color: #FFF;
    display: inline-block;
    font-size: 11px;
    font-weight: bold;
    cursor: pointer;
    line-height: normal;
    padding: 8px 10px;
    font-family: "HelveticaNeue", "Helvetica Neue", Helvetica, Arial, sans-serif;
    margin-bottom: 5px;
}

.actionButtons, .menuButtons {
    display: table;
    position: absolute;
    white-space: nowrap;
    border-radius: 3px;
    padding: 1em;
    margin: 0;
    background-color: #f8f8ff;
    z-index: 100;
    min-height: 50px;
}

.actionButtonRow {
    display: table-row;
}

.par.selected {
    background-color: #f8f8f8;
}

.addNote, .editPar, .addPar .menuClose {
    width: 220px;
}

.defaultButton {
    margin: 0.2em;
    float: right;
}

.listVideoRunDiv {
  /* margin-left: 2em; */
  margin-top: -1.5em;
  margin-bottom: -1.2em; 
}

.csArgsArea {
  width: 90%;
  margin-top: 0em;
  margin-bottom: 0em;
  border-style: none;
  border-width: 0px;
  border-left: thin solid #0066FF;
}

.csArgsDiv {
  width: 100%;
}

.csArgsDiv span {
  display: block;
  overflow: hidden;
  padding: 0 5px;
}

.csArgsDiv label {
  margin-left: 0px;
  float: left;
  font-size: 0.96em;
  
}

.grconsole {
  margin-top: 0.8em !important;
  border: 1px double black;
}

@media print {
  p {
  font-size: 12pt;
  page-break-inside: avoid;
  }

  body {
  margin: 0px;
  max-width: 100%;
  }

  .material {
  width: 100%;
  }

  .readline {
  display: none;
  }

  .parContent {
  position: static;
  border: 0px;
  max-width: 100%;
  }

  .par {
  position: static;
  border: 0px;
  max-width: 100%;
  }

  .headerlink {
  display: none;
  }

  #header {
  display: none;
 }

  #contents {
      display: none;
  }
    /* Harmaa varjo dokumentilta pois */ 
    .material {
        box-shadow: none !important;
            border: none !important;
    }
}

.speaker {
  position: absolute;
  left: 105%;
  width: 400px;
}

.doctitle {
  font-size: 0.7em;
  color: #3cc;
  text-align: center;
  margin-bottom: -1.5em;
}

.mcq {
  padding-left: 2em;
}

.answerBrowser {
  padding-left: 2em;
}

.csRunChanged {
  background-color: rgb(41, 255, 0) !important;
  width: 0.2em;
  height: 100%;
  position: absolute;
  top: 0;
  left: -0.5em;
} 
 
.sagecell_editor {
  line-height: 13px;
  margin-bottom: 8px;
  font-size: 10pt;
}

pre.sagecell_pyout {
  border: none;
}

pre.sagecell_stdout {
  border: none;
}


button:disabled {
    background: #AAA;
    color: #CCC;
}

@media screen and (min-width: 60em) {
    .body {
        margin-left: 60em !important;
    }
}

.breadcrumb>li+li:before {
    padding: 0 0px  !important;
    color: #ccc  !important;
    content: "/"  !important;
}

.breadcrumb-div {
    margin-top: 3px !important;
    background-color: #fff !important;
}
.breadcrumb {
    font-size: 1.0em;
    background-color: #fff !important;
}

.breadcrumb.ol {
    background-color: #fff;
}

.breadcrumb a {
    /* Overrides the default TIM style for links */
    /*background-color: #fff;  */
    font-size: 1.0em;
    padding: 0px 0px !important;
    margin-bottom: 20px;
    border-radius: 4px;
}

.breadcrumb active {
    text-decoration: bold;
}

.breadcrumb>li {
    display: inline-block;
}
<<<<<<< HEAD
 
p.plgfooter {
  text-align: center;
=======

.addBottomContainer {
    position: relative;
    margin-left: 1em;
    margin-top: 0.25em;
    margin-bottom: 0.25em;
    padding-top: 19px;
    color: #777;
    border-top: 1px solid #e5e5e5;
    max-width: 52em;
    text-align: center;
    padding-bottom: 1em;
}

#teksti {
    font-size: 15px;
    line-height: 15px;
    font-family: Consolas, Monaco, Courier New, Courier, monospace;
    height: auto;
    width: 100%;
    border-radius: 5px;
    border: 1px solid rgb(183, 183, 183);
    box-sizing: border-box;
    -moz-box-sizing: border-box;
    -webkit-box-sizing: border-box;
}

#teksti:focus {
    outline: none;
>>>>>>> c59cb2af
}<|MERGE_RESOLUTION|>--- conflicted
+++ resolved
@@ -1809,11 +1809,10 @@
 .breadcrumb>li {
     display: inline-block;
 }
-<<<<<<< HEAD
  
 p.plgfooter {
   text-align: center;
-=======
+}
 
 .addBottomContainer {
     position: relative;
@@ -1843,5 +1842,4 @@
 
 #teksti:focus {
     outline: none;
->>>>>>> c59cb2af
 }