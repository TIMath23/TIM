.content { 
	max-width: 46em;
	text-align: justify;
}

/*=============================================*/
/* Koeta kasata kaikki väreihin liittyvä tähän */
/*=============================================*/
body {
	background-color: #d5d5d5;
}
.noteButton, .addNoteButton,  .addParButton, .editButton, .cancelButton {
    background-color: #d0d0d0;
	color: white;
	font-size: x-small;
	text-align:center;
    border-radius: 12px;
	outline: none;
	border: 2px none;
	line-height: 0.8;
}
 
.material {
	background-color: white;
}

.editorArea,  .noteEditorArea {
    background-color: #B0B0B0;
}

table th {
	background-color: #dedede;
}
	
/*=============================================*/


.note p {
	margin-left : 0;
	margin-top: 0;
	margin-bottom: 5px;
}

.note p:last-child {
	margin-bottom : 0;
}

.paragraph {
	position: relative;
	max-width: 43em;
	margin-left: 1em;
	margin-top: 1em;
}

ul {
	margin-left: 2em;
}

.material img {
  max-width: 95%;
  display:block; 
  margin: 0 auto;
}

.figure {
	text-align:center;
}


.notes {
	position: absolute;
	left: 48.5em;
	width: 17em;
	top: 0em;
}

.note {
	border: 1px solid #BBB;
	border-radius: 7px;
}

.noteeditor {
	left: 5em;
	width: 30em;
	height: 6.5em;
}

.noteButton {
	z-index: 3;
    width: 5em;
    height: 1.8em;
    top: 0em;
	float: left;
}

.addNoteButton {
    position: absolute;
	left: 72em;
	z-index: 3;
    width: 5em;
    height: 3em;
    top: 0em;
}

.addNoteButton:hover {
    background: #C0C0C0;
    color: black;
}

.noteButton:hover {
    background: #C0C0C0;
    color: black;
}

.edit{
    top: 0em;
}

.edit:before{
    content:"Edit";
}

.delete:before{
    content:"Delete"; 
}

.delete{
    top: 3em;
}

.editButton {
    z-index: 3;
	position: absolute;
	left: 72em;
	width: 5em;
	height: 3em;
	outline: none;
/*
*/	
}

.editButton:hover {
	visibility: visible;
	background: #C0C0C0;
	color: black;
}


.deleteButton{
    /* position: absolute; */
    left:0em;
	width: 5em;
    z-index: 10;
	height: 3em;
	top: 6em;
	border: 2px none;
	border-radius: 15px;
	outline: none;
	background: #FF0000;
	color: white;
}
.deleteButton:hover{
        color:black;
}
 
.parSaveButton {
    /* position: absolute; */
	top: 0em;
	left: 0em;
	width: 5em;
    z-index:10;
	height: 3em; 
	top: 0em;
	border: 2px none;
	border-radius: 15px;
	outline: none;
	background: #19D119;
	color: white;
}

.parSaveButton:hover{
    color:black;
}

.parSaveButton:before{
    content:"Save";
}

.cancelButton:hover {
    background: #999966; 
	color: black;
}
.cancelButton:before{
        content:"Cancel";
}

.cancelButton {
    /* position: absolute; */
    z-index: 10;
	top: 0em;
	left: 0em;
	width: 5em;
	height: 3em;
	top: 3em;
	border: 2px none;
	border-radius: 15px;
	outline: none;
    background: #999966;	
	color: white;
}

.material {
	display: inline-block;
	width: 90%;
	border: 2px solid;
	border-radius: 25px;
	box-shadow: 10px 10px 5px #888888;
}
#topBar{
    position:fixed;
    top:0;
    left:0;
    right:0;
    height:50px;
    z-index: 100;

}
.navigationBar{
    width: auto;
    background-color: #00CC00;
    
}

.flashEdit{
    position:absolute;
    background-color: #FF1919;
    left:45em;
    height:10em;
    width:40em;
}

.addParButton:before{
    content:"Add";
}

.addParButton:hover:before { 
    content:"Add new paragraph here";
}

.addParButton{
    z-index: 2;
	left:72em;
	bottom:-1.8em;
    height:2em;
	width:5em;
    position: absolute;
}
	 
.addParButton:hover{
	content:"Add new paragraph here";
    display:block;
    background-color:#C0C0C0;
    border: 1px dotted #338533;
    border-radius:25px;
    opacity: 1;
	width:80em;
	left:0em;
	color: black;
}
 
PRE {
    border-style: solid;
	border-width: 1px;
	border-radius: 5px;
	padding: 4px;
	margin-left: 2em;
	margin-right: 0.00cm;
	line-height: 1;
	font-size: 1em;
	box-shadow: 10px 10px 5px #888888;
}

.leveaPre {
    width: 100em;
    background-color:white;
}

p code {
    font-size: 1.2em;
}

pre code {
	margin-right: 0.00cm;
	line-height: 1;
	font-size: 1em;
}

PRE.esimerkki-western {
	font-size: 1em;
}

PRE.huonoesimerkki-western {
	font-size: 1em;
}

table {
	font-family: verdana,arial,sans-serif;
	font-size:0.8em;
	color:#333333;
	border-width: 1px;
	border-color: #666666;
	border-collapse: collapse;
	margin-left: auto;
	margin-right: auto;
}

table th {
	border-width: 1px;
	padding: 8px;
	border-style: solid;
	border-color: #666666;
}

table td {
	border-width: 1px;
	padding: 8px;
	border-style: solid;
	border-color: #666666;
}

P {
	margin-top: 0em;
	margin-bottom: 0.0cm;
	margin-left: 2em;
}

P.sananselitys-western {
	padding: 0.4cm;
	margin-left: 0;
	margin-right: 0;
}

p.kannentiedot-western {
	margin-top: 0.1cm;
	margin-bottom: 0.1cm;
}

p.kannentiedotoikea-western {
	margin-top: 0.1cm;
	margin-bottom: 0.1cm;
}

.caption, .footer {
	text-align: center;
	font-style: italic;
	margin-top: 1em;
    margin-left: 5em;
    margin-right: 5em;
}

h1 {
	text-align: center;
	margin-top: 3cm;
	/*margin-top: 0cm;*/
	margin-bottom: 1cm;
	color: navy;
	border-top: navy 2pt solid;
	border-bottom: navy 2pt solid;
	padding-top: 10pt;
	padding-bottom: 10pt;
	line-height: 1.3;
}

h2 {
	text-align: left;
	margin-top: 1.5cm;
	/*margin-top: 0cm;*/
	line-height: 1.2;
}

h3 {
	text-align: left;
	margin-top: 1cm;
	/*margin-top: 0cm;*/
	margin-bottom: 0.5cm;
}

h4 {
	text-align: left;
	margin-top: 2em;
	margin-bottom: 0.5cm;
}

blockquote {
	margin-left: 1.5cm;
	margin-right: 1.5cm;
}
/*Georgia, - huonot numerot pystysuunnassa*/
body {
	max-width: 50em;
	margin-left: 0.7cm;
	margin-right: 0.7cm;
	font-family: Verdana, Arial, sans-serif;
	font-size: 1em;
	line-height: 1.2;
}

a {
	text-decoration: none;
}

:link, a {
	color: navy;
	text-decoration: none;
	font-size: 0.8em;
}

:visited {
	color: blue;
	text-decoration: none;
}

a:active {
	color: navy;
	text-decoration: none;
}

a:hover {
	cursor: pointer;
	color: navy;
	text-decoration: underline;
}

sub {
	font-size: 0.8em;
	/* gecko-pohjaisilla selaimilla sub nakyy liian ylhaalla, ellei fonttia pienenna */
}

br {
	margin: 0;
	padding: 0;
	line-height: 0.4; /* pienempi vali monisteen kansia varten */
}

/* lukujen #-linkit */
a.placeholder {
	font-size: 0.7em;
	color: #ccccff;
	text-decoration: none;
}

a.placeholder:visited {
	font-size: 0.7em;
	color: #ccccff;
	text-decoration: none;
}

a.placeholder:hover {
	font-size: 0.7em;
	color: #aaaaff;
	text-decoration: none;
}

p.links_h1 {
	float: right;
	margin-bottom: 0;
	padding-bottom: 0;
	margin-top: 0;
	padding-top: 1.55em;
	font-size: 1em;
}

p.links_h2 {
	float: right;
	margin-bottom: 0;
	padding-bottom: 0;
	margin-top: 0;
	padding-top: 0;
	font-size: 0.9em;
}

p.links {
	float: right;
	margin-bottom: 0;
	padding-bottom: 0;
	margin-top: 0;
	padding-top: 0;
	font-size: 0.8em;
}

div.header {
	margin: 0;
	/*padding: 1em 0 0.4em 0;*/
	padding: 0;
}

div.header:hover .anchor {
	visibility: visible;
}

/* uusi ankkurityyli, korvaa placeholderit.
influenced by trac anchors */
a.anchor:hover {
	border: none;
	font-weight: bold;
	color: #7777ff;
	text-decoration: none;
	vertical-align: text-bottom;
}

.anchor:link,.anchor:visited {
	border: none;
	color: #aaaaff;
	text-decoration: none;
	vertical-align: text-bottom;
}

*>.anchor:link,*>.anchor:visited {
	visibility: hidden;
}

.huomautus {
	margin-left: 3em;
	margin-top: 0.4cm;
	background: #e6e6e6;
	border: 1.00pt solid #000000;
	padding: 0.25cm;
	font-family: Verdana, Arial, sans-serif;
	text-align: left;
}

/* pre-blokit, joissa sub/sup - spanit ymp�rill�, v�hennet��n paddingia */
/*pre.esimerkki-western-sub {
    font-size:1em;
    border: 1px solid #000000; padding: 0cm 0.1cm; so-language: zxx
}*/

/*body {font-family: Verdana, Arial, sans-serif}*/
.editor {
	/* position: absolute; */
	height: 100%;
	width: 45em; 
	top: 0em;
	left: 3px;
	border: 2px solid;
	padding: 15px 5px 5px 5px;
	border-radius: 15px;
	text-align: left;
	float: left;
}

.editorArea,  .noteEditorArea {
	z-index: 10;
	position: absolute;
	width: 100%;
	top: 0em;
	left: 49em;
    min-height:6.5em;
	border-radius: 15px;
}

.editButtonArea {
	width: 3.5em;
	float: left;
}
	
video {
  display:block; 
  margin: 0 auto;
}

img.console {
  margin-left: 2em;
}

/* csRun-tyylit ================================================== */
.console {
  font-family:Courier;
  color: #ccc;
  background: #000000;
  border: 3px double #ccc;
  padding: 10px;
<<<<<<< HEAD
  width: 92% !important;  
=======
  width: 92% !important; 
>>>>>>> c20efaf8
}

p.stem {
  margin-bottom: 1em;
}

.csRunPre, .csRunPost {
	margin-left: 0em;
    border-style: none;
	box-shadow: none;
	padding: 0px;
	margin-bottom: 0em;
	margin-top: 0em;
	line-height: 1.1;

}

.csRunPre {
	margin-bottom: 0em;
}

.csRunPost {
	margin-top: 0em;
}


.csRunCode {
    font-family:Courier;
	margin-left: 2em;
    border-style: solid;
	border-width: 1px;
	border-radius: 5px;
	padding: 4px;
	margin-right: 0em;
	line-height: 1;
	font-size: 1em;
	box-shadow: 10px 10px 5px #888888;
	/* width: 98%; */
}

.csRunArea {
    font-family:Courier;
	margin-top: 0em;
	margin-bottom: 0em;
    border-style: none;
	border-width: 0px;
	border-radius: 0px;
	padding: 1px;
	margin-left: 0em;
	margin-right: 0em;
	line-height: 1.1;
	font-size: 0.96em;
	box-shadow: none;
	width: 100% !important;
	min-width: 600px !important;
	white-space: pre;
	border-left: thin solid #0066FF;
}

.showVideo {
	display: block;
	margin: 0 auto;
}
 
.showVideoHolder { 
	text-align:center;
	display: block;
	margin: 0 auto;
}

.taunoOhje {
	font-size: 0.7em;
	margin-bottom: 1em;
}

.csRunArea:focus {
    border-style: solid;
	border-width: 1px;
	border-radius: 5px;
	width: 100% !important; 
}

.csRunMenu {
	margin-top: 0.9em;
}

.pluginHide {
	text-align: right;
}

.pluginShow {
	text-align: right;
}


.unitTestGreen {
  background: #00FF00;
  width: 30%;
  height: 1em;
}

.unitTestRed {
  background: #FF7777;
  /* width: 30%; */
  height: 1em;
}

.smalllink {
    font-size: 50%;
    margin-top: -3em;
    margin-bottom: 3em;
    margin-right: 1em;
    text-align: right;
}

/* Tablettien ja pienempien laitteiden erikoistyylit =============================================*/
@media only screen and (max-device-width: 1200px) {
	.editor {
		/* height: 5em; */
	}
	.content { 
		max-width: 45em;
		text-align: justify;
	}
	.paragraph {
		position: relative;
		max-width: 43em;
		margin-left: 0em;
		margin-top: 1em;
	}
	.addNoteButton {
		position: absolute;
		top: 0em;
		left: 106%;
		outline: none;
	}
	.notes {
		position: absolute;
		left: 116%;
		width: 17em;
		top: 0em;
	}
	.editButton {
		position: absolute;
		top: 0em;
		left: 106%;
		outline: none;
	}
	.editorArea {
		position: relative;
		top: 0em;
		left: 0%;
	}
	
	.noteEditorArea {
		position: relative;
		top: 0em;
		left: 0%;
	}
	
	.addParButton{
		left: 106%;
    }
	
	.cancelButton {
	}
	
	.deleteButton{
	}
	 
	.parSaveButton {
	}
	
	
	body {
		max-width: 45em;
		margin-left: 5px;
		margin-right: 10px;
		font-family: Verdana, Arial, sans-serif;
		font-size: 1em;
		line-height: 1.2;
	}
	.material {
		background-color: white;
		display: inline-block;
		width: 100%;
		border: 2px solid;
		border-radius: 25px;
		box-shadow: 10px 10px 5px #888888;
	}
	.noteeditor {
	/*
		position: absolute;
		top: 0em;
		left: 0em;
	*/	
	}

	
}

/* Kännyköiden erikoistyylit =============================================*/
@media only screen and (max-device-width: 500px) {
	P {
		margin-top: 0.0em;
		margin-bottom: 0.0em;
		margin-left: 1px; 
		margin-right: 5px;
	}
	.material {
		display: inline-block;
		width: 100%;
		border: 2px solid;
		border-radius: 25px;
		box-shadow: 10px 10px 5px #888888;
	}
	body {
		max-width: 50em;
		margin-left: 0.0cm;
		margin-right: 0.0cm;
		font-family: Verdana, Arial, sans-serif;
		font-size: 1em;
		line-height: 1.2;
	}
	PRE {
		border-style: solid;
		border-width: 1px;
		border-radius: 5px;
		padding: 4px;
		margin-left: 1em;
		margin-right: 0.00cm;
		line-height: 1;
		font-size: 1em;
		box-shadow: 10px 10px 5px #888888;
	}
	.addNoteButton {
		position: absolute;
		line-height:0.8;
		top: 0em;
		left: 101%;
		outline: none;
	}
	.notes {
		position: absolute;
		left: 115%;
		width: 17em;
		top: 0em;
	}
}
<|MERGE_RESOLUTION|>--- conflicted
+++ resolved
@@ -1,836 +1,832 @@
-.content { 
-	max-width: 46em;
-	text-align: justify;
-}
-
-/*=============================================*/
-/* Koeta kasata kaikki väreihin liittyvä tähän */
-/*=============================================*/
-body {
-	background-color: #d5d5d5;
-}
-.noteButton, .addNoteButton,  .addParButton, .editButton, .cancelButton {
-    background-color: #d0d0d0;
-	color: white;
-	font-size: x-small;
-	text-align:center;
-    border-radius: 12px;
-	outline: none;
-	border: 2px none;
-	line-height: 0.8;
-}
- 
-.material {
-	background-color: white;
-}
-
-.editorArea,  .noteEditorArea {
-    background-color: #B0B0B0;
-}
-
-table th {
-	background-color: #dedede;
-}
-	
-/*=============================================*/
-
-
-.note p {
-	margin-left : 0;
-	margin-top: 0;
-	margin-bottom: 5px;
-}
-
-.note p:last-child {
-	margin-bottom : 0;
-}
-
-.paragraph {
-	position: relative;
-	max-width: 43em;
-	margin-left: 1em;
-	margin-top: 1em;
-}
-
-ul {
-	margin-left: 2em;
-}
-
-.material img {
-  max-width: 95%;
-  display:block; 
-  margin: 0 auto;
-}
-
-.figure {
-	text-align:center;
-}
-
-
-.notes {
-	position: absolute;
-	left: 48.5em;
-	width: 17em;
-	top: 0em;
-}
-
-.note {
-	border: 1px solid #BBB;
-	border-radius: 7px;
-}
-
-.noteeditor {
-	left: 5em;
-	width: 30em;
-	height: 6.5em;
-}
-
-.noteButton {
-	z-index: 3;
-    width: 5em;
-    height: 1.8em;
-    top: 0em;
-	float: left;
-}
-
-.addNoteButton {
-    position: absolute;
-	left: 72em;
-	z-index: 3;
-    width: 5em;
-    height: 3em;
-    top: 0em;
-}
-
-.addNoteButton:hover {
-    background: #C0C0C0;
-    color: black;
-}
-
-.noteButton:hover {
-    background: #C0C0C0;
-    color: black;
-}
-
-.edit{
-    top: 0em;
-}
-
-.edit:before{
-    content:"Edit";
-}
-
-.delete:before{
-    content:"Delete"; 
-}
-
-.delete{
-    top: 3em;
-}
-
-.editButton {
-    z-index: 3;
-	position: absolute;
-	left: 72em;
-	width: 5em;
-	height: 3em;
-	outline: none;
-/*
-*/	
-}
-
-.editButton:hover {
-	visibility: visible;
-	background: #C0C0C0;
-	color: black;
-}
-
-
-.deleteButton{
-    /* position: absolute; */
-    left:0em;
-	width: 5em;
-    z-index: 10;
-	height: 3em;
-	top: 6em;
-	border: 2px none;
-	border-radius: 15px;
-	outline: none;
-	background: #FF0000;
-	color: white;
-}
-.deleteButton:hover{
-        color:black;
-}
- 
-.parSaveButton {
-    /* position: absolute; */
-	top: 0em;
-	left: 0em;
-	width: 5em;
-    z-index:10;
-	height: 3em; 
-	top: 0em;
-	border: 2px none;
-	border-radius: 15px;
-	outline: none;
-	background: #19D119;
-	color: white;
-}
-
-.parSaveButton:hover{
-    color:black;
-}
-
-.parSaveButton:before{
-    content:"Save";
-}
-
-.cancelButton:hover {
-    background: #999966; 
-	color: black;
-}
-.cancelButton:before{
-        content:"Cancel";
-}
-
-.cancelButton {
-    /* position: absolute; */
-    z-index: 10;
-	top: 0em;
-	left: 0em;
-	width: 5em;
-	height: 3em;
-	top: 3em;
-	border: 2px none;
-	border-radius: 15px;
-	outline: none;
-    background: #999966;	
-	color: white;
-}
-
-.material {
-	display: inline-block;
-	width: 90%;
-	border: 2px solid;
-	border-radius: 25px;
-	box-shadow: 10px 10px 5px #888888;
-}
-#topBar{
-    position:fixed;
-    top:0;
-    left:0;
-    right:0;
-    height:50px;
-    z-index: 100;
-
-}
-.navigationBar{
-    width: auto;
-    background-color: #00CC00;
-    
-}
-
-.flashEdit{
-    position:absolute;
-    background-color: #FF1919;
-    left:45em;
-    height:10em;
-    width:40em;
-}
-
-.addParButton:before{
-    content:"Add";
-}
-
-.addParButton:hover:before { 
-    content:"Add new paragraph here";
-}
-
-.addParButton{
-    z-index: 2;
-	left:72em;
-	bottom:-1.8em;
-    height:2em;
-	width:5em;
-    position: absolute;
-}
-	 
-.addParButton:hover{
-	content:"Add new paragraph here";
-    display:block;
-    background-color:#C0C0C0;
-    border: 1px dotted #338533;
-    border-radius:25px;
-    opacity: 1;
-	width:80em;
-	left:0em;
-	color: black;
-}
- 
-PRE {
-    border-style: solid;
-	border-width: 1px;
-	border-radius: 5px;
-	padding: 4px;
-	margin-left: 2em;
-	margin-right: 0.00cm;
-	line-height: 1;
-	font-size: 1em;
-	box-shadow: 10px 10px 5px #888888;
-}
-
-.leveaPre {
-    width: 100em;
-    background-color:white;
-}
-
-p code {
-    font-size: 1.2em;
-}
-
-pre code {
-	margin-right: 0.00cm;
-	line-height: 1;
-	font-size: 1em;
-}
-
-PRE.esimerkki-western {
-	font-size: 1em;
-}
-
-PRE.huonoesimerkki-western {
-	font-size: 1em;
-}
-
-table {
-	font-family: verdana,arial,sans-serif;
-	font-size:0.8em;
-	color:#333333;
-	border-width: 1px;
-	border-color: #666666;
-	border-collapse: collapse;
-	margin-left: auto;
-	margin-right: auto;
-}
-
-table th {
-	border-width: 1px;
-	padding: 8px;
-	border-style: solid;
-	border-color: #666666;
-}
-
-table td {
-	border-width: 1px;
-	padding: 8px;
-	border-style: solid;
-	border-color: #666666;
-}
-
-P {
-	margin-top: 0em;
-	margin-bottom: 0.0cm;
-	margin-left: 2em;
-}
-
-P.sananselitys-western {
-	padding: 0.4cm;
-	margin-left: 0;
-	margin-right: 0;
-}
-
-p.kannentiedot-western {
-	margin-top: 0.1cm;
-	margin-bottom: 0.1cm;
-}
-
-p.kannentiedotoikea-western {
-	margin-top: 0.1cm;
-	margin-bottom: 0.1cm;
-}
-
-.caption, .footer {
-	text-align: center;
-	font-style: italic;
-	margin-top: 1em;
-    margin-left: 5em;
-    margin-right: 5em;
-}
-
-h1 {
-	text-align: center;
-	margin-top: 3cm;
-	/*margin-top: 0cm;*/
-	margin-bottom: 1cm;
-	color: navy;
-	border-top: navy 2pt solid;
-	border-bottom: navy 2pt solid;
-	padding-top: 10pt;
-	padding-bottom: 10pt;
-	line-height: 1.3;
-}
-
-h2 {
-	text-align: left;
-	margin-top: 1.5cm;
-	/*margin-top: 0cm;*/
-	line-height: 1.2;
-}
-
-h3 {
-	text-align: left;
-	margin-top: 1cm;
-	/*margin-top: 0cm;*/
-	margin-bottom: 0.5cm;
-}
-
-h4 {
-	text-align: left;
-	margin-top: 2em;
-	margin-bottom: 0.5cm;
-}
-
-blockquote {
-	margin-left: 1.5cm;
-	margin-right: 1.5cm;
-}
-/*Georgia, - huonot numerot pystysuunnassa*/
-body {
-	max-width: 50em;
-	margin-left: 0.7cm;
-	margin-right: 0.7cm;
-	font-family: Verdana, Arial, sans-serif;
-	font-size: 1em;
-	line-height: 1.2;
-}
-
-a {
-	text-decoration: none;
-}
-
-:link, a {
-	color: navy;
-	text-decoration: none;
-	font-size: 0.8em;
-}
-
-:visited {
-	color: blue;
-	text-decoration: none;
-}
-
-a:active {
-	color: navy;
-	text-decoration: none;
-}
-
-a:hover {
-	cursor: pointer;
-	color: navy;
-	text-decoration: underline;
-}
-
-sub {
-	font-size: 0.8em;
-	/* gecko-pohjaisilla selaimilla sub nakyy liian ylhaalla, ellei fonttia pienenna */
-}
-
-br {
-	margin: 0;
-	padding: 0;
-	line-height: 0.4; /* pienempi vali monisteen kansia varten */
-}
-
-/* lukujen #-linkit */
-a.placeholder {
-	font-size: 0.7em;
-	color: #ccccff;
-	text-decoration: none;
-}
-
-a.placeholder:visited {
-	font-size: 0.7em;
-	color: #ccccff;
-	text-decoration: none;
-}
-
-a.placeholder:hover {
-	font-size: 0.7em;
-	color: #aaaaff;
-	text-decoration: none;
-}
-
-p.links_h1 {
-	float: right;
-	margin-bottom: 0;
-	padding-bottom: 0;
-	margin-top: 0;
-	padding-top: 1.55em;
-	font-size: 1em;
-}
-
-p.links_h2 {
-	float: right;
-	margin-bottom: 0;
-	padding-bottom: 0;
-	margin-top: 0;
-	padding-top: 0;
-	font-size: 0.9em;
-}
-
-p.links {
-	float: right;
-	margin-bottom: 0;
-	padding-bottom: 0;
-	margin-top: 0;
-	padding-top: 0;
-	font-size: 0.8em;
-}
-
-div.header {
-	margin: 0;
-	/*padding: 1em 0 0.4em 0;*/
-	padding: 0;
-}
-
-div.header:hover .anchor {
-	visibility: visible;
-}
-
-/* uusi ankkurityyli, korvaa placeholderit.
-influenced by trac anchors */
-a.anchor:hover {
-	border: none;
-	font-weight: bold;
-	color: #7777ff;
-	text-decoration: none;
-	vertical-align: text-bottom;
-}
-
-.anchor:link,.anchor:visited {
-	border: none;
-	color: #aaaaff;
-	text-decoration: none;
-	vertical-align: text-bottom;
-}
-
-*>.anchor:link,*>.anchor:visited {
-	visibility: hidden;
-}
-
-.huomautus {
-	margin-left: 3em;
-	margin-top: 0.4cm;
-	background: #e6e6e6;
-	border: 1.00pt solid #000000;
-	padding: 0.25cm;
-	font-family: Verdana, Arial, sans-serif;
-	text-align: left;
-}
-
-/* pre-blokit, joissa sub/sup - spanit ymp�rill�, v�hennet��n paddingia */
-/*pre.esimerkki-western-sub {
-    font-size:1em;
-    border: 1px solid #000000; padding: 0cm 0.1cm; so-language: zxx
-}*/
-
-/*body {font-family: Verdana, Arial, sans-serif}*/
-.editor {
-	/* position: absolute; */
-	height: 100%;
-	width: 45em; 
-	top: 0em;
-	left: 3px;
-	border: 2px solid;
-	padding: 15px 5px 5px 5px;
-	border-radius: 15px;
-	text-align: left;
-	float: left;
-}
-
-.editorArea,  .noteEditorArea {
-	z-index: 10;
-	position: absolute;
-	width: 100%;
-	top: 0em;
-	left: 49em;
-    min-height:6.5em;
-	border-radius: 15px;
-}
-
-.editButtonArea {
-	width: 3.5em;
-	float: left;
-}
-	
-video {
-  display:block; 
-  margin: 0 auto;
-}
-
-img.console {
-  margin-left: 2em;
-}
-
-/* csRun-tyylit ================================================== */
-.console {
-  font-family:Courier;
-  color: #ccc;
-  background: #000000;
-  border: 3px double #ccc;
-  padding: 10px;
-<<<<<<< HEAD
-  width: 92% !important;  
-=======
-  width: 92% !important; 
->>>>>>> c20efaf8
-}
-
-p.stem {
-  margin-bottom: 1em;
-}
-
-.csRunPre, .csRunPost {
-	margin-left: 0em;
-    border-style: none;
-	box-shadow: none;
-	padding: 0px;
-	margin-bottom: 0em;
-	margin-top: 0em;
-	line-height: 1.1;
-
-}
-
-.csRunPre {
-	margin-bottom: 0em;
-}
-
-.csRunPost {
-	margin-top: 0em;
-}
-
-
-.csRunCode {
-    font-family:Courier;
-	margin-left: 2em;
-    border-style: solid;
-	border-width: 1px;
-	border-radius: 5px;
-	padding: 4px;
-	margin-right: 0em;
-	line-height: 1;
-	font-size: 1em;
-	box-shadow: 10px 10px 5px #888888;
-	/* width: 98%; */
-}
-
-.csRunArea {
-    font-family:Courier;
-	margin-top: 0em;
-	margin-bottom: 0em;
-    border-style: none;
-	border-width: 0px;
-	border-radius: 0px;
-	padding: 1px;
-	margin-left: 0em;
-	margin-right: 0em;
-	line-height: 1.1;
-	font-size: 0.96em;
-	box-shadow: none;
-	width: 100% !important;
-	min-width: 600px !important;
-	white-space: pre;
-	border-left: thin solid #0066FF;
-}
-
-.showVideo {
-	display: block;
-	margin: 0 auto;
-}
- 
-.showVideoHolder { 
-	text-align:center;
-	display: block;
-	margin: 0 auto;
-}
-
-.taunoOhje {
-	font-size: 0.7em;
-	margin-bottom: 1em;
-}
-
-.csRunArea:focus {
-    border-style: solid;
-	border-width: 1px;
-	border-radius: 5px;
-	width: 100% !important; 
-}
-
-.csRunMenu {
-	margin-top: 0.9em;
-}
-
-.pluginHide {
-	text-align: right;
-}
-
-.pluginShow {
-	text-align: right;
-}
-
-
-.unitTestGreen {
-  background: #00FF00;
-  width: 30%;
-  height: 1em;
-}
-
-.unitTestRed {
-  background: #FF7777;
-  /* width: 30%; */
-  height: 1em;
-}
-
-.smalllink {
-    font-size: 50%;
-    margin-top: -3em;
-    margin-bottom: 3em;
-    margin-right: 1em;
-    text-align: right;
-}
-
-/* Tablettien ja pienempien laitteiden erikoistyylit =============================================*/
-@media only screen and (max-device-width: 1200px) {
-	.editor {
-		/* height: 5em; */
-	}
-	.content { 
-		max-width: 45em;
-		text-align: justify;
-	}
-	.paragraph {
-		position: relative;
-		max-width: 43em;
-		margin-left: 0em;
-		margin-top: 1em;
-	}
-	.addNoteButton {
-		position: absolute;
-		top: 0em;
-		left: 106%;
-		outline: none;
-	}
-	.notes {
-		position: absolute;
-		left: 116%;
-		width: 17em;
-		top: 0em;
-	}
-	.editButton {
-		position: absolute;
-		top: 0em;
-		left: 106%;
-		outline: none;
-	}
-	.editorArea {
-		position: relative;
-		top: 0em;
-		left: 0%;
-	}
-	
-	.noteEditorArea {
-		position: relative;
-		top: 0em;
-		left: 0%;
-	}
-	
-	.addParButton{
-		left: 106%;
-    }
-	
-	.cancelButton {
-	}
-	
-	.deleteButton{
-	}
-	 
-	.parSaveButton {
-	}
-	
-	
-	body {
-		max-width: 45em;
-		margin-left: 5px;
-		margin-right: 10px;
-		font-family: Verdana, Arial, sans-serif;
-		font-size: 1em;
-		line-height: 1.2;
-	}
-	.material {
-		background-color: white;
-		display: inline-block;
-		width: 100%;
-		border: 2px solid;
-		border-radius: 25px;
-		box-shadow: 10px 10px 5px #888888;
-	}
-	.noteeditor {
-	/*
-		position: absolute;
-		top: 0em;
-		left: 0em;
-	*/	
-	}
-
-	
-}
-
-/* Kännyköiden erikoistyylit =============================================*/
-@media only screen and (max-device-width: 500px) {
-	P {
-		margin-top: 0.0em;
-		margin-bottom: 0.0em;
-		margin-left: 1px; 
-		margin-right: 5px;
-	}
-	.material {
-		display: inline-block;
-		width: 100%;
-		border: 2px solid;
-		border-radius: 25px;
-		box-shadow: 10px 10px 5px #888888;
-	}
-	body {
-		max-width: 50em;
-		margin-left: 0.0cm;
-		margin-right: 0.0cm;
-		font-family: Verdana, Arial, sans-serif;
-		font-size: 1em;
-		line-height: 1.2;
-	}
-	PRE {
-		border-style: solid;
-		border-width: 1px;
-		border-radius: 5px;
-		padding: 4px;
-		margin-left: 1em;
-		margin-right: 0.00cm;
-		line-height: 1;
-		font-size: 1em;
-		box-shadow: 10px 10px 5px #888888;
-	}
-	.addNoteButton {
-		position: absolute;
-		line-height:0.8;
-		top: 0em;
-		left: 101%;
-		outline: none;
-	}
-	.notes {
-		position: absolute;
-		left: 115%;
-		width: 17em;
-		top: 0em;
-	}
-}
+.content { 
+	max-width: 46em;
+	text-align: justify;
+}
+
+/*=============================================*/
+/* Koeta kasata kaikki väreihin liittyvä tähän */
+/*=============================================*/
+body {
+	background-color: #d5d5d5;
+}
+.noteButton, .addNoteButton,  .addParButton, .editButton, .cancelButton {
+    background-color: #d0d0d0;
+	color: white;
+	font-size: x-small;
+	text-align:center;
+    border-radius: 12px;
+	outline: none;
+	border: 2px none;
+	line-height: 0.8;
+}
+ 
+.material {
+	background-color: white;
+}
+
+.editorArea,  .noteEditorArea {
+    background-color: #B0B0B0;
+}
+
+table th {
+	background-color: #dedede;
+}
+	
+/*=============================================*/
+
+
+.note p {
+	margin-left : 0;
+	margin-top: 0;
+	margin-bottom: 5px;
+}
+
+.note p:last-child {
+	margin-bottom : 0;
+}
+
+.paragraph {
+	position: relative;
+	max-width: 43em;
+	margin-left: 1em;
+	margin-top: 1em;
+}
+
+ul {
+	margin-left: 2em;
+}
+
+.material img {
+  max-width: 95%;
+  display:block; 
+  margin: 0 auto;
+}
+
+.figure {
+	text-align:center;
+}
+
+
+.notes {
+	position: absolute;
+	left: 48.5em;
+	width: 17em;
+	top: 0em;
+}
+
+.note {
+	border: 1px solid #BBB;
+	border-radius: 7px;
+}
+
+.noteeditor {
+	left: 5em;
+	width: 30em;
+	height: 6.5em;
+}
+
+.noteButton {
+	z-index: 3;
+    width: 5em;
+    height: 1.8em;
+    top: 0em;
+	float: left;
+}
+
+.addNoteButton {
+    position: absolute;
+	left: 72em;
+	z-index: 3;
+    width: 5em;
+    height: 3em;
+    top: 0em;
+}
+
+.addNoteButton:hover {
+    background: #C0C0C0;
+    color: black;
+}
+
+.noteButton:hover {
+    background: #C0C0C0;
+    color: black;
+}
+
+.edit{
+    top: 0em;
+}
+
+.edit:before{
+    content:"Edit";
+}
+
+.delete:before{
+    content:"Delete"; 
+}
+
+.delete{
+    top: 3em;
+}
+
+.editButton {
+    z-index: 3;
+	position: absolute;
+	left: 72em;
+	width: 5em;
+	height: 3em;
+	outline: none;
+/*
+*/	
+}
+
+.editButton:hover {
+	visibility: visible;
+	background: #C0C0C0;
+	color: black;
+}
+
+
+.deleteButton{
+    /* position: absolute; */
+    left:0em;
+	width: 5em;
+    z-index: 10;
+	height: 3em;
+	top: 6em;
+	border: 2px none;
+	border-radius: 15px;
+	outline: none;
+	background: #FF0000;
+	color: white;
+}
+.deleteButton:hover{
+        color:black;
+}
+ 
+.parSaveButton {
+    /* position: absolute; */
+	top: 0em;
+	left: 0em;
+	width: 5em;
+    z-index:10;
+	height: 3em; 
+	top: 0em;
+	border: 2px none;
+	border-radius: 15px;
+	outline: none;
+	background: #19D119;
+	color: white;
+}
+
+.parSaveButton:hover{
+    color:black;
+}
+
+.parSaveButton:before{
+    content:"Save";
+}
+
+.cancelButton:hover {
+    background: #999966; 
+	color: black;
+}
+.cancelButton:before{
+        content:"Cancel";
+}
+
+.cancelButton {
+    /* position: absolute; */
+    z-index: 10;
+	top: 0em;
+	left: 0em;
+	width: 5em;
+	height: 3em;
+	top: 3em;
+	border: 2px none;
+	border-radius: 15px;
+	outline: none;
+    background: #999966;	
+	color: white;
+}
+
+.material {
+	display: inline-block;
+	width: 90%;
+	border: 2px solid;
+	border-radius: 25px;
+	box-shadow: 10px 10px 5px #888888;
+}
+#topBar{
+    position:fixed;
+    top:0;
+    left:0;
+    right:0;
+    height:50px;
+    z-index: 100;
+
+}
+.navigationBar{
+    width: auto;
+    background-color: #00CC00;
+    
+}
+
+.flashEdit{
+    position:absolute;
+    background-color: #FF1919;
+    left:45em;
+    height:10em;
+    width:40em;
+}
+
+.addParButton:before{
+    content:"Add";
+}
+
+.addParButton:hover:before { 
+    content:"Add new paragraph here";
+}
+
+.addParButton{
+    z-index: 2;
+	left:72em;
+	bottom:-1.8em;
+    height:2em;
+	width:5em;
+    position: absolute;
+}
+	 
+.addParButton:hover{
+	content:"Add new paragraph here";
+    display:block;
+    background-color:#C0C0C0;
+    border: 1px dotted #338533;
+    border-radius:25px;
+    opacity: 1;
+	width:80em;
+	left:0em;
+	color: black;
+}
+ 
+PRE {
+    border-style: solid;
+	border-width: 1px;
+	border-radius: 5px;
+	padding: 4px;
+	margin-left: 2em;
+	margin-right: 0.00cm;
+	line-height: 1;
+	font-size: 1em;
+	box-shadow: 10px 10px 5px #888888;
+}
+
+.leveaPre {
+    width: 100em;
+    background-color:white;
+}
+
+p code {
+    font-size: 1.2em;
+}
+
+pre code {
+	margin-right: 0.00cm;
+	line-height: 1;
+	font-size: 1em;
+}
+
+PRE.esimerkki-western {
+	font-size: 1em;
+}
+
+PRE.huonoesimerkki-western {
+	font-size: 1em;
+}
+
+table {
+	font-family: verdana,arial,sans-serif;
+	font-size:0.8em;
+	color:#333333;
+	border-width: 1px;
+	border-color: #666666;
+	border-collapse: collapse;
+	margin-left: auto;
+	margin-right: auto;
+}
+
+table th {
+	border-width: 1px;
+	padding: 8px;
+	border-style: solid;
+	border-color: #666666;
+}
+
+table td {
+	border-width: 1px;
+	padding: 8px;
+	border-style: solid;
+	border-color: #666666;
+}
+
+P {
+	margin-top: 0em;
+	margin-bottom: 0.0cm;
+	margin-left: 2em;
+}
+
+P.sananselitys-western {
+	padding: 0.4cm;
+	margin-left: 0;
+	margin-right: 0;
+}
+
+p.kannentiedot-western {
+	margin-top: 0.1cm;
+	margin-bottom: 0.1cm;
+}
+
+p.kannentiedotoikea-western {
+	margin-top: 0.1cm;
+	margin-bottom: 0.1cm;
+}
+
+.caption, .footer {
+	text-align: center;
+	font-style: italic;
+	margin-top: 1em;
+    margin-left: 5em;
+    margin-right: 5em;
+}
+
+h1 {
+	text-align: center;
+	margin-top: 3cm;
+	/*margin-top: 0cm;*/
+	margin-bottom: 1cm;
+	color: navy;
+	border-top: navy 2pt solid;
+	border-bottom: navy 2pt solid;
+	padding-top: 10pt;
+	padding-bottom: 10pt;
+	line-height: 1.3;
+}
+
+h2 {
+	text-align: left;
+	margin-top: 1.5cm;
+	/*margin-top: 0cm;*/
+	line-height: 1.2;
+}
+
+h3 {
+	text-align: left;
+	margin-top: 1cm;
+	/*margin-top: 0cm;*/
+	margin-bottom: 0.5cm;
+}
+
+h4 {
+	text-align: left;
+	margin-top: 2em;
+	margin-bottom: 0.5cm;
+}
+
+blockquote {
+	margin-left: 1.5cm;
+	margin-right: 1.5cm;
+}
+/*Georgia, - huonot numerot pystysuunnassa*/
+body {
+	max-width: 50em;
+	margin-left: 0.7cm;
+	margin-right: 0.7cm;
+	font-family: Verdana, Arial, sans-serif;
+	font-size: 1em;
+	line-height: 1.2;
+}
+
+a {
+	text-decoration: none;
+}
+
+:link, a {
+	color: navy;
+	text-decoration: none;
+	font-size: 0.8em;
+}
+
+:visited {
+	color: blue;
+	text-decoration: none;
+}
+
+a:active {
+	color: navy;
+	text-decoration: none;
+}
+
+a:hover {
+	cursor: pointer;
+	color: navy;
+	text-decoration: underline;
+}
+
+sub {
+	font-size: 0.8em;
+	/* gecko-pohjaisilla selaimilla sub nakyy liian ylhaalla, ellei fonttia pienenna */
+}
+
+br {
+	margin: 0;
+	padding: 0;
+	line-height: 0.4; /* pienempi vali monisteen kansia varten */
+}
+
+/* lukujen #-linkit */
+a.placeholder {
+	font-size: 0.7em;
+	color: #ccccff;
+	text-decoration: none;
+}
+
+a.placeholder:visited {
+	font-size: 0.7em;
+	color: #ccccff;
+	text-decoration: none;
+}
+
+a.placeholder:hover {
+	font-size: 0.7em;
+	color: #aaaaff;
+	text-decoration: none;
+}
+
+p.links_h1 {
+	float: right;
+	margin-bottom: 0;
+	padding-bottom: 0;
+	margin-top: 0;
+	padding-top: 1.55em;
+	font-size: 1em;
+}
+
+p.links_h2 {
+	float: right;
+	margin-bottom: 0;
+	padding-bottom: 0;
+	margin-top: 0;
+	padding-top: 0;
+	font-size: 0.9em;
+}
+
+p.links {
+	float: right;
+	margin-bottom: 0;
+	padding-bottom: 0;
+	margin-top: 0;
+	padding-top: 0;
+	font-size: 0.8em;
+}
+
+div.header {
+	margin: 0;
+	/*padding: 1em 0 0.4em 0;*/
+	padding: 0;
+}
+
+div.header:hover .anchor {
+	visibility: visible;
+}
+
+/* uusi ankkurityyli, korvaa placeholderit.
+influenced by trac anchors */
+a.anchor:hover {
+	border: none;
+	font-weight: bold;
+	color: #7777ff;
+	text-decoration: none;
+	vertical-align: text-bottom;
+}
+
+.anchor:link,.anchor:visited {
+	border: none;
+	color: #aaaaff;
+	text-decoration: none;
+	vertical-align: text-bottom;
+}
+
+*>.anchor:link,*>.anchor:visited {
+	visibility: hidden;
+}
+
+.huomautus {
+	margin-left: 3em;
+	margin-top: 0.4cm;
+	background: #e6e6e6;
+	border: 1.00pt solid #000000;
+	padding: 0.25cm;
+	font-family: Verdana, Arial, sans-serif;
+	text-align: left;
+}
+
+/* pre-blokit, joissa sub/sup - spanit ymp�rill�, v�hennet��n paddingia */
+/*pre.esimerkki-western-sub {
+    font-size:1em;
+    border: 1px solid #000000; padding: 0cm 0.1cm; so-language: zxx
+}*/
+
+/*body {font-family: Verdana, Arial, sans-serif}*/
+.editor {
+	/* position: absolute; */
+	height: 100%;
+	width: 45em; 
+	top: 0em;
+	left: 3px;
+	border: 2px solid;
+	padding: 15px 5px 5px 5px;
+	border-radius: 15px;
+	text-align: left;
+	float: left;
+}
+
+.editorArea,  .noteEditorArea {
+	z-index: 10;
+	position: absolute;
+	width: 100%;
+	top: 0em;
+	left: 49em;
+    min-height:6.5em;
+	border-radius: 15px;
+}
+
+.editButtonArea {
+	width: 3.5em;
+	float: left;
+}
+	
+video {
+  display:block; 
+  margin: 0 auto;
+}
+
+img.console {
+  margin-left: 2em;
+}
+
+/* csRun-tyylit ================================================== */
+.console {
+  font-family:Courier;
+  color: #ccc;
+  background: #000000;
+  border: 3px double #ccc;
+  padding: 10px;
+  width: 92% !important;  
+}
+
+p.stem {
+  margin-bottom: 1em;
+}
+
+.csRunPre, .csRunPost {
+	margin-left: 0em;
+    border-style: none;
+	box-shadow: none;
+	padding: 0px;
+	margin-bottom: 0em;
+	margin-top: 0em;
+	line-height: 1.1;
+
+}
+
+.csRunPre {
+	margin-bottom: 0em;
+}
+
+.csRunPost {
+	margin-top: 0em;
+}
+
+
+.csRunCode {
+    font-family:Courier;
+	margin-left: 2em;
+    border-style: solid;
+	border-width: 1px;
+	border-radius: 5px;
+	padding: 4px;
+	margin-right: 0em;
+	line-height: 1;
+	font-size: 1em;
+	box-shadow: 10px 10px 5px #888888;
+	/* width: 98%; */
+}
+
+.csRunArea {
+    font-family:Courier;
+	margin-top: 0em;
+	margin-bottom: 0em;
+    border-style: none;
+	border-width: 0px;
+	border-radius: 0px;
+	padding: 1px;
+	margin-left: 0em;
+	margin-right: 0em;
+	line-height: 1.1;
+	font-size: 0.96em;
+	box-shadow: none;
+	width: 100% !important;
+	min-width: 600px !important;
+	white-space: pre;
+	border-left: thin solid #0066FF;
+}
+
+.showVideo {
+	display: block;
+	margin: 0 auto;
+}
+ 
+.showVideoHolder { 
+	text-align:center;
+	display: block;
+	margin: 0 auto;
+}
+
+.taunoOhje {
+	font-size: 0.7em;
+	margin-bottom: 1em;
+}
+
+.csRunArea:focus {
+    border-style: solid;
+	border-width: 1px;
+	border-radius: 5px;
+	width: 100% !important; 
+}
+
+.csRunMenu {
+	margin-top: 0.9em;
+}
+
+.pluginHide {
+	text-align: right;
+}
+
+.pluginShow {
+	text-align: right;
+}
+
+
+.unitTestGreen {
+  background: #00FF00;
+  width: 30%;
+  height: 1em;
+}
+
+.unitTestRed {
+  background: #FF7777;
+  /* width: 30%; */
+  height: 1em;
+}
+
+.smalllink {
+    font-size: 50%;
+    margin-top: -3em;
+    margin-bottom: 3em;
+    margin-right: 1em;
+    text-align: right;
+}
+
+/* Tablettien ja pienempien laitteiden erikoistyylit =============================================*/
+@media only screen and (max-device-width: 1200px) {
+	.editor {
+		/* height: 5em; */
+	}
+	.content { 
+		max-width: 45em;
+		text-align: justify;
+	}
+	.paragraph {
+		position: relative;
+		max-width: 43em;
+		margin-left: 0em;
+		margin-top: 1em;
+	}
+	.addNoteButton {
+		position: absolute;
+		top: 0em;
+		left: 106%;
+		outline: none;
+	}
+	.notes {
+		position: absolute;
+		left: 116%;
+		width: 17em;
+		top: 0em;
+	}
+	.editButton {
+		position: absolute;
+		top: 0em;
+		left: 106%;
+		outline: none;
+	}
+	.editorArea {
+		position: relative;
+		top: 0em;
+		left: 0%;
+	}
+	
+	.noteEditorArea {
+		position: relative;
+		top: 0em;
+		left: 0%;
+	}
+	
+	.addParButton{
+		left: 106%;
+    }
+	
+	.cancelButton {
+	}
+	
+	.deleteButton{
+	}
+	 
+	.parSaveButton {
+	}
+	
+	
+	body {
+		max-width: 45em;
+		margin-left: 5px;
+		margin-right: 10px;
+		font-family: Verdana, Arial, sans-serif;
+		font-size: 1em;
+		line-height: 1.2;
+	}
+	.material {
+		background-color: white;
+		display: inline-block;
+		width: 100%;
+		border: 2px solid;
+		border-radius: 25px;
+		box-shadow: 10px 10px 5px #888888;
+	}
+	.noteeditor {
+	/*
+		position: absolute;
+		top: 0em;
+		left: 0em;
+	*/	
+	}
+
+	
+}
+
+/* Kännyköiden erikoistyylit =============================================*/
+@media only screen and (max-device-width: 500px) {
+	P {
+		margin-top: 0.0em;
+		margin-bottom: 0.0em;
+		margin-left: 1px; 
+		margin-right: 5px;
+	}
+	.material {
+		display: inline-block;
+		width: 100%;
+		border: 2px solid;
+		border-radius: 25px;
+		box-shadow: 10px 10px 5px #888888;
+	}
+	body {
+		max-width: 50em;
+		margin-left: 0.0cm;
+		margin-right: 0.0cm;
+		font-family: Verdana, Arial, sans-serif;
+		font-size: 1em;
+		line-height: 1.2;
+	}
+	PRE {
+		border-style: solid;
+		border-width: 1px;
+		border-radius: 5px;
+		padding: 4px;
+		margin-left: 1em;
+		margin-right: 0.00cm;
+		line-height: 1;
+		font-size: 1em;
+		box-shadow: 10px 10px 5px #888888;
+	}
+	.addNoteButton {
+		position: absolute;
+		line-height:0.8;
+		top: 0em;
+		left: 101%;
+		outline: none;
+	}
+	.notes {
+		position: absolute;
+		left: 115%;
+		width: 17em;
+		top: 0em;
+	}
+}