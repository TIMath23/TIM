--- conflicted
+++ resolved
@@ -1,5 +1,4 @@
-<<<<<<< HEAD
-.content { 
+.content {
 	max-width: 52em;
 	text-align: justify;
     margin-right: 1em;
@@ -19,1584 +18,7 @@
     padding: 0.5em;
 }
 
-.wrong { 
-    background-color: red;
-    padding: 0.5em;
-}
-
-.mcq table p {
-    margin-left: 0;
-	text-align: left;
-}
-
-.mcq table  {
-    left: 2em;
-}
-
-.docEditor {
-    width: 100%;
-    height: 30em;
-}
-
-.flashes {
-    padding: 0;
-    margin: 0;
-}
-
-.flashes li {
-	list-style-type: none;
-	border: 1px solid black;
-	border-radius: 3px;
-	padding: 0.5em;
-}
-
-/*=============================================*/
-/* Gather all colors here                      */
-/*=============================================*/
-.ansi_fore { color: #FFFFFF; }
-.ansi_back { background-color: #000000; }
-.ansi1 { font-weight: bold; }
-.ansi3 { font-weight: italic; }
-.ansi4 { text-decoration: underline; }
-.ansi9 { text-decoration: line-through; }
-.ansi30 { color: #000000; }
-.ansi31 { color: #FF0000; }
-.ansi32 { color: #00FF00; }
-.ansi33 { color: #FFFF00; }
-.ansi34 { color: #0000FF; }
-.ansi35 { color: #FF00FF; }
-.ansi36 { color: #00FFFF; }
-.ansi37 { color: #FFFFFF; }
-.ansi40 { background-color: #000000; }
-.ansi41 { background-color: #FF0000; }
-.ansi42 { background-color: #00FF00; }
-.ansi43 { background-color: #FFFF00; }
-.ansi44 { background-color: #0000FF; }
-.ansi45 { background-color: #FF00FF; }
-.ansi46 { background-color: #00FFFF; }
-.ansi47 { background-color: #FFFFFF; }
-
-body {
-	/* background-color: #d5d5d5; */
-    margin: 0 260px;
-}
-.noteButton, .addNoteButton,  .addParButton, .editButton, .cancelButton, .parSaveButton, .deleteButton {
-    background-color: #f8f8f8;
-	color: white;
-	font-size: x-small;
-	text-align:center;
-    border-radius: 12px;
-	outline: none;
-	
-    border: 2px none;
-	line-height: 0.8;
-	width: 5em;
-	height: 3em;
-}
-
-.viewLogin {
-    font-size: 0.7em;
-    color: #3CC;
-    text-align: right;
-}
-
-input[type="submit"], button, input[type="button"] { 
-    background: #3CC;
-    border: 0;
-    border: 0;
-    border-radius: 3px;
-    color: #FFF;
-    display: inline-block;
-    font-size: 11px;
-    /* font-weight: bold; */
-    cursor: pointer;
-    line-height: normal;
-    padding: 5px 10px;
-    font-family: "HelveticaNeue", "Helvetica Neue", Helvetica, Arial, sans-serif;
-}
-
-.viewLogin .loginButton:hover {
-    width:auto;
-} 
- 
-.viewLogin .loginButtonRow {
-} 
-
-.viewLogin .loginButtonDiv {
-    width: auto;
-    height: 2em;
-    margin-top: 0.2em;
-    margin-left: 7em;
-    z-index: 300;
-    font-size: 2em;
-    text-align: left;
-}
-
-.viewLogin .loginwelcome {
-    margin-top: 2em;
-}
-
-.viewLogin .loginFieldDiv {
-    font-size: 12px;
-    margin-top: 1.5em;
-    margin-left: 3em;
-    line-height: 20px;
-    text-align: left;
-}
-
-.viewLogin .loginFieldLabel {
-    float: left;
-    width: 120px;
-    text-align: right;
-    margin-right: 20px;
-}
-
-.viewLogin .loginFieldInput {
-    width: 200px;
-}
-
-.viewLogin .loginFieldStatic {
-    width: 120px;
-}
- 
-.viewLogin .loginButton {
-    background: #3CC;
-    border: 0;
-    border: 0;
-    border-radius: 3px;
-    color: #FFF;
-    display: inline-block;
-    font-size: 11px;
-    font-weight: bold;
-    cursor: pointer;
-    line-height: normal;
-    padding: 8px 10px;
-    font-family: "HelveticaNeue", "Helvetica Neue", Helvetica, Arial, sans-serif;
-}
-
-.viewLogin form {
-    display: inline;
-}
- 
-.material {
-	background-color: white;
-}
-
-.editorArea {
-    background-color: #B0B0B0;
-}
-
-table th {
-	background-color: #dedede;
-}
-
-td p {
-    margin-left: 0;
-}
-.readline {
-	border-color: red;
-}
-	
-.readline:hover {
-    opacity: 0.5;
-	background: red;
-}
-	
-.readline.read {
-	display: none;
-}
-
-.readline.modified {
-	border-color: yellow;
-}
-
-.readline.modified:hover {
-	background: yellow;
-}
-
-.pluginError {
-    border: 1px solid red;
-    background-color: pink;
-}
-
-.note.private {
-    border-color: red;
-}
-
-/*=============================================*/
-li p {
-    margin-left: 0; 
-}
-
-ul, ol {
-    margin-left: 1.5em;  
-}
-
-ul ul, ol ol {
-    margin-left: -1em; 
-}
-
-ul ul  ul, ol ol ol { 
-    margin-left: -1em; 
-}
-
-
-
-.note p {
-	margin-left : 0;
-	margin-top: 0;
-	margin-bottom: 5px;
-}
-
-.note p:last-child {
-	margin-bottom : 0;
-}
-
-.paragraph, .par {
-	position: relative;
-	margin-left: 1em;
-	padding-top: 0.25em;
-    padding-bottom: 0.25em;
-    margin-top: 0.25em;
-    margin-bottom: 0.25em;
-    border-bottom: 1px solid transparent;
-    border-top: 1px solid transparent;
-    border-right: 1px solid transparent;
-}
-
-.par.lightselect {
-    background-color: #f7f7f7;
-}
-
-.par.selected {
-    background-color: lightgray;
-}
-
-.material img {
-  max-width: 95%;
-  display:block; 
-  margin: 0 auto;
-}
-
-.figure {
-	text-align:center;
-}
-
-
-.notes {
-	position: absolute;
-	left: 112%;
-	width: 17em;
-	top: 0em;
-}
-
-.note {
-	/* border: 1px solid #BBB; */
-	/* border-radius: 7px; */
-	font-size: 0.7em;
-}
-
-.noteButton {
-	z-index: 3;
-    height: 1.8em;
-    top: 0em;
-	float: left;
-}
-
-.addNoteButton {
-    position: absolute;
-    right:-8.2em;
-    z-index: 3;
-    top: 0em;
-}
-
-.actionButtons {
-    position: absolute;
-    padding: 1em;
-    margin: none;
-    background-color: #f8f8ff;
-    z-index: 100;
-    top: -1px;
-    right: -14em;
-    min-height: 100%;
-    background-color: lightgray;
-}
-
-.headerlink {
-    position: absolute;
-    right: 0;
-    top: 0;
-    display: none;
-}
-
-.par:hover .headerlink {
-    display: inherit;
-}
-
-.parContent {
-    position: relative;
-}
-
-.previewcontent {
-    border: 2px solid black;
-    border-radius: 15px;
-    padding: 1em;
-    margin: 2px;
-    background-color: #f0f0f8;
-}
-
-.timButton {
-    display: block;
-    margin: auto;
-}
-
-.readline {
-    position: absolute;
-    right: -1.2em;
-    z-index: 3;
-    width: 10em;
-    height: 100%;
-    top: 0em;
-    border-right: 0.5em solid;
-    border-color: red;
-}
-
-.addNoteButton:hover {
-    background: #C0C0C0;
-    color: black;
-}
-
-.noteButton:hover {
-    background: #C0C0C0;
-    color: black;
-}
-
-.edit{
-    top: 0em;
-}
-
-.edit:before{
-    content:"Edit";
-}
-
-.delete:before{
-    content:"Delete"; 
-}
-
-.delete{
-    top: 3em;
-}
-
-.editButton {
-    z-index: 3;
-	position: absolute;
-	right:-8.2em;
-}
-
-.editButton:hover {
-	visibility: visible;
-	background: #C0C0C0;
-	color: black;
-}
-
-
-.deleteButton{
-    /* position: absolute; */
-    left:0em;
-    z-index: 10;
-	top: 6em;
-	background: #FF0000;
-}
-
-.deleteButton:hover{
-        color:black;
-}
- 
-.parSaveButton {
-    /* position: absolute; */
-	top: 0em;
-	left: 0em;
-    z-index:10;
-	background: #19D119;
-}
-
-.parSaveButton:hover{
-    color:black;
-}
-
-.parSaveButton:before{
-    content:"Save";
-}
-
-.cancelButton:hover {
-    background: #999966; 
-	color: black;
-}
-.cancelButton:before{
-        content:"Cancel";
-}
-
-.cancelButton {
-    /* position: absolute; */
-    z-index: 10;
-	top: 0em;
-	left: 0em;
-	top: 3em;
-    background: #999966;	
-}
-
-.material {
-	display: inline-block;
-	width: 90%;
-	/* border: 2px solid; */
-	/* border-radius: 25px; */
-	/* box-shadow: 10px 10px 5px #888888; */
-	/* margin-left: 10em; */
-}
-#topBar{
-    position:fixed;
-    top:0;
-    left:0;
-    right:0;
-    height:50px;
-    z-index: 100;
-
-}
-.navigationBar{
-    width: auto;
-    background-color: #00CC00;
-    
-}
-
-.flashEdit{
-    position:absolute;
-    background-color: #FF1919;
-    left:45em;
-    height:10em;
-    width:40em;
-}
-
-.addParButton:before{
-    content:"Add";
-}
-
-.addParButton:hover:before {
-    content:"Add new paragraph here";
-}
-
-.addParButton{
-    z-index: 2;
-	right:-8.2em;
-	bottom:-1.5em;
-    height:1.5em;
-    padding-top:0.5em;
-    position: absolute;
-}
- 
-.addParButton:hover{
-	content:"Add new paragraph here";
-    display:block;
-    background-color:#C0C0C0;
-    border: 1px dotted #338533;
-    border-radius:25px;
-    opacity: 1;
-	width:110%;
-	left:0em;
-	color: black;
-}
- 
-PRE {
-    /* border-style: solid; */
-	
-    /* border-width: 1px; */
-	
-    /* border-radius: 5px; */
-	
-    padding: 4px;
-	
-    margin-left: 2.5em;
-	margin-right: 0.00cm;
-	line-height: 1;
-	font-size: 1em;
-	
-    /* box-shadow: 10px 10px 5px #888888; */
-}
-
-.leveaPre {
-    width: 100em;
-    background-color:white;
-}
-
-p code {
-    font-size: 1.2em;
-}
-
-pre code {
-	margin-right: 0.00cm;
-	line-height: 1;
-	font-size: 1em;
-}
-
-PRE.esimerkki-western {
-	font-size: 1em;
-}
-
-PRE.huonoesimerkki-western {
-	font-size: 1em;
-}
-
-table {
-	font-family: verdana,arial,sans-serif;
-	font-size:0.8em;
-	color:#333333;
-	border-width: 1px;
-	border-color: #666666;
-	border-collapse: collapse;
-	margin-left: auto;
-	margin-right: auto;
-}
-
-table code {
-    font-size: 1.2em;
-}
-
-table th {
-	border-width: 1px;
-	padding: 8px;
-	border-style: solid;
-	border-color: #666666;
-}
-
-table td {
-	border-width: 1px;
-	padding: 8px;
-	border-style: solid;
-	border-color: #666666;
-}
-
-P {
-	margin-top: 0em;
-	margin-bottom: 0.0cm;
-	margin-left: 2em;
-}
-
-P.sananselitys-western {
-	padding: 0.4cm;
-	margin-left: 0;
-	margin-right: 0;
-}
-
-p.kannentiedot-western {
-	margin-top: 0.1cm;
-	margin-bottom: 0.1cm;
-}
-
-p.kannentiedotoikea-western {
-	margin-top: 0.1cm;
-	margin-bottom: 0.1cm;
-}
-
-.caption, .footer {
-	text-align: center;
-	font-style: italic;
-	margin-top: 1em;
-    margin-left: 5em;
-    margin-right: 5em;
-}
-
-#footer {
-    height: 10em;
-}
-
-h1 {
-	text-align: center;
-	margin-top: 3cm;
-	/*margin-top: 0cm;*/
-	margin-bottom: 1cm;
-	color: navy;
-	border-top: navy 2pt solid;
-	border-bottom: navy 2pt solid;
-	padding-top: 10pt;
-	padding-bottom: 10pt;
-	line-height: 1.3;
-}
-
-h2 {
-	text-align: left;
-	margin-top: 1.5cm;
-	/*margin-top: 0cm;*/
-	line-height: 1.2;
-}
-
-h3 {
-	text-align: left;
-	margin-top: 1cm;
-	/*margin-top: 0cm;*/
-	margin-bottom: 0.5cm;
-}
-
-h4 {
-	text-align: left;
-	margin-top: 2em;
-	margin-bottom: 0.5cm;
-}
-
-blockquote {
-	margin-left: 1.5cm;
-	margin-right: 1.5cm;
-}
-/*Georgia, - huonot numerot pystysuunnassa*/
-body {
-/*	margin-left: 0.7cm; */
-/*	margin-right: 0.7cm; */
-	font-family: Verdana, Arial, sans-serif;
-	font-size: 1em;
-	line-height: 1.2;
-}
-
-a {
-	text-decoration: none;
-}
-
-:link, a {
-	color: navy;
-	text-decoration: none;
-	font-size: 0.8em;
-}
-
-:visited {
-	color: blue;
-	text-decoration: none;
-}
-
-a:active {
-	color: navy;
-	text-decoration: none;
-}
-
-a:hover {
-	cursor: pointer;
-	color: navy;
-	text-decoration: underline;
-}
-
-sub {
-	font-size: 0.8em;
-	/* gecko-pohjaisilla selaimilla sub nakyy liian ylhaalla, ellei fonttia pienenna */
-}
-
-br {
-	margin: 0;
-	padding: 0;
-	line-height: 0.4; /* pienempi vali monisteen kansia varten */
-}
-
-/* lukujen #-linkit */
-a.placeholder {
-	font-size: 0.7em;
-	color: #ccccff;
-	text-decoration: none;
-}
-
-a.placeholder:visited {
-	font-size: 0.7em;
-	color: #ccccff;
-	text-decoration: none;
-}
-
-a.placeholder:hover {
-	font-size: 0.7em;
-	color: #aaaaff;
-	text-decoration: none;
-}
-
-p.links_h1 {
-	float: right;
-	margin-bottom: 0;
-	padding-bottom: 0;
-	margin-top: 0;
-	padding-top: 1.55em;
-	font-size: 1em;
-}
-
-p.links_h2 {
-	float: right;
-	margin-bottom: 0;
-	padding-bottom: 0;
-	margin-top: 0;
-	padding-top: 0;
-	font-size: 0.9em;
-}
-
-p.links {
-	float: right;
-	margin-bottom: 0;
-	padding-bottom: 0;
-	margin-top: 0;
-	padding-top: 0;
-	font-size: 0.8em;
-}
-
-div.header {
-	margin: 0;
-	/*padding: 1em 0 0.4em 0;*/
-	padding: 0;
-}
-
-
-div.header:hover .anchor {
-	visibility: visible;
-}
-
-/* uusi ankkurityyli, korvaa placeholderit.
-influenced by trac anchors */
-a.anchor:hover {
-	border: none;
-	font-weight: bold;
-	color: #7777ff;
-	text-decoration: none;
-	vertical-align: text-bottom;
-}
-
-.anchor:link,.anchor:visited {
-	border: none;
-	color: #aaaaff;
-	text-decoration: none;
-	vertical-align: text-bottom;
-}
-
-*>.anchor:link,*>.anchor:visited {
-	visibility: hidden;
-}
-
-.kaava {
-    text-align: center;
-    line-height: 1.7em;
-    font-size: 1.2em;
-    font-family: serif;
-}
-
-.huomautus {
-	margin-left: 3em;
-	margin-top: 0.4cm;
-	background: #e6e6e6;
-	border: 1.00pt solid #000000;
-	padding: 0.25cm;
-	font-family: Verdana, Arial, sans-serif;
-	text-align: left;
-}
-
-/* pre-blokit, joissa sub/sup - spanit ymp�rill�, v�hennet��n paddingia */
-/*pre.esimerkki-western-sub {
-    font-size:1em;
-    border: 1px solid #000000; padding: 0cm 0.1cm; so-language: zxx
-}*/
-
-/*body {font-family: Verdana, Arial, sans-serif}*/
-.editor {
-	width: 45em;
-	border: 2px solid;
-	padding: 15px 5px 5px 5px;
-	border-radius: 15px;
-	text-align: left;
-    resize: both;
-}
-
-.editorArea {
-    z-index: 10;
-    position: absolute;
-    width: 100%;
-    top: 0em;
-    left: 112%;
-    min-height:6.5em;
-    border-radius: 15px;
-    padding: 0.5em; 
-}
-
-.editButtonArea {
-	float: left;
-    padding: 0.5em;
-}
-	
-video {
-  display:block; 
-  margin: 0 auto;
-}
-
-img.console {
-  margin-left: 2em;
-}
-
-/* csRun-tyylit ================================================== */
-.console {
-  font-family:Courier;
-  color: #ccc;
-  background: #000000;
-  border: 3px double #ccc;
-  padding: 10px;
-  width: 95% !important;  
-}
-
-p.stem {
-  margin-bottom: 1em;
-}
-
-.csRunChanged {
-    background-color: rgb(41, 255, 0);
-    width: 0.5em;
-    height: 100%;
-    position: absolute;
-    top: 0;
-    left: -0.5em;
-    /* margin-bottom: 2em; */
-}
-
-.csRunPre, .csRunPost {
-	margin-left: 0em;
-    border-style: none;
-	box-shadow: none;
-	padding: 0px;
-	margin-bottom: 0em;
-	margin-top: 0em;
-	line-height: 1.1;
-
-}
-
-.csRunError {
-    white-space: pre-wrap;
-}
-
-.csRunPre {
-	margin-bottom: 0em;
-}
-
-.csRunPost {
-	margin-top: 0em;
-}
-
-
-.csRunCode {
-    font-family:Courier;
-	margin-left: 2em;
-    /* border-style: solid; */
-	
-    border-width: 1px;
-	
-    /* border-radius: 5px; */
-	padding: 4px;
-	margin-right: 0em;
-	line-height: 1;
-	font-size: 1em;
-	
-    /* box-shadow: 10px 10px 5px #888888; */
-	/* width: 98%; */
-}
-
-.csRunArea {
-    font-family:Courier;
-	margin-top: 0em;
-	margin-bottom: 0em;
-    border-style: none;
-	border-width: 0px;
-	border-radius: 0px;
-	padding: 1px;
-	margin-left: 0em;
-	margin-right: 0em;
-	line-height: 1.1;
-	font-size: 0.96em;
-	box-shadow: none;
-	width: 100% !important;
-	min-width: 600px !important;
-	white-space: pre;
-	border-left: thin solid #0066FF;
-}
-
-.showVideo {
-	display: block;
-	margin: 0 auto;
-}
- 
-.showVideoHolder { 
-	text-align:center;
-	display: block;
-	margin: 0 auto;
-}
-
-.listVideoRunDiv {
-    /* margin-left: 2em; */
-    margin-top: -1em;
-}
-
-.listVideoRunDiv img {
-    display: inline-block;
-    width: 0.8em;
-}
-
-.smallVideoRunDiv img {
-    display: inline-block;
-    width: 0.8em;
-}
-
-.taunoOhje {
-	font-size: 0.7em;
-	margin-bottom: 1em;
-}
-
-.csRunArea:focus {
-    border-style: solid;
-	border-width: 1px;
-	border-radius: 5px;
-	width: 100% !important; 
-}
-
-.csRunMenu {
-	margin-top: 0.9em;
-}
-
-.pluginHide {
-	text-align: right;
-}
-
-.pluginShow {
-	text-align: right;
-}
-
-
-.unitTestGreen {
-    background: #00FF00;
-    width: 30%;
-    margin-top: 5pt;
-    height: 1.5em;
-}
-
-.unitTestRed {
-  background: #FF7777;
-  /* width: 30%; */
-  /* height: 1em; */
-}
-
-.smalllink {
-    font-size: 50%;
-    margin-top: -3em;
-    margin-bottom: 3em;
-    margin-right: 1em;
-    text-align: right;
-}
-
-/* Tablettien ja pienempien laitteiden erikoistyylit =============================================*/
-@media only screen and (max-width: 1200px) {
-	.editor {
-		/* height: 5em; */
-	}
-	.content { 
-		max-width: 45em;
-		text-align: justify;
-        margin-right: 0.5em;
-	}
-	.paragraph,  .par {
-		position: relative;
-		max-width: 43em;
-		margin-left: 0em;
-		margin-top: 1em;
-	}
-	.addNoteButton {
-		position: absolute;
-		top: 0em;
-		left: 106%;
-		outline: none;
-	}
-	.readline {
-		position: absolute;
-		top: 0em;
-		/*left: 100%; */
-        margin-left: 0.7em;
-		right: -2em;
-	}
-	.notes {
-		position: absolute;
-		left: 116%;
-		width: 17em;
-		top: 0em;
-	}
-	.editButton {
-		position: absolute;
-		top: 0em;
-		left: 106%;
-		outline: none;
-	}
-	.editorArea {
-		position: relative;
-		top: 0em;
-		left: 0%;
-	}
-	
-	.addParButton{
-		left: 106%;
-    } 
-	
-	
-	body {
-		max-width: 45em;
-		margin-left: 5px !important;
-		margin-right: 10px;
-		font-family: Verdana, Arial, sans-serif;
-		font-size: 1em;
-		line-height: 1.2;
-	}
-	.material {
-		background-color: white;
-		display: inline-block;
-		width: 100%;
-        margin-left: 0em;
-	}
-	.noteeditor {
-	/*
-		position: absolute;
-		top: 0em;
-		left: 0em;
-	*/	
-	}
-
-	
-}
-
-/* Kännyköiden erikoistyylit =============================================*/
-@media only screen and (max-device-width: 500px) {
-	P {
-		margin-top: 0.0em;
-		margin-bottom: 0.0em;
-		margin-left: 1px; 
-		margin-right: 5px;
-	}
-	.content { 
-		text-align: left;
-	}
-	.material {
-		display: inline-block;
-		width: 100%;
-	}
-	body {
-		text-align: left;
-		max-width: 50em;
-		margin-left: 0.0cm !important;
-		margin-right: 0.0cm;
-		font-family: Verdana, Arial, sans-serif;
-		font-size: 1em;
-		line-height: 1.2;
-	}
-	PRE {
-		margin-left: 0.5em;
-		margin-right: 0.00cm;
-	}
-    .csRunCode {
-        margin-left: 0.5em;
-        /*width: 98%;  */
-    }
-	.addNoteButton {
-		position: absolute;
-		line-height:0.8;
-		top: 0em;
-		left: 101%;
-		outline: none;
-	}
-
-	.notes {  
-		position: absolute;
-		left: 115%;
-		width: 17em;
-		top: 0em;
-	}
-    .readline {
-		position: absolute;
-		top: 0em;
-        right: 0em;
-        margin-left: -1.3em;
-        border-right: 0.25em solid red;
-    }
-	
-    .huomautus {
-        margin-left: 0.1em;
-        text-align: left;
-    }
-    blockquote {
-        margin-left: 0.2em;
-        margin-right: 0.2em;
-    }
-    
-    ul, ol {
-      margin-left: 0.1em;
-    }
-}
- 
-body {
- 	line-height: 1.4;	
-}
-
-task, .csRunDiv {
-    border: solid 1px #3CC;
-    border-radius: 5px;
-    width: 100%;
-    margin-bottom: 0.3em;
-    margin-left: 2em;
-    margin-right: 2em;
-    margin-top: 0.3em;
-    padding-bottom: 0.5em;
-    width: 96.5%
-} 
-
-.csRunDiv h4  {
-    margin-top: 0.0em;
-    padding-top: 1em;
-    padding-left: 1em;
-    padding-bottom: 1em;
-    background-color: #3CC;
-    color: #FFF;
-    font-family: "Helvetica", Arial, sans-serif;
-
-}
-
-.note {
-    border-top: 4px solid;
-    width: 240px;
-    padding-bottom: 5px;
-    /*position: absolute;*/
-    overflow-y: auto;
-    border-color: #F60;
-}
-
-.note.private {
-    border-color: #3CC;
-}
-
-
-pre {
-    font-family: "Courier New", Courier, serif;
-    font-weight: 00;
-    border-left: 4px solid #3CC;
-    padding: 0.5em 0 0.5em 1em; 
-    /* margin: 0 0 1em 1em; */
-    font-size: 0.95em;
-}
-
-
-.csRunPre, .csRunPost, .csRunArea {
-    margin-left: -1.5em;
-    box-shadow: none;
-    word-wrap: initial;
-}
-
-.stem {
-    margin-left: 0.3em;	
-    margin-right:0.5em;
-}
-
-.csRunMenu {
-    margin-left: 0.3em;	
-}
-
-.csRunMenu button {
-    background: #3CC;
-    border:0;
-    border: 0;
-    border-radius: 3px;
-    color: #FFF;
-    display: inline-block;
-    font-size: 11px;
-    font-weight: bold;
-    cursor: pointer;
-    line-height: normal;
-    padding: 8px 10px;
-    font-family: "HelveticaNeue", "Helvetica Neue", Helvetica, Arial, sans-serif;
-}
-
-.console {
-	margin-left: 0.2em;
-	/* max-width: 60em; */
-}
-
-img.console {
-    margin-left: 0.2em;
-}
-
-.csRunMenu link,.csRunMenu :visited {
-	color:  #3CC;
-}
-
-.notes:hover {
-    background-color: white;
-    display: block;
-    z-index: 9;
-}
-
-
-/* Tablettien ja pienempien laitteiden erikoistyylit =============================================*/
-@media only screen and (max-device-width: 1200px) {
-    .readline {
-        margin-left: -8.5em;
-    }
-}
-
-/* Kännyköiden erikoistyylit =============================================*/
-@media only screen and (max-device-width: 500px) {
-    .readline {
-        z-index: 30;
-        border-color: red;
-        border-right: 0.7em solid red;
-        margin-left: -10.7em;
-    }
-
-    task, .csRunDiv {
-        margin-left: 0.2em;
-        margin-right: 0em;
-    } 
-
-
-}
-
-
-@media only screen and (max-width: 1600px) {
-	.editorArea {
-		position: relative;
-		top: 0em;
-		left: 0%;
-	}
-
-	.notes:hover {
-        margin-left: -60%;
-        width: 200em;
-        background-color: white;
-
-        display: block;
-        z-index: 9;
-        // max-height: 100%;
-        padding-left: 2em;
-    }
-
-	
-}
-
-/* Opettajanäkymän käyttäjälistaa varten ================================*/
-
-.userlist {
-	position: fixed;
-	top: 13px;
-	right: 240px;
-	padding: 5px;
-	/*width: 240px;*/
-	word-wrap:break-word;
-	background-color: #e6e6e6;
-	z-index: 501;
-	overflow: auto;
-	overflow-x: hidden;
-}
-
-.userentry {
-     font-family: Verdana;
-     font-size: 12px;
-     color: #a6b6f6;
-}
-
-/* Sisällysluetteloa varten =============================================*/
-
-.sidebar{
-	position: fixed;
-	top: -1px;
-	left: -240px;
-	width: 240px;
-	word-wrap:break-word;
-	/* word-break:break-all; */
-	height: 100%;
-	background-color: #e6e6e6;
-	transition: 200ms all ease-in-out;
-	z-index: 501;
-	overflow: auto;
-	overflow-x: hidden;
-}
-
-.sidebar-buttons{
-	width: 100%;
-	padding: 20px;
-	padding-top: 50px;
-	background: #e6e6e6;
-	z-index: 502;
-	position:fixed;
-	border-bottom: solid 4px #CCC;
-}
-
-.sidebar ul {
-    padding-left: 20px;
-	text-align: left;
-	font-family:"Helvetica", Arial, sans-serif;
-	font-size: 0.85em;
-}
-
-.sidebar li {
-    padding-left: 15px;
-    list-style:none;
-}
-
-.sidebar li.exp {
-    list-style-image:url("/static/images/minus.png");
-    list-style-type:square;
-}
-
-.sidebar li.col {
-    list-style-image:url("/static/images/plus.png");
-    list-style-type:square;
-}
-
-.sidebar a {
-	margin: 0 0px 0 -15px;
-	text-align: left;  
-	color: #2bb;
-}
-
-.sidebar a:hover {
-	color: #3cc;
-	text-decoration: none;
-}
-
-.sidebar a.a1 {
-	font-size: 110%;
-}
-
-.sidebar a.a2 {
-	font-size: 100%;
-}
-
-.sidebar a.a3 {
-	font-size: 100%;
-    padding-left: 5pt;
-}
-
-.sidebar h1 {
-	font-size: 120%;
-	margin-top: 1cm;
-	margin-bottom: 0.5cm;
-	border-top: none;
-	border-bottom: none;
-	padding-top: 10pt;
-	padding-bottom: 10pt;
-	line-height: 1.3;
-
-    margin-left: 20px;
-    margin-right: 20px;
-	text-align: left;
-	color: #2bb;
-}
-
-.menu{ 
-	left: 0px; 
-	top:0px;
-	width: 60px;
-	position:fixed;
-	background:#e6e6e6;
-    width: 45px;
-    z-index: 501;
-}
-.menu-icon{
-    z-index: 501;
-	cursor:pointer;
-	filter: brightness(1);
-	-webkit-filter: brightness(1);
-	-moz-filter: brightness(1);
-}
-.menu-icon:hover{
-    z-index: 501;
-	filter: brightness(1);
-	-webkit-filter: brightness(1);
-	-moz-filter: brightness(1);
-}
-.close{
-	float: right;
-	position:relative;
-}
-
-.runo {
-    text-align: center;
-    font-style: italic;
-    margin-bottom: 2em;
-    font-size: 0.9em;
-}
-
-.tehtava {
-    margin-left: 2em;
-    font-size: 0.9em;
-}
-
-/* =============================== Vesan lisäyksiä ==================================*/
-
-.editorArea {
-    z-index: 110;
-    position: absolute;
-    width: 102%;
-    top: 0em;
-    left: 0;
-    min-height: 6.5em;
-    border-radius: 9px;
-}
-
-.ace_editor {
-    position: relative;
-    overflow: hidden;
-    font-family: 'Monaco', 'Menlo', 'Ubuntu Mono', 'Consolas', 'source-code-pro', monospace;
-    font-size: 12px;
-    line-height: normal;
-    direction: ltr;
-    width: 98%;
-    margin-left: 2px;
-}
-
-.timButton {
-    display: block;
-    margin: auto;
-    background: #3CC;
-    border: 0;
-    border: 0;
-    border-radius: 3px;
-    color: #FFF;
-    display: inline-block;
-    font-size: 11px;
-    font-weight: bold;
-    cursor: pointer;
-    line-height: normal;
-    padding: 8px 10px;
-    font-family: "HelveticaNeue", "Helvetica Neue", Helvetica, Arial, sans-serif;
-    margin-bottom: 5px;
-}
-.actionButtons {
-    position: absolute;
-    border-radius: 3px;
-    padding: 1em;
-    margin: none;
-    background-color: #f8f8ff;
-    z-index: 100;
-    width: 220px;
-    min-height: 50px;
-    left: 103%;
-}  
-
-.par.selected {
-    background-color: #f8f8f8;
-}
-
-.addNote, .editPar, .addPar {
-    width: 220px;
-}
-
-.listVideoRunDiv {
-  /* margin-left: 2em; */
-  margin-top: -1.5em;
-  margin-bottom: -1.2em; 
-}
-
-.csArgsArea {
-  width: 90%;
-  margin-top: 0em;
-  margin-bottom: 0em;
-  border-style: none;
-  border-width: 0px;
-  border-left: thin solid #0066FF;
-}
-
-.csArgsDiv {
-  width: 100%;
-}
-
-.csArgsDiv span {
-  display: block;
-  overflow: hidden;
-  padding: 0 5px;
-}
-
-.csArgsDiv label {
-  margin-left: 0px;
-  float: left;
-  font-size: 0.96em;
-  
-}
-
-.grconsole {
-  margin-top: 0.8em !important;
-  border: 1px double black;
-}
-
-@media print {
-  p {
-  font-size: 12pt;
-  page-break-inside: avoid;
-  }
-
-  body {
-  margin: 0px;
-  max-width: 100%;
-  }
-
-  .material {
-  width: 100%;
-  }
-
-  .readline {
-  display: none;
-  }
-
-  .unread {
-  display: none;
-  }
-
-  .parContent {
-  position: static;
-  border: 0px;
-  max-width: 100%;
-  }
-
-  .par {
-  position: static;
-  border: 0px;
-  max-width: 100%;
-  }
-
-  .headerlink {
-  display: none;
-  }
-
-  #header {
-  display: none;
- }
-
-    /* Harmaa varjo dokumentilta pois */ 
-    .material {
-        box-shadow: none !important;
-            border: none !important;
-    }
-}
-    
-
-
-
-} 
-=======
-.content { 
-	max-width: 52em;
-	text-align: justify;
-    margin-right: 1em;
-}
-
-.paragraph, .par  {
-	max-width: 52em;
-}
-
-body {
-	max-width: 60.2em;
-	text-align: justify;
-}
-
-.correct {
-    background-color: limegreen;
-    padding: 0.5em;
-}
-
-.wrong { 
+.wrong {
     background-color: red;
     padding: 0.5em;
 }
@@ -1656,7 +78,7 @@
 body {
     margin: 0 260px;
 }
-.noteButton, .addNoteButton,  .addParButton, .editButton, .cancelButton, .parSaveButton, .deleteButton {
+.noteButton, .addNoteButton,  .addParButton, .editButton, .cancelButton, .parSaveButton, .deleteButton, .addQuestionButton {
     background-color: #f8f8f8;
 	color: white;
 	font-size: x-small;
@@ -1664,7 +86,7 @@
     border-radius: 12px;
 	outline: none;
 	float: left;
-	
+
     border: 2px none;
 	line-height: 0.8;
 	width: 5em;
@@ -1677,7 +99,7 @@
     text-align: right;
 }
 
-input[type="submit"], button, input[type="button"] { 
+input[type="submit"], button, input[type="button"] {
     background: #3CC;
     border: 0;
     border-radius: 3px;
@@ -1694,10 +116,10 @@
 
 .viewLogin .loginButton:hover {
     width:auto;
-} 
- 
+}
+
 .viewLogin .loginButtonRow {
-} 
+}
 
 .viewLogin .loginButtonDiv {
     width: auto;
@@ -1735,7 +157,7 @@
 .viewLogin .loginFieldStatic {
     width: 120px;
 }
- 
+
 .viewLogin .loginButton {
     background: #3CC;
     border: 0;
@@ -1750,10 +172,10 @@
     font-family: "HelveticaNeue", "Helvetica Neue", Helvetica, Arial, sans-serif;
 }
 
-.viewLogin form { 
+.viewLogin form {
     display: inline;
 }
- 
+
 .material {
 	background-color: white;
 }
@@ -1772,12 +194,12 @@
 .readline {
 	border-color: #F60; /* rgb(236,103,27); */
 }
-	
+
 .readline:hover {
     opacity: 0.5;
 	background: #F60; /* rgb(236,103,27); */
 }
-	
+
 .readline.read {
 	display: none;
 }
@@ -1801,19 +223,19 @@
 
 /*=============================================*/
 li p {
-    margin-left: 0; 
+    margin-left: 0;
 }
 
 ul, ol {
-    margin-left: 1.5em;  
+    margin-left: 1.5em;
 }
 
 ul ul, ol ol {
-    margin-left: -1em; 
-}
-
-ul ul  ul, ol ol ol { 
-    margin-left: -1em; 
+    margin-left: -1em;
+}
+
+ul ul  ul, ol ol ol {
+    margin-left: -1em;
 }
 
 .note p {
@@ -1848,7 +270,7 @@
 
 .material img {
   max-width: 95%;
-  display:block; 
+  display:block;
   margin: 0 auto;
 }
 
@@ -1950,7 +372,7 @@
 }
 
 .delete:before{
-    content:"Delete"; 
+    content:"Delete";
 }
 
 .delete{
@@ -1980,7 +402,7 @@
 .deleteButton:hover{
         color:black;
 }
- 
+
 .parSaveButton {
 	top: 0em;
 	left: 0em;
@@ -1997,7 +419,7 @@
 }
 
 .cancelButton:hover {
-    background: #999966; 
+    background: #999966;
 	color: black;
 }
 .cancelButton:before{
@@ -2008,7 +430,7 @@
     z-index: 10;
 	left: 0em;
 	top: 3em;
-    background: #999966;	
+    background: #999966;
 }
 
 .material {
@@ -2027,7 +449,7 @@
 .navigationBar{
     width: auto;
     background-color: #00CC00;
-    
+
 }
 
 .flashEdit{
@@ -2054,7 +476,7 @@
     padding-top:0.5em;
     position: absolute;
 }
- 
+
 .addParButton:hover{
 	content:"Add new paragraph here";
     display:block;
@@ -2066,21 +488,21 @@
 	left:0em;
 	color: black;
 }
- 
+
 PRE {
     /* border-style: solid; */
-	
+
     /* border-width: 1px; */
-	
+
     /* border-radius: 5px; */
-	
+
     padding: 4px;
-	
+
     margin-left: 2.5em;
 	margin-right: 0.00cm;
 	line-height: 1;
 	font-size: 1em;
-	
+
     /* box-shadow: 10px 10px 5px #888888; */
 }
 
@@ -2378,18 +800,18 @@
     left: 112%;
     min-height:6.5em;
     border-radius: 15px;
-    padding: 0.5em; 
+    padding: 0.5em;
 }
 
 .editButtonArea {
 	float: left;
-    
+
 	padding-right: 1em;
 	margin-bottom: 0em;
 }
-	
+
 video {
-  display:block; 
+  display:block;
   margin: 0 auto;
 }
 
@@ -2449,15 +871,15 @@
     font-family: Courier, serif;
 	margin-left: 2em;
     /* border-style: solid; */
-	
+
     border-width: 1px;
-	
+
     /* border-radius: 5px; */
 	padding: 4px;
 	margin-right: 0em;
 	line-height: 1;
 	font-size: 1em;
-	
+
     /* box-shadow: 10px 10px 5px #888888; */
 	/* width: 98%; */
 }
@@ -2485,8 +907,8 @@
 	display: block;
 	margin: 0 auto;
 }
- 
-.showVideoHolder { 
+
+.showVideoHolder {
 	text-align:center;
 	display: block;
 	margin: 0 auto;
@@ -2516,7 +938,7 @@
     border-style: solid;
 	border-width: 1px;
 	border-radius: 5px;
-	width: 100% !important; 
+	width: 100% !important;
 }
 
 .csRunMenu {
@@ -2558,7 +980,7 @@
 	.editor {
 		/* height: 5em; */
 	}
-	.content { 
+	.content {
 		max-width: 45em;
 		text-align: justify;
         margin-right: 0.5em;
@@ -2599,12 +1021,12 @@
 		top: 0em;
 		left: 0%;
 	}
-	
+
 	.addParButton{
 		left: 106%;
-    } 
-	
-	
+    }
+
+
 	body {
 		max-width: 45em;
 		margin-left: 5px !important;
@@ -2624,12 +1046,12 @@
 		position: absolute;
 		top: 0em;
 		left: 0em;
-	*/	
+	*/
 	}
     .sidebar.autohidden {
         display: none;
     }
-	
+
 }
 
 /* Kännyköiden erikoistyylit =============================================*/
@@ -2637,10 +1059,10 @@
 	P {
 		margin-top: 0.0em;
 		margin-bottom: 0.0em;
-		margin-left: 1px; 
+		margin-left: 1px;
 		margin-right: 5px;
 	}
-	.content { 
+	.content {
 		text-align: left;
 	}
 	.material {
@@ -2672,7 +1094,7 @@
 		outline: none;
 	}
 
-	.notes, .speaker {  
+	.notes, .speaker {
 		position: absolute;
 		left: 115%;
 		width: 17em;
@@ -2685,7 +1107,7 @@
         margin-left: -1.3em;
         border-right: 0.25em solid red;
     }
-	
+
     .huomautus {
         margin-left: 0.1em;
         text-align: left;
@@ -2694,7 +1116,7 @@
         margin-left: 0.2em;
         margin-right: 0.2em;
     }
-    
+
     ul, ol {
       margin-left: 0.1em;
     }
@@ -2702,9 +1124,9 @@
         display: none;
     }
 }
- 
+
 body {
- 	line-height: 1.4;	
+ 	line-height: 1.4;
 }
 
 task, .csRunDiv {
@@ -2750,7 +1172,7 @@
     font-family: "Courier New", Courier, serif;
     font-weight: normal;
     border-left: 4px solid #3CC;
-    padding: 0.5em 0 0.5em 1em; 
+    padding: 0.5em 0 0.5em 1em;
     /* margin: 0 0 1em 1em; */
     font-size: 0.95em;
 }
@@ -2763,12 +1185,12 @@
 }
 
 .stem {
-    margin-left: 0.3em;	
+    margin-left: 0.3em;
     margin-right:0.5em;
 }
 
 .csRunMenu {
-    margin-left: 0.3em;	
+    margin-left: 0.3em;
 }
 
 .csRunMenu button {
@@ -2824,7 +1246,7 @@
         margin-left: 0.2em;
         margin-right: 0em;
     }
-    
+
     .csrunEditorDiv  .csEditArea {
         /* margin-left: 1px;  */
     }
@@ -2849,7 +1271,7 @@
         padding-left: 2em;
     }
 
-	
+
 }
 
 /* Opettajanäkymän käyttäjälistaa varten ================================*/
@@ -2957,7 +1379,7 @@
 
 .sidebar a {
 	margin: 0 0px 0 -15px;
-	text-align: left;  
+	text-align: left;
 	color: #2bb;
 }
 
@@ -3079,7 +1501,7 @@
     width: 220px;
     min-height: 50px;
     left: 103%;
-}  
+}
 
 .par.selected {
     background-color: #f8f8f8;
@@ -3097,7 +1519,7 @@
 .listVideoRunDiv {
   /* margin-left: 2em; */
   margin-top: -1.5em;
-  margin-bottom: -1.2em; 
+  margin-bottom: -1.2em;
 }
 
 .csArgsArea {
@@ -3123,7 +1545,7 @@
   margin-left: 0px;
   float: left;
   font-size: 0.96em;
-  
+
 }
 
 .grconsole {
@@ -3173,7 +1595,7 @@
   #contents {
       display: none;
   }
-    /* Harmaa varjo dokumentilta pois */ 
+    /* Harmaa varjo dokumentilta pois */
     .material {
         box-shadow: none !important;
             border: none !important;
@@ -3208,8 +1630,8 @@
   position: absolute;
   top: 0;
   left: -0.5em;
-} 
- 
+}
+
 .sagecell_editor {
   line-height: 13px;
   margin-bottom: 8px;
@@ -3222,5 +1644,4 @@
 
 pre.sagecell_stdout {
   border: none;
-}
->>>>>>> 9e557888
+}