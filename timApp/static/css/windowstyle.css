--- conflicted
+++ resolved
@@ -233,7 +233,6 @@
     background: #c12e2a;
 }
 
-<<<<<<< HEAD
 #questionStartTime, #questionTimer {
 	display: inline;
 	margin-left: 10px;
@@ -278,13 +277,10 @@
 	height:20px;
  }
  
-
-=======
 .questionPreview {
     font-size: 125%;
 }
 
->>>>>>> 5cc882ce
 /*Kännykät*/
 
 /* ----------- Galaxy S3 & iPhone 6 & iPhone 5 & 5S & iPhone 4 & 4S----------- */
