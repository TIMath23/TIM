--- conflicted
+++ resolved
@@ -175,15 +175,9 @@
         $scope.submitLecture = function () {
             $scope.removeErrors();
             $scope.isDateValid($scope.startDate, "startDate");
-<<<<<<< HEAD
             if($scope.error_message<=0) {
                 $scope.start_date = $scope.translateToDateObject($scope.startDate, $scope.startHour, $scope.startMin,".");
                 if ($scope.endDate !== undefined, $scope.useDate) {
-=======
-            if ($scope.error_message <= 0) {
-                $scope.start_date = $scope.translateToDateObject($scope.startDate, $scope.startHour, $scope.startMin, ".");
-                if ($scope.endDate !== undefined) {
->>>>>>> a19cbfb4
                     $scope.isDateValid($scope.endDate, "endDate");
                     $scope.end_date = $scope.translateToDateObject($scope.endDate, $scope.endHour, $scope.endMin, ".");
                 } else {
@@ -314,7 +308,6 @@
         /* Clears the form of all values */
         $scope.clearForm = function () {
             $scope.$emit("closeLectureForm");
-<<<<<<< HEAD
             $scope.lectureCode = "";
             $scope.password = "";
             $scope.startDate = "";
@@ -325,25 +318,6 @@
             $scope.durationHour = "";
             $scope.endHour = "";
             $scope.endMin = "";
-=======
-            var elementsToClear = [
-                $scope.lectureCode,
-                $scope.password,
-                $scope.startDate,
-                $scope.endDate,
-                $scope.startHour,
-                $scope.startMin,
-                $scope.durationMin,
-                $scope.durationHour,
-                $scope.endHour,
-                $scope.endMin
-            ];
-            for (var i = 0; i < elementsToClear.length; i++) {
-                if (elementsToClear[i] !== undefined) {
-                    elementsToClear[i] = "";
-                }
-            }
->>>>>>> a19cbfb4
             $scope.showLectureCreation = false;
             $scope.removeErrors();
             document.getElementById("lectureForm").reset();
@@ -352,7 +326,6 @@
             $scope.dateChosen = false;
             $scope.durationChosen = false;
             $scope.dateCheck = false;
-
         };
 
         /* Adds size number of 0's at the start of the number*/
