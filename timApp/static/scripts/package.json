{
  "name": "tim",
  "version": "1.0.0",
  "description": "The Interactive Material",
  "main": "main.ts",
  "scripts": {
    "test": "echo \"Error: no test specified\" && exit 1",
    "build": "node build.js",
<<<<<<< HEAD
    "buildDev": "jspm bundle tim/main + tim/slide - \"(tim/main + tim/slide - [tim/**/*])\" build/tim.js -wd",
    "fixLibs": "node fix-libs.js",
    "jspmInstall": "jspm install"
=======
    "buildDev": "jspm bundle tim/main + tim/slide + tim/imagex - \"(tim/main + tim/slide - [tim/**/*])\" build/tim.js -wd",

    "fixKatex": "node fix-katex-auto-render.js",
    "fixWatcher": "node fix-watcher.js",
    "fixAll": "npm run fixKatex && npm run fixWatcher"
>>>>>>> 3524e4e3
  },
  "repository": {
    "type": "git",
    "url": "git://yousource.it.jyu.fi/tim/tim.git"
  },
  "private": true,
  "keywords": [],
  "author": "The TIM project authors",
  "license": "MIT",
  "dependencies": {
    "@types/ace": "^0.0.32",
    "@types/angular": "^1.5.23",
    "@types/angular-animate": "^1.5.6",
    "@types/angular-sanitize": "^1.3.4",
    "@types/angular-ui-bootstrap": "^0.13.41",
    "@types/bootstrap": "^3.3.32",
    "@types/chart.js": "^2.7.3",
    "@types/eonasdan-bootstrap-datetimepicker": "^4.17.22",
    "@types/jquery": "^3.2.16",
    "@types/jqueryui": "^1.11.35",
    "@types/katex": "^0.5.0",
    "@types/mathjax": "^0.0.31",
    "@types/ng-file-upload": "^12.2.0",
    "@types/ngstorage": "^0.3.34",
    "@types/oclazyload": "^0.0.31",
    "@types/rangyinputs": "^1.2.0",
    "@types/systemjs": "^0.20.2",
    "@types/ui-grid": "^0.0.35",
    "moment": "^2.18.1",
    "tslib": "^1.7.1",
    "type-zoo": "^1.0.1"
  },
  "devDependencies": {
    "jspm": "^0.17.0-beta.47",
    "replace-in-file": "^2.5.0",
    "systemjs-builder": "^0.16.12",
    "tslint": "^5.0.0",
    "typescript": "^2.7.1"
  },
  "jspm": {
    "dependencies": {
      "@types/ace": "npm:@types/ace@^0.0.32",
      "@types/angular": "npm:@types/angular@1.5",
      "@types/angular-animate": "npm:@types/angular-animate@^1.5.6",
      "@types/angular-sanitize": "npm:@types/angular-sanitize@^1.3.4",
      "@types/angular-ui-bootstrap": "npm:@types/angular-ui-bootstrap@^0.13.41",
      "@types/bootstrap": "npm:@types/bootstrap@^3.3.32",
      "@types/chart.js": "npm:@types/chart.js@^2.7.3",
      "@types/eonasdan-bootstrap-datetimepicker": "npm:@types/eonasdan-bootstrap-datetimepicker@^4.17.22",
      "@types/jquery": "npm:@types/jquery@^2.0.41",
      "@types/katex": "npm:@types/katex@^0.5.0",
      "@types/mathjax": "npm:@types/mathjax@^0.0.31",
      "@types/ngstorage": "npm:@types/ngstorage@^0.3.34",
      "@types/oclazyload": "npm:@types/oclazyload@^0.0.31",
      "@types/rangyinputs": "npm:@types/rangyinputs@^1.2.0",
      "@types/systemjs": "npm:@types/systemjs@^0.20.2",
      "@types/ui-grid": "npm:@types/ui-grid@^0.0.35",
      "ace": "github:ajaxorg/ace-builds@^1.2.6",
      "angular-animate": "npm:angular-animate@1.5",
      "angular-bootstrap-colorpicker": "npm:angular-bootstrap-colorpicker@^3.0.26",
      "angular-eonasdan-datetimepicker": "npm:angular-eonasdan-datetimepicker@^0.3.9",
      "angular-messages": "npm:angular-messages@1.5",
      "angular-sanitize": "npm:angular-sanitize@1.5",
      "angular-timer": "npm:angular-timer@^1.3.5",
      "angular-touch": "npm:angular-touch@1.5",
      "angular-ui-bootstrap": "npm:angular-ui-bootstrap@^2.5.0",
      "angular-ui-grid": "npm:angular-ui-grid@4.0.1",
      "bootstrap-sass": "github:twbs/bootstrap-sass@^3.3.7",
      "chart.js": "npm:chart.js@^2.7.1",
      "humanize-duration": "npm:humanize-duration@^3.10.0",
      "katex": "npm:katex@^0.7.1",
      "ng-file-upload": "npm:ng-file-upload@^12.2.13",
      "ngstorage": "npm:ngstorage@^0.3.11",
      "oclazyload": "npm:oclazyload@^1.1.0",
      "rangyinputs": "github:jigargosar/rangyinputs@^1.2.0",
      "text": "github:systemjs/plugin-text@^0.0.9",
      "ts": "github:frankwallis/plugin-typescript@^9.0.0",
      "tslib": "npm:tslib@^1.7.1"
    },
    "devDependencies": {
      "core-js": "npm:core-js@^1.1.4",
      "plugin-typescript": "github:frankwallis/plugin-typescript@^9.0.0",
      "ts-runtime": "npm:babel-runtime@^5.8.24"
    },
    "peerDependencies": {
      "angular": "npm:angular@1.5",
      "assert": "npm:jspm-nodelibs-assert@^0.2.0",
      "bootstrap": "github:twbs/bootstrap@^3.3.7",
      "buffer": "npm:jspm-nodelibs-buffer@^0.2.0",
      "child_process": "npm:jspm-nodelibs-child_process@^0.2.0",
      "constants": "npm:jspm-nodelibs-constants@^0.2.0",
      "crypto": "npm:jspm-nodelibs-crypto@^0.2.0",
      "eonasdan-bootstrap-datetimepicker": "npm:eonasdan-bootstrap-datetimepicker@^4.17.47",
      "events": "npm:jspm-nodelibs-events@^0.2.0",
      "fs": "npm:jspm-nodelibs-fs@^0.2.0",
      "http": "npm:jspm-nodelibs-http@^0.2.0",
      "jquery": "npm:jquery@^2.2",
      "module": "npm:jspm-nodelibs-module@^0.2.0",
      "moment": "npm:moment@^2.18.1",
      "moment-timezone": "npm:moment-timezone@^0.4.0",
      "net": "npm:jspm-nodelibs-net@^0.2.0",
      "os": "npm:jspm-nodelibs-os@^0.2.0",
      "path": "npm:jspm-nodelibs-path@^0.2.0",
      "process": "npm:jspm-nodelibs-process@^0.2.0",
      "stream": "npm:jspm-nodelibs-stream@^0.2.0",
      "string_decoder": "npm:jspm-nodelibs-string_decoder@^0.2.0",
      "typescript": "npm:typescript@^2.7.1",
      "url": "npm:jspm-nodelibs-url@^0.2.0",
      "util": "npm:jspm-nodelibs-util@^0.2.0",
      "vm": "npm:jspm-nodelibs-vm@^0.2.0"
    },
    "overrides": {
      "github:ajaxorg/ace-builds@1.2.6": {
        "main": "ace",
        "format": "global",
        "directories": {
          "lib": "src-noconflict"
        },
        "map": {
          "ace": "."
        },
        "meta": {
          "ace.js": {
            "exports": "ace",
            "format": "global"
          },
          "*.js": {
            "deps": [
              "ace/ace"
            ],
            "format": "global"
          }
        }
      },
      "github:twbs/bootstrap@3.3.7": {
        "main": "dist/js/bootstrap.js",
        "dependencies": {
          "jquery": "jspm:jquery@*"
        },
        "files": [
          "dist",
          "fonts",
          "js",
          "css"
        ],
        "meta": {
          "dist/js/bootstrap.js": {
            "deps": [
              "jquery"
            ],
            "exports": "$",
            "format": "global"
          }
        }
      },
      "npm:angular@1.5.11": {
        "format": "global",
        "jspmNodeConversion": false,
        "main": "angular",
        "meta": {
          "angular.js": {
            "exports": "angular",
            "format": "global"
          }
        }
      },
      "npm:angular-eonasdan-datetimepicker@0.3.9": {
        "peerDependencies": {
          "bootstrap": "github:twbs/bootstrap"
        },
        "dependencies": {
          "angular": "1.5"
        }
      },
      "npm:babel-runtime@5.8.38": {
        "main": false,
        "dependencies": {},
        "optionalDependencies": {
          "core-js": "^1.2.0"
        }
      },
      "npm:eonasdan-bootstrap-datetimepicker@4.17.47": {
        "peerDependencies": {
          "bootstrap": "github:twbs/bootstrap"
        },
        "dependencies": {
          "jquery": "^2.2"
        }
      },
      "npm:inherits@2.0.3": {
        "ignore": [
          "test.js"
        ]
      },
      "npm:jquery@2.2.4": {
        "format": "amd"
      },
      "npm:moment@2.18.1": {
        "jspmNodeConversion": false
      },
      "npm:moment@2.6.0": {
        "jspmNodeConversion": false
      },
      "npm:pbkdf2@3.0.14": {
        "main": "browser.js"
      },
      "npm:safe-buffer@5.1.1": {
        "browser": "index.js"
      },
      "npm:tslib@1.7.1": {
        "format": "cjs",
        "meta": {
          "tslib.js": {
            "esModule": true
          }
        }
      },
      "npm:typescript@2.7.1": {
        "browser": {},
        "map": {
          "buffer": "@empty",
          "child_process": "@empty",
          "fs": "@empty",
          "path": "@empty",
          "process": "@empty",
          "readline": "@empty"
        },
        "dependencies": {
          "source-map-support": "*"
        }
      }
    }
  }
}<|MERGE_RESOLUTION|>--- conflicted
+++ resolved
@@ -6,17 +6,9 @@
   "scripts": {
     "test": "echo \"Error: no test specified\" && exit 1",
     "build": "node build.js",
-<<<<<<< HEAD
-    "buildDev": "jspm bundle tim/main + tim/slide - \"(tim/main + tim/slide - [tim/**/*])\" build/tim.js -wd",
+    "buildDev": "jspm bundle tim/main + tim/slide + tim/imagex - \"(tim/main + tim/slide - [tim/**/*])\" build/tim.js -wd",
     "fixLibs": "node fix-libs.js",
     "jspmInstall": "jspm install"
-=======
-    "buildDev": "jspm bundle tim/main + tim/slide + tim/imagex - \"(tim/main + tim/slide - [tim/**/*])\" build/tim.js -wd",
-
-    "fixKatex": "node fix-katex-auto-render.js",
-    "fixWatcher": "node fix-watcher.js",
-    "fixAll": "npm run fixKatex && npm run fixWatcher"
->>>>>>> 3524e4e3
   },
   "repository": {
     "type": "git",
