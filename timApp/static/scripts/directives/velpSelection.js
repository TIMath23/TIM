/**
 * Created by sevitarv on 8.3.2016.
 * @module velpSelection
 * @licence MIT
 * @copyright 2016 Timber project authors
 */

var angular;
var timApp = angular.module('timApp');

var colorPalette = ["blueviolet", "darkcyan", "orange", "darkgray", "cornflowerblue", "coral", "goldenrod", "blue"];

var UNDEFINED = "undefined";

/**
 * Angular directive for velp selection
 */
timApp.directive('velpSelection', function () {
    "use strict";
    return {
        templateUrl: "/static/templates/velpSelection.html",
        controller: 'VelpSelectionController'
    };
});

/**
 * Controller for velp selection
 */
timApp.controller('VelpSelectionController', ['$scope', '$window', '$http', function ($scope, $window, $http) {
    "use strict";
    var console = $window.console;

    // Data
    $scope.velps = [];
    $scope.annotations = [];
    $scope.labels = [];
    $scope.velpGroups = [];

    $scope.orderVelp = 'label';
    $scope.advancedOn = false;
    $scope.newVelp = {content: "", points: "", labels: [], edit: false, id: -2, velp_groups: []};
    $scope.velpToEdit = {content: "", points: "", labels: [], edit: false, id: -1, velp_groups: []};
    $scope.newLabel = {content: "", selected: false, edit: false, valid: true};
    $scope.labelToEdit = {content: "", selected: false, edit: false, id: -3};
    $scope.newVelpGroup = {name: "", target_type: 0};
    $scope.selectedLabels = [];
    $scope.settings = {selectedAllShows: false, selectedAllDefault: false};
    $scope.submitted = {velp: false, velpGroup: false};

    $scope.groupAttachment = {target_type: 0, id: null};

    $scope.groupSelections = {};
    $scope.groupDefaults = {};

    // Dictionaries for easier searching: Velp ids? Label ids? Annotation ids?
    var doc_id = $scope.docId;
    var default_velp_group = {id: -1, name: "No access to default group", edit_access: false}; // TODO Use route to add this information
    var default_personal_velp_group = {id: -2, name: "No personal default"}

    $scope.annotations = [];


    // Get default velpgroup data
    $http.get('/{0}/get_default_velp_group'.replace('{0}', doc_id)).success(function (data) {
        console.log("Get default velp group");
        default_velp_group = data;
        if (default_velp_group.edit_access)
            default_velp_group.selected = true;
        console.log(data);
    });

    // Get velpgroup data
    $http.get('/{0}/get_velp_groups'.replace('{0}', doc_id)).success(function (data) {
        $scope.velpGroups = data;
        if (default_velp_group.id < 0) {
            $scope.velpGroups.push(default_velp_group);
        } else {
            $scope.velpGroups.forEach(function (g) {
                if (g.id === default_velp_group.id)
                    g.selected = true;
            });
        }

        if (default_velp_group.edit_access)
            $scope.newVelp.velp_groups = [default_velp_group.id];
        console.log("VELP GROUPS");
        console.log($scope.velpGroups);

        // Get velp and annotation data
        $http.get('/{0}/get_velps'.replace('{0}', doc_id)).success(function (data) {
            $scope.velps = data;
            $scope.velps.forEach(function (v) {
                v.used = 0;
                v.edit = false;
                if (typeof v.labels === UNDEFINED)
                    v.labels = [];
            });
        });

        $http.get('/get_default_personal_velp_group').success(function (data) {
            default_personal_velp_group = {id: data.id, name: data.name};
            if (data.created_new_group) {
                $scope.velpGroups.push(data);
            }
            else $scope.velpGroups.some(function(g){
                if (g.id === default_personal_velp_group.id)
                    return g.selected = true;
            });
            if (!default_velp_group.edit_access)
                $scope.newVelp.velp_groups = [default_personal_velp_group.id];
        });

        $http.get('/{0}/get_annotations'.replace('{0}', doc_id)).success(function (data) {
            $scope.annotations = data;
            $scope.loadDocumentAnnotations();
            console.log("ANNOTATIONS");
            console.log(data);
        });

        // Get label data
        $http.get('/{0}/get_velp_labels'.replace('{0}', doc_id)).success(function (data) {
            $scope.labels = data;
            $scope.labels.forEach(function (l) {
                l.edit = false;
                l.selected = false;
            });
            console.log("labels!");
            console.log($scope.labels);
        });

        $http.get('/{0}/get_velp_group_personal_selections'.replace('{0}', doc_id)).success(function (data) {
            $scope.groupSelections = data;
            if (!$scope.groupSelections.hasOwnProperty("0"))
                $scope.groupSelections["0"] = [];
            var docSelections = $scope.groupSelections["0"];
            console.log("SELECTIONS: ");
            console.log($scope.groupSelections);
            $scope.velpGroups.forEach(function (g) {
                g.show = docSelections.indexOf(g.id) >= 0;
            });
        });

        $http.get('/{0}/get_velp_group_default_selections'.replace('{0}', doc_id)).success(function (data) {
            $scope.groupDefaults = data;

            var docDefaults = $scope.groupDefaults["0"];
            console.log("DEFAULTS: ");
            console.log($scope.groupDefaults);
            $scope.velpGroups.forEach(function (g) {
                g.default = docDefaults.indexOf(g.id) >= 0;
            });
        });
    });


    // Methods

    /**
     * Get color for object.
     * @param index index of the color in color palette. (modulo by lenght of color palette)
     * @returns {string}
     */
    $scope.getColor = function (index) {
        return colorPalette[index % colorPalette.length];
    };

    /**
     * Toggles label selected attribute
     * @param label label to toggle
     */
    $scope.toggleLabel = function (label) {
        label.selected = !label.selected;
        var labelIndex = $scope.selectedLabels.indexOf(label.id);
        if (labelIndex < 0) {
            $scope.selectedLabels.push(label.id);
        } else {
            $scope.selectedLabels.splice(labelIndex, 1);
        }

    };

    $scope.toggleLabelToEdit = function (label) {
        label.edit = !label.edit;
    };

    /**
     * Toggles advanced view on and off
     */
    $scope.toggleAdvancedShow = function () {
        $scope.advancedOn = !$scope.advancedOn;
    };

    /**
     * Adds new label
     * @param velp velp where label is added
     */
    $scope.addLabel = function (velp) {

        if ($scope.newLabel.content.length < 1) {
            $scope.newLabel.valid = false;
            return;
        }

        var labelToAdd = {
            content: $scope.newLabel.content,
            language_id: "FI", // TODO: Change to user language
            selected: false
        };

        $scope.makePostRequest("/add_velp_label", labelToAdd, function (json) {
            labelToAdd.id = parseInt(json.data);
            $scope.resetNewLabel();
            $scope.labels.push(labelToAdd);
            $scope.labelAdded = false;
            velp.labels.push(labelToAdd.id);
        });

    };

    $scope.isLabelInVelp = function (velp, label) {
        return velp.labels.indexOf(label.id) >= 0;
    };

    /**
     * Adds new velp on form submit
     * @param form form information
     */
    $scope.addVelp = function (form) {
        var valid = form.$valid;
        $scope.submitted.velp = true;
        if (!valid) return;

        // Form is valid:
        form.$setPristine();

        if ($scope.isGroupInVelp($scope.newVelp, default_velp_group) && default_velp_group.id === -1) {
            // $scope.isGroupInVelp($scope.newVelp, -1);
            //$scope.newVelp.velp_groups = [default_velp_group];

            var old_default_group = default_velp_group;
            $scope.generateDefaultVelpGroup(function () {

                var oldGroupIndex = $scope.newVelp.velp_groups.indexOf(old_default_group.id); // -1 = old
                if (oldGroupIndex >= 0)
                    $scope.newVelp.velp_groups.splice(oldGroupIndex, 1);
                $scope.newVelp.velp_groups.push(default_velp_group.id);

                addNewVelpToDatabase();
            });

        } else if ($scope.newVelp.velp_groups.length > 0) {
            addNewVelpToDatabase();
        }
    };

    var addNewVelpToDatabase = function () {
        var velpToAdd = {
            labels: $scope.newVelp.labels,
            used: 0,
            points: $scope.newVelp.points,
            content: $scope.newVelp.content,
            language_id: "FI",
            icon_id: null,
            valid_until: null,
            velp_groups: $scope.newVelp.velp_groups

        };
        console.log(velpToAdd);
        $scope.makePostRequest("/add_velp", velpToAdd, function (json) {
            velpToAdd.id = parseInt(json.data);
            console.log(velpToAdd);
            $scope.resetNewVelp();
            $scope.velpToEdit = {content: "", points: "", labels: [], edit: false, id: -1};
            $scope.velps.push(velpToAdd);
            $scope.submitted.velp = false;
            //$scope.resetLabels();
        });
    };


    $scope.deselectLabels = function () {
        for (var i = 0; i < $scope.labels.length; i++) {
            if ($scope.labels[i].selected) {
                $scope.toggleLabel($scope.labels[i]);
            }
        }
    };

    $scope.selectLabelToEdit = function (label) {
        if (label.id === $scope.labelToEdit.id && label.edit) {
            label.edit = false;
            $scope.labelToEdit = {content: "", selected: false, edit: false};
            return;
        }

        if ($scope.labelToEdit.edit) {
            $scope.labelToEdit.edit = false;
            for (var i = 0; i < $scope.labels.length; i++) {
                $scope.labels[i].edit = false;
            }
        }

        label.edit = true;
        $scope.labelToEdit = Object.create(label);
    };


    $scope.updateVelpLabels = function (velp, label) {

        var index = velp.labels.indexOf(label.id);
        if (index < 0) {
            velp.labels.push(label.id);
        }
        else if (index >= 0) {
            velp.labels.splice(index, 1);
        }
    };

    $scope.selectVelpToEdit = function (velp) {

        if (velp.id === $scope.velpToEdit.id && velp.edit) {
            velp.edit = false;
            $scope.velpToEdit = {content: "", points: "", labels: [], edit: false};
            return;
        }

        if ($scope.velpToEdit.edit) {
            $scope.velpToEdit.edit = false;
            for (var i = 0; i < $scope.velps.length; i++) {
                $scope.velps[i].edit = false;
            }
            $scope.newVelp.edit = false;
        }

        velp.edit = true;

        $scope.velpToEdit = (JSON.parse(JSON.stringify(velp)));
    };

    /**
     * Edit velp
     * @param form velp form
     */
    $scope.editVelp = function (form) {
        var valid = form.$valid;
        $scope.submitted.velp = true;
        if (!valid) return;

        form.$setPristine();

        // TODO: Make velpGroups to [{'id':1, 'selected':'True'}]
        console.log($scope.velpToEdit);

        if ($scope.isGroupInVelp($scope.velpToEdit, default_velp_group) && default_velp_group.id === -1) {

            var old_default_group = default_velp_group;
            $scope.generateDefaultVelpGroup(function () {

                var oldGroupIndex = $scope.velpToEdit.velp_groups.indexOf(old_default_group.id); // -1 = old
                if (oldGroupIndex >= 0)
                    $scope.velpToEdit.velp_groups.splice(oldGroupIndex, 1);
                $scope.velpToEdit.velp_groups.push(default_velp_group.id);

                $scope.makePostRequest("/{0}/update_velp".replace('{0}', doc_id), $scope.velpToEdit, function (json) {
                    console.log(json);
                });
            });
        } else if ($scope.velpToEdit.velp_groups.length > 0) {
            $scope.makePostRequest("/{0}/update_velp".replace('{0}', doc_id), $scope.velpToEdit, function (json) {
                console.log(json);
            });
        }

        for (var i = 0; i < $scope.velps.length; i++) {
            if ($scope.velps[i].id === $scope.velpToEdit.id) {
                $scope.velpToEdit.edit = false;
                $scope.velps[i] = $scope.velpToEdit;
                break;
            }
        }
    };

    $scope.generateDefaultVelpGroup = function (method) {
        if (default_velp_group.edit_access) {
            $scope.makePostRequest('/{0}/create_default_velp_group'.replace('{0}', doc_id), null, function (json) {
                var new_default_velp_group = json.data;

                var index = $scope.velpGroups.indexOf(default_velp_group);
                $scope.velpGroups.splice(index, 1);

                if ($scope.velpGroups.indexOf(new_default_velp_group) < 0)
                    $scope.velpGroups.push(new_default_velp_group);

                default_velp_group = new_default_velp_group;
                method();
            });
        }
        else console.log("No edit access to default velp group")
    };

    /**
     * Edit label
     */
    $scope.editLabel = function () {
        if ($scope.labelToEdit.content.length < 1) {
            $scope.labelToEdit.edit = false;
            return;
        }

        var updatedLabel = null;
        for (var i = 0; i < $scope.labels.length; i++) {
            if ($scope.labels[i].id === $scope.labelToEdit.id) {
                $scope.labelToEdit.edit = false;
                $scope.labels[i].content = $scope.labelToEdit.content;
                $scope.labels[i].edit = false;
                updatedLabel = $scope.labels[i];
                break;
            }
        }

        $scope.makePostRequest("/update_velp_label", updatedLabel, function (json) {
            console.log(json);
        });
    };

    /**
     * Reset new velp information
     */
    $scope.resetNewVelp = function () {
        $scope.newVelp = {
            content: "",
            points: "",
            labels: [],
            edit: false,
            id: -2,
            velp_groups: $scope.newVelp.velp_groups
        };
    };

    /**
     * Reset new label information
     */
    $scope.resetNewLabel = function () {
        $scope.newLabel = {content: "", selected: true, valid: true};
    };

    /** Velpgroup methods **/

    $scope.updateVelpList = function () {
        var showGroupsInPar = [];
        var defaultGroupsInPar = [];

        //console.log($scope.selectedElement.id);

        if ($scope.selectedElement !== null && $scope.groupAttachment.target_type === 1) {
            console.log("Täällä");
            if ($scope.groupSelections.hasOwnProperty($scope.selectedElement.id)) {
                console.log($scope.groupSelections[$scope.selectedElement.id]);
                showGroupsInPar = $scope.groupSelections[$scope.selectedElement.id];
            }
            if ($scope.groupDefaults.hasOwnProperty($scope.selectedElement.id)) {
                console.log($scope.groupDefaults[$scope.selectedElement.id]);
                defaultGroupsInPar = $scope.groupDefaults[$scope.selectedElement.id];
            }
        }
        else if ($scope.groupAttachment.target_type === 0) {
            showGroupsInPar = $scope.groupSelections["0"];
            defaultGroupsInPar = $scope.groupDefaults["0"];
        }


        console.log(showGroupsInPar);
        console.log(defaultGroupsInPar);
        $scope.velpGroups.forEach(function (g) {
            g.show = false;
            g.default = false;

            g.show = showGroupsInPar.indexOf(g.id) >= 0;
            g.default = defaultGroupsInPar.indexOf(g.id) >= 0;
        });

    };

    $scope.addVelpGroup = function (form) {
        var valid = form.$valid;
        $scope.submitted.velpGroup = true;
        if (!valid) return;

        form.$setPristine();

        $scope.newVelpGroup.target_type = parseInt($scope.newVelpGroup.target_type);
        console.log($scope.newVelpGroup);
        $scope.makePostRequest("/{0}/create_velp_group".replace('{0}', doc_id), $scope.newVelpGroup, function (json) {
            var group = json.data;
            group.selected = false;
            group.show = true;
            $scope.velpGroups.push(json.data);
        });
    };

    $scope.changeVelpGroupSelection = function (group, type) {

        $scope.groupAttachment.target_type = parseInt($scope.groupAttachment.target_type);

        if ($scope.groupAttachment.target_type === 1) {
            group.target_id = $scope.selectedElement.id;
            group.target_type = 1;
        } else {
            group.target_id = "0";
            group.target_type = 0;
        }
        group.selection_type = type

        if (type === "show") {
            $scope.makePostRequest("/{0}/change_selection".replace('{0}', doc_id), group, function (json) {
                console.log(json);
            });

            if (!$scope.groupSelections.hasOwnProperty(group.target_id))
                $scope.groupSelections[group.target_id] = [];

            var groups = $scope.groupSelections[group.target_id];

            if (groups.indexOf(group.id) < 0)
                $scope.groupSelections[group.target_id].push(group.id);
            else
                $scope.groupSelections[group.target_id].splice(groups.indexOf(group.id), 1);

        }
<<<<<<< HEAD
        else if (type === "default") {
            $scope.makePostRequest("/{0}/change_default_selection".replace('{0}', doc_id), group, function (json) {
                console.log(json);
            });
=======
        else if (type === "default"){
            $scope.makePostRequest("/{0}/change_selection".replace('{0}', doc_id), group, function (json) {console.log(json);});
>>>>>>> 36065612

            if (!$scope.groupDefaults.hasOwnProperty(group.target_id))
                $scope.groupDefaults[group.target_id] = [];

            var defGroups = $scope.groupDefaults[group.target_id];

            if (defGroups.indexOf(group.id) < 0)
                $scope.groupDefaults[group.target_id].push(group.id);
            else
                $scope.groupDefaults[group.target_id].splice(defGroups.indexOf(group.id), 1);
        }
    };

    $scope.changeAllVelpGroupSelections = function (type) {

        $scope.groupAttachment.target_type = parseInt($scope.groupAttachment.target_type);

        var targetID, targetType;

        if ($scope.groupAttachment.target_type === 1) {
            targetID = $scope.selectedElement.id;
            targetType = 1;
        } else {
            targetID = "0";
            targetType = 0;
        }

<<<<<<< HEAD
        console.log(targetID);
        console.log(targetType);
        console.log($scope.settings.selectedAllShows);

        if (type === "show") {
=======
        if (type === "show"){
>>>>>>> 36065612
            if (!$scope.settings.selectedAllShows) {
                $scope.groupSelections[targetID] = [];
            } else {
                $scope.velpGroups.forEach(function (g) {
                    $scope.groupSelections[targetID].push(g.id);
                });
            }

            $scope.makePostRequest("/{0}/change_all_selections".replace('{0}', doc_id), {
                'target_id': targetID, 'target_type': targetType, 'selection': $scope.settings.selectedAllShows,
                'selection_type': type
            }, function (json) {
                console.log(json);
            });


        }
        else if (type === "default") {
            console.log("DEFAULT " + $scope.settings.selectedAllDefault);
            if (!$scope.settings.selectedAllDefault) {
                $scope.groupDefaults[targetID] = [];
            } else {
<<<<<<< HEAD
                for (var i = 0; i < $scope.velpGroups.length; i++)
=======
                $scope.groupDefaults[targetID] = [];
                for (var i=0;i<$scope.velpGroups.length; i++)
>>>>>>> 36065612
                    $scope.groupDefaults[targetID].push($scope.velpGroups[i].id);
            }

            $scope.makePostRequest("/{0}/change_all_selections".replace('{0}', doc_id), {
                'target_id': targetID, 'target_type': targetType, 'selection': $scope.settings.selectedAllDefault,
                'selection_type': type
            }, function (json) {
                console.log(json);
            });

        }

        $scope.updateVelpList();

    };

    $scope.resetCurrentShowsToDefaults = function () {

        var targetID;
        $scope.groupAttachment.target_type = parseInt($scope.groupAttachment.target_type);

        if ($scope.groupAttachment.target_type === 1) {
            targetID = $scope.selectedElement.id;
        } else {
            targetID = "0";
        }

        $scope.groupSelections[targetID] = JSON.parse(JSON.stringify($scope.groupDefaults[targetID]));

        $scope.makePostRequest("/{0}/reset_target_area_selections_to_defaults".replace('{0}', doc_id), {'target_id': targetID}, function (json) {
            console.log(json);
            $scope.updateVelpList();
        });
    };

    $scope.resetAllShowsToDefaults = function () {
        $scope.groupSelections = JSON.parse(JSON.stringify($scope.groupDefaults));

        $scope.makePostRequest("/{0}/reset_all_selections_to_defaults".replace('{0}', doc_id), null, function (json) {
            console.log(json);
            $scope.updateVelpList();
        });
    };

    $scope.checkCheckBoxes = function (type) {
        var targetID = null;

        if ($scope.groupAttachment.target_type === 1) {
            targetID = $scope.selectedElement.id;
        } else {
            targetID = "0";
        }

        if (type === "show" && typeof $scope.groupSelections[targetID] !== UNDEFINED) {
            return $scope.groupSelections[targetID].length === $scope.velpGroups.length;
        } else if (type === "default" && typeof $scope.groupDefaults[targetID] !== UNDEFINED) {
            return $scope.groupDefaults[targetID].length === $scope.velpGroups.length;
        }
    };

    $scope.getVelpsVelpGroups = function (velp) {
        var groups = [];

        for (var i = 0; i < velp.velp_groups.length; i++) {
            for (var j = 0; j < $scope.velpGroups.length; j++) {
                groups.push($scope.velpGroups[j]);
                groups[i].selected = velp.velp_groups.indexOf($scope.velpGroups[j].id) >= 0;
            }
        }
        return groups;
    };

    $scope.isSomeVelpGroupSelected = function (velp) {
        if (typeof velp.velp_groups === UNDEFINED)
            return false;
        return velp.velp_groups.length > 0;
    };

    $scope.isVelpValid = function (velp) {
        if (typeof velp.content === UNDEFINED)
            return false;
        return $scope.isSomeVelpGroupSelected(velp) && velp.content.length > 0;
    };

    $scope.isGroupInVelp = function (velp, group) {
        if (typeof velp.velp_groups === UNDEFINED || typeof group.id === UNDEFINED)
            return false;
        return velp.velp_groups.indexOf(group.id) >= 0;
    };


    $scope.updateVelpGroups = function (velp, group) {
        var index = velp.velp_groups.indexOf(group.id);
        if (index < 0) {
            velp.velp_groups.push(group.id);
        }
        else if (index >= 0) {
            velp.velp_groups.splice(index, 1);
        }
    };
}]);

timApp.filter('filterByVelpGroups', function () {
    "use strict";
    return function (velps, groups) {

        var selected = [];
        var checkedGroups = [];

        if (typeof groups === UNDEFINED || typeof velps === UNDEFINED)
            return velps;

        for (var j = 0; j < groups.length; j++)
            if (groups[j].show) checkedGroups.push(groups[j].id);

        for (var i = 0; i < velps.length; i++) {
            for (var k = 0; k < checkedGroups.length; k++) {
                if (velps[i].velp_groups.indexOf(checkedGroups[k]) >= 0 && selected.indexOf(velps[i]) < 0)
                    selected.push(velps[i]);
            }
        }

        return selected;
    };
});

/**
 * Filter for ordering velps
 */
timApp.filter('filterByLabels', function () {
    "use strict";
    return function (velps, labels, advancedOn) {

        var selectedVelps = {};
        var selectedLabels = [];

        if (!advancedOn)
            return velps;

        if (labels !== undefined) {
            for (var i = 0; i < labels.length; i++) {
                if (labels[i].selected)
                    selectedLabels.push(labels[i].id);
            }
        }

        if (velps !== undefined) {
            for (var j = 0; j < velps.length; j++) {

                for (var k = 0; k < selectedLabels.length; k++) {
                    if (typeof velps[j].labels !== UNDEFINED && velps[j].labels.indexOf(selectedLabels[k]) !== -1)
                        if (!(j in selectedVelps))
                            selectedVelps[j] = [velps[j], 1];
                        else
                            selectedVelps[j][1] += 1;
                }
            }
        }

        // return all velps if no labels selected
        if (selectedLabels.length === 0)
            return velps;

        var selectedArray = [];
        var returnVelps = [];

        for (var sv in selectedVelps) {
            if (selectedVelps.hasOwnProperty(sv))
                selectedArray.push(selectedVelps[sv]);
        }

        selectedArray.sort(function (a, b) {
            return b[1] - a[1];
        });

        for (var l = 0; l < selectedArray.length; l++)
            returnVelps.push(selectedArray[l][0]);

        return returnVelps;
    };
});<|MERGE_RESOLUTION|>--- conflicted
+++ resolved
@@ -102,7 +102,7 @@
             if (data.created_new_group) {
                 $scope.velpGroups.push(data);
             }
-            else $scope.velpGroups.some(function(g){
+            else $scope.velpGroups.some(function (g) {
                 if (g.id === default_personal_velp_group.id)
                     return g.selected = true;
             });
@@ -527,16 +527,10 @@
                 $scope.groupSelections[group.target_id].splice(groups.indexOf(group.id), 1);
 
         }
-<<<<<<< HEAD
         else if (type === "default") {
-            $scope.makePostRequest("/{0}/change_default_selection".replace('{0}', doc_id), group, function (json) {
+            $scope.makePostRequest("/{0}/change_selection".replace('{0}', doc_id), group, function (json) {
                 console.log(json);
             });
-=======
-        else if (type === "default"){
-            $scope.makePostRequest("/{0}/change_selection".replace('{0}', doc_id), group, function (json) {console.log(json);});
->>>>>>> 36065612
-
             if (!$scope.groupDefaults.hasOwnProperty(group.target_id))
                 $scope.groupDefaults[group.target_id] = [];
 
@@ -563,15 +557,7 @@
             targetType = 0;
         }
 
-<<<<<<< HEAD
-        console.log(targetID);
-        console.log(targetType);
-        console.log($scope.settings.selectedAllShows);
-
         if (type === "show") {
-=======
-        if (type === "show"){
->>>>>>> 36065612
             if (!$scope.settings.selectedAllShows) {
                 $scope.groupSelections[targetID] = [];
             } else {
@@ -594,12 +580,8 @@
             if (!$scope.settings.selectedAllDefault) {
                 $scope.groupDefaults[targetID] = [];
             } else {
-<<<<<<< HEAD
+                $scope.groupDefaults[targetID] = [];
                 for (var i = 0; i < $scope.velpGroups.length; i++)
-=======
-                $scope.groupDefaults[targetID] = [];
-                for (var i=0;i<$scope.velpGroups.length; i++)
->>>>>>> 36065612
                     $scope.groupDefaults[targetID].push($scope.velpGroups[i].id);
             }
 
