--- conflicted
+++ resolved
@@ -623,13 +623,7 @@
      */
     private async loadEvents() {
         const result = await toPromise(
-<<<<<<< HEAD
-            this.http.get<CalendarEvent<{tmpEvent: boolean}>[]>(
-                "/calendar/events"
-            )
-=======
-            this.http.get<TIMCalendarEvent[]>("/calendar/events?file_type=json")
->>>>>>> 6bf45e07
+            this.http.get<TIMCalendarEvent[]>("/calendar/events")
         );
         if (result.ok) {
             result.result.forEach((event) => {
@@ -738,23 +732,6 @@
         }
     }
 
-    async exportICS() {
-        const result = await toPromise(
-            this.http.get("/calendar/events?file_type=ics", {
-                responseType: "text",
-            })
-        );
-        if (result.ok) {
-            this.refresh();
-            console.log(result.result);
-            console.log("Tiedot viety");
-        } else {
-            // TODO: Handle error responses properly
-            console.error(result.result.error.error);
-        }
-    }
-
-<<<<<<< HEAD
     async export() {
         const result = await toPromise(
             this.http.get("/calendar/export", {
@@ -773,13 +750,6 @@
         }
     }
 
-    async deleteEvent(event?: CalendarEvent<{tmpEvent: boolean}>) {
-        if (!event) {
-            return;
-        }
-
-        if (!event.id || !event.meta) {
-=======
     /**
      * Opens the event dialog when event is clicked
      *
@@ -787,7 +757,6 @@
      */
     async handleEventClick(event: TIMCalendarEvent): Promise<void> {
         if (this.dialogOpen) {
->>>>>>> 6bf45e07
             return;
         }
         this.dialogOpen = true;
