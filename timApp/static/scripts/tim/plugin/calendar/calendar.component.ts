/**
 * Main module the TIM-calendar plugin
 *
 * @author Miika Immonen
 * @author Terhi Kamula
 * @author Anssi Lepikko
 * @author Touko Miettinen
 * @author Joose Tikkanen
 * @license MIT
 * @date 24.5.2022
 */
import {
    ApplicationRef,
    ChangeDetectionStrategy,
    ChangeDetectorRef,
    Component,
    DoBootstrap,
    ElementRef,
    NgModule,
    OnInit,
    ViewEncapsulation,
} from "@angular/core";
import {BrowserAnimationsModule} from "@angular/platform-browser/animations";
import * as t from "io-ts";
import {
    CalendarDateFormatter,
    CalendarEvent,
    CalendarEventTimesChangedEvent,
    CalendarEventTitleFormatter,
    CalendarModule,
    CalendarView,
    DateAdapter,
} from "angular-calendar";
import {WeekViewHourSegment} from "calendar-utils";
import {adapterFactory} from "angular-calendar/date-adapters/date-fns";
import {platformBrowserDynamic} from "@angular/platform-browser-dynamic";
import {CommonModule, registerLocaleData} from "@angular/common";
import localeFi from "@angular/common/locales/fi";
import {HttpClient, HttpClientModule} from "@angular/common/http";
import {FormsModule} from "@angular/forms";
import {BrowserModule, DomSanitizer} from "@angular/platform-browser";
import {finalize, fromEvent, takeUntil} from "rxjs";
import {addDays, addMinutes, endOfWeek} from "date-fns";
import {createDowngradedModule, doDowngrade} from "../../downgrade";
import {AngularPluginBase} from "../angular-plugin-base.directive";
import {GenericPluginMarkup, getTopLevelFields, nullable} from "../attributes";
import {to2, toPromise} from "../../util/utils";
import {Users} from "../../user/userService";
import {itemglobals} from "../../util/globals";
import {showConfirm} from "../../ui/showConfirmDialog";
import {showMessageDialog} from "../../ui/showMessageDialog";
import {CustomDateFormatter} from "./custom-date-formatter.service";
import {CustomEventTitleFormatter} from "./custom-event-title-formatter.service";
import {TimeViewSelectorComponent} from "./timeviewselector.component";
import {showCalendarEventDialog} from "./showCalendarEventDialog";
import {DateTimeValidatorDirective} from "./datetimevalidator.directive";
import {CalendarHeaderComponent} from "./calendar-header.component";
import {ShowWeekComponent} from "./show-week.component";

/**
 * Helps calculate the size of a horizontally dragged event on the calendar view.
 *
 * @param amount movement of mouse in pixels
 * @param segmentWidth the width of a single day in week view
 */
function floorToNearest(amount: number, segmentWidth: number) {
    return Math.floor(amount / segmentWidth) * segmentWidth;
}

/**
 * Helps calculate the size of a vertically dragged event on the calendar view.
 *
 * @param amount movement of mouse in pixels
 * @param minutesInSegment the length of a single segment in calendar in minutes. An hour is divided into slots in view.
 * @param segmentHeight the height of a single slot in calendar in pixels
 */
function ceilToNearest(
    amount: number,
    minutesInSegment: number,
    segmentHeight: number
) {
    return Math.ceil(amount / segmentHeight) * minutesInSegment;
}

const EventTemplate = t.type({
    title: nullable(t.string),
    bookers: t.array(t.string),
    setters: t.array(t.string),
    tags: t.array(t.string),
    capacity: t.number,
});

const FilterOptions = t.type({
    groups: nullable(t.array(t.string)),
    tags: nullable(t.array(t.string)),
    fromDate: nullable(t.string), // TODO: figure out correct type for dates
    toDate: nullable(t.string),
});

const CalendarMarkup = t.intersection([
    t.partial({
        filter: FilterOptions,
        eventTemplates: t.record(t.string, EventTemplate),
    }),
    GenericPluginMarkup,
]);

const CalendarFields = t.intersection([
    getTopLevelFields(CalendarMarkup),
    t.type({}),
]);

const colors = {
    red: {
        primary: "#ad2121",
        secondary: "#FAE3E3",
    },
    blue: {
        primary: "#1e90ff",
        secondary: "#D1E8FF",
    },
    yellow: {
        primary: "#e3bc08",
        secondary: "#FDF1BA",
    },
    gray: {
        primary: "#aaaaaa",
        secondary: "#d5d5d5",
    },
    green: {
        primary: "#4ce629",
        secondary: "#d9ffc2",
    },
};

const segmentHeight = 30;
// const minutesInSegment = 20;

registerLocaleData(localeFi);

export type TIMEventMeta = {
    tmpEvent: boolean;
    deleted?: boolean;
    editEnabled: boolean;
    signup_before: Date;
    location: string;
    description: string;
    enrollments: number;
    maxSize: number;
    booker_groups: {
        name: string;
        message: string;
        users: {id: number; name: string; email: string | null}[];
    }[];
};

export type TIMCalendarEvent = CalendarEvent<TIMEventMeta>;

@Component({
    selector: "tim-calendar",
    changeDetection: ChangeDetectionStrategy.OnPush,
    providers: [
        {
            provide: CalendarDateFormatter,
            useClass: CustomDateFormatter,
        },
        {
            provide: CalendarEventTitleFormatter,
            useClass: CustomEventTitleFormatter,
        },
    ],
    template: `
        <tim-calendar-header [locale]="locale" [(view)]="view" [(viewDate)]="viewDate">
        </tim-calendar-header>
        <div class="row text-center">
            <div class="col-md-4">
                <div class="btn-group edit-btn" [hidden]="!userIsManager() || this.eventTypes.length == 0">
                    <button (click)="enableEditing(false)" [class.active]="!editEnabled" class="btn timButton">View</button>
                    <button (click)="enableEditing(true)" [class.active]="editEnabled" class="btn timButton">Edit</button>
                </div>
            </div>
            <div class="col-md-4">
                <div [style.visibility]="editEnabled ? 'visible' : 'hidden'" class="btn-group event-btn">
                    <button (click)="setEventType(button)" *ngFor="let button of eventTypes"
                            [class.active]="selectedEvent === button"
                            class="btn timButton"
                            id="{{button.valueOf() + eventTypes.indexOf(button) }}">{{button}}</button>
                </div>
            </div>
            <div class="col-md-4">
                <!-- TODO: Checkboxes for filtering purposes
                <div class="checkbox-group"> Show:
                    <div *ngFor="let box of checkboxEvents"> 
                        <input (change)="getEventsToView()" type="checkbox" name="checkboxEvents" value="box.value"
                               [(ngModel)]="box.checked" [checked]="">{{box.name}}
                    </div>
                </div>
                -->
            </div>
        </div>

        <ng-template
                #weekViewHourSegmentTemplate
                let-segment="segment"
                let-locale="locale"
                let-segmentHeight="segmentHeight"
                let-isTimeLabel="isTimeLabel"
        >
            <div
                    #segmentElement
                    class="cal-hour-segment"
                    [style.height.px]="segmentHeight"
                    [class.cal-hour-start]="segment.isStart"
                    [class.cal-after-hour-start]="!segment.isStart"
                    [ngClass]="segment.cssClass"
                    (mousedown)="editEnabled && startDragToCreate(segment, $event, segmentElement)"

            >
                <div class="cal-time" *ngIf="isTimeLabel">
                    {{ segment.date | calendarDate:'weekViewHour':locale }}
                </div>
            </div>
        </ng-template>

        <div [ngSwitch]="view">
            <mwl-calendar-month-view
                    *ngSwitchCase="'month'"
                    [viewDate]="viewDate"
                    [events]="events"
                    [locale]="locale"
                    [weekStartsOn]="weekStartsOn"
                    (columnHeaderClicked)="clickedColumn = $event.isoDayNumber"
                    (dayClicked)="changeToDay($event.day.date)"
                    (eventClicked)="handleEventClick($event.event)"
            >
            </mwl-calendar-month-view>
            <mwl-calendar-week-view
                    *ngSwitchCase="'week'"
                    [viewDate]="viewDate"
                    [events]="events"
                    [hourSegmentHeight]="segmentHeight"
                    [hourDuration]="60"
                    [hourSegments]="segmentsInHour"
                    [dayStartHour]="dayStartHour"
                    [dayEndHour]="dayEndHour"
                    [locale]="locale"
                    [minimumEventHeight]="minimumEventHeight"
                    [weekStartsOn]="weekStartsOn"
                    (dayHeaderClicked)="viewDay($event.day.date)"
                    (hourSegmentClicked)="clickedDate = $event.date"
                    [hourSegmentTemplate]="weekViewHourSegmentTemplate"
                    (eventClicked)="handleEventClick($event.event)"
                    (eventTimesChanged)="eventTimesChanged($event)"
            >
            </mwl-calendar-week-view>
            <mwl-calendar-day-view
                    *ngSwitchCase="'day'"
                    [viewDate]="viewDate"
                    [events]="events"
                    [hourDuration]="60"
                    [hourSegments]="segmentsInHour"
                    [dayStartHour]="dayStartHour"
                    [dayEndHour]="dayEndHour"
                    [locale]="locale"
                    (hourSegmentClicked)="clickedDate = $event.date"
                    [hourSegmentTemplate]="weekViewHourSegmentTemplate"
                    (eventClicked)="handleEventClick($event.event)"
                    (eventTimesChanged)="eventTimesChanged($event)"

            >
            </mwl-calendar-day-view>
        </div>
        <tim-time-view-selector [style.visibility]="view == 'month' ? 'hidden' : 'visible'"
                (accuracy)="setAccuracy($event)" (morning)="setMorning($event)"
                                (evening)="setEvening($event)"></tim-time-view-selector>
        <div>
            <button class="btn timButton" (click)="export()">Export calendar</button>
            <span class="exportDone"><b>{{exportDone}}</b></span>
        </div>
<<<<<<< HEAD
=======
        <ng-template #modalContent let-close="close">
            <div class="modal-header">
                <h5 class="modal-title">Event action occurred</h5>
                <button type="button" class="close" (click)="close()">
                    <span aria-hidden="true">&times;</span>
                </button>
            </div>
            <div class="modal-body">
                <div>
                    Action:
                    <pre>{{ modalData?.action }}</pre>
                </div>
                <div>
                    Event:
                    <pre>{{ modalData?.event | json }}</pre>
                </div>
            </div>
            <div class="modal-footer">
                <button type="button" class="btn btn-outline-secondary timButton" (click)="close()">
                    OK
                </button>
            </div>
        </ng-template>
        
>>>>>>> 2bf5578c
    `,
    encapsulation: ViewEncapsulation.None,
    styleUrls: [
        "calendar.component.scss",
        "../../../../../node_modules/angular-calendar/css/angular-calendar.css",
    ],
})
export class CalendarComponent
    extends AngularPluginBase<
        t.TypeOf<typeof CalendarMarkup>,
        t.TypeOf<typeof CalendarFields>,
        typeof CalendarFields
    >
    implements OnInit
{
    exportDone: string = "";
    icsURL: string = "";
    view: CalendarView = CalendarView.Week;

    viewDate: Date = new Date();

    events: TIMCalendarEvent[] = [];

    clickedDate?: Date;

    clickedColumn?: number;

    dragToCreateActive = false;

    editEnabled: boolean = false;
    dialogOpen: boolean = false;

    eventTypes: string[] = [];
    selectedEvent: string = "";

    /*
    TODO: Checkbox values
    checkboxEvents = [
        {name: "Ohjaus", value: "1", checked: true},
        {name: "Luento", value: "2", checked: true},
        {name: "Opetusryhmä", value: "3", checked: true},
    ];
    */

    locale: string = "Fi-fi";

    weekStartsOn: 1 = 1;

    /* The default values of calendar view that can be adjusted with the time view selector -component. */
    dayStartHour: number = 8;
    dayEndHour: number = 19;
    segmentMinutes: number = 20;
    segmentsInHour: number = 3;
    segmentHeight: number = 30;
    minimumEventHeight: number = this.segmentMinutes;

<<<<<<< HEAD
    // actions: CalendarEventAction[] = [
    //     {
    //         label: '<i class="fas fa-fw fa-pencil-alt"></i>',
    //         a11yLabel: "Edit",
    //         onClick: ({event}: {event: CalendarEvent}): void => {
    //             this.handleEventClick(event);
    //         },
    //     },
    //     {
    //         label: '<i class="fas fa-fw fa-trash-alt"></i>',
    //         a11yLabel: "Delete",
    //         onClick: ({event}: {event: CalendarEvent}): void => {
    //             this.events = this.events.filter((iEvent) => iEvent !== event);
    //             this.handleEventClick(event);
    //         },
    //     },
    // ];
=======
    modalData?: {
        action: string;
        event?: TIMCalendarEvent;
    };
>>>>>>> 2bf5578c

    constructor(
        el: ElementRef<HTMLElement>,
        http: HttpClient,
        domSanitizer: DomSanitizer,
        private cdr: ChangeDetectorRef
    ) {
        super(el, http, domSanitizer);
    }

    /**
     * Set type of event user wants to add while in edit-mode
     * @param button
     */
    setEventType(button: string) {
        this.selectedEvent = button;
    }

    /**
     * True if event is set to be temporary (events that are yet to be sent to the TIM server)
     * @param event
     */
    isTempEvent(event: TIMCalendarEvent) {
        if (event.meta) {
            return event.meta.tmpEvent;
        }
    }

    /**
     * Sets the desired size of timeslot in the day&week -views
     * @param accuracy Size of time slot in minutes 15, 20, 30 or 60
     */
    setAccuracy(accuracy: number) {
        this.minimumEventHeight = accuracy;
        this.segmentMinutes = accuracy;
        if (accuracy == 60) {
            this.minimumEventHeight = 30;
        }
        this.segmentsInHour = 60 / this.segmentMinutes;
    }

    /**
     * Sets the locale language
     */
    setLanguage() {
        const language = navigator.language;
        switch (language.toLowerCase()) {
            case "fi-fi":
                this.locale = "fi-fi";
                break;
            case "fi":
                this.locale = "fi";
                break;
            case "en-us":
                this.locale = "en-us";
                break;
            default:
                this.locale = "en-us";
                break;
        }
    }

    /**
     * Set the starting hours of day&week -views
     * @param morning hour to start the day
     */
    setMorning(morning: number) {
        this.dayStartHour = morning;
    }

    /**
     * Set the ending hour of day&week -views
     * @param evening hour to end the day
     */
    setEvening(evening: number) {
        this.dayEndHour = evening - 1;
    }

    /**
     * Enables the user to click on a date in the month view to see the week view of that day
     * @param date the date of clicked day
     */
    changeToDay(date: Date) {
        this.clickedDate = date;
        this.viewDate = date;
        this.view = CalendarView.Week;
    }

    /**
     * Enables the user to click on a date in the week view to see the day view of that day
     * @param date the date of clicked day
     */
    viewDay(date: Date) {
        this.clickedDate = date;
        this.viewDate = date;
        this.view = CalendarView.Day;
    }

    /**
     * Sets the view/edit mode in the UI
     * @param enabled whether the edit mode is enabled
     */
    enableEditing(enabled: boolean) {
        this.editEnabled = enabled;
        this.events.forEach((event) => {
            event.resizable = {
                beforeStart: enabled,
                afterEnd: enabled,
            };
            if (event.meta) {
                event.meta.editEnabled = enabled;
            }
        });
    }

    /**
     * Get what type of events user wants to view in view-mode
     * TODO: To be used with the checkbox filtering
    getEventsToView() {
        const viewEvents = this.checkboxEvents
            .filter((box) => box.checked)
            .map((box) => box.name);
        console.log(viewEvents);
        return viewEvents;
    }
    */

    /**
     * Called when the user starts creating a new event by clicking and dragging
     *
     * @param segment
     * @param mouseDownEvent
     * @param segmentElement
     */
    startDragToCreate(
        segment: WeekViewHourSegment,
        mouseDownEvent: MouseEvent,
        segmentElement: HTMLElement
    ) {
        let title: string | null = "";
        if (this.markup.eventTemplates) {
            title = this.markup.eventTemplates[this.selectedEvent].title;
        }
        if (!title) {
            title = this.selectedEvent;
        }

        const dragToSelectEvent: TIMCalendarEvent = {
            id: this.events.length,
            title: title,
            start: segment.date,
            end: addMinutes(segment.date, this.segmentMinutes),
            meta: {
                tmpEvent: true,
                signup_before: new Date(segment.date),
                description: "",
                enrollments: 0,
                location: "",
                maxSize: 1, // TODO: temporary solution
                booker_groups: [],
                editEnabled: this.editEnabled,
            },
        };
        if (Date.now() > dragToSelectEvent.start.getTime()) {
            dragToSelectEvent.color = colors.gray;
        }
        this.events = [...this.events, dragToSelectEvent];
        this.dragToCreateActive = true;
        const segmentPosition = segmentElement.getBoundingClientRect();
        const endOfView = endOfWeek(this.viewDate, {
            weekStartsOn: this.weekStartsOn,
        });

        fromEvent<MouseEvent>(document, "mousemove")
            .pipe(
                finalize(async () => {
                    this.dragToCreateActive = false;
                    await this.saveChanges();
                }),
                takeUntil(fromEvent(document, "mouseup"))
            )
            .subscribe((mouseMoveEvent: MouseEvent) => {
                const minutesDiff = ceilToNearest(
                    mouseMoveEvent.clientY - segmentPosition.top,
                    this.segmentMinutes,
                    segmentHeight
                );
                const daysDiff =
                    floorToNearest(
                        mouseMoveEvent.clientX - segmentPosition.left,
                        segmentPosition.width
                    ) / segmentPosition.width;

                const newEnd = addDays(
                    addMinutes(segment.date, minutesDiff),
                    daysDiff
                );
                if (newEnd > segment.date && newEnd < endOfView) {
                    dragToSelectEvent.end = newEnd;
                    if (dragToSelectEvent.end) {
                        dragToSelectEvent.end = new Date(dragToSelectEvent.end);
                    }
                }
                this.refresh();
            });
    }

    /**
     * Called when the event is resized by dragging
     *
     * @param event Resized event
     * @param newStart New starting datetime
     * @param newEnd New ending datetime
     */
    async eventTimesChanged({
        event,
        newStart,
        newEnd,
    }: CalendarEventTimesChangedEvent<TIMEventMeta>) {
        if (newEnd && event.meta) {
            const oldStart = event.start;
            const oldEnd = event.end;
            event.meta.signup_before = newStart;
            event.start = newStart;
            event.end = newEnd;
            this.refresh();
            await this.editEvent(event, oldStart, oldEnd);
        } else {
            // TODO: handle undefined event.meta. Shouldn't be possible for the event.meta to be undefined.
            this.refresh();
            return;
        }
    }

    /**
     * @deprecated
     * DEPRECATED: Not used anymore, time expressions removed from event titles
     *
     * Updates the event's title if the begin matches the regular expression, e.g. "10:00-11.00"
     *
     * TODO: Can be used to add the time to event title.
     * TODO: Handle localized time expressions (e.g. AM and PM)
     *
     * @param event Event to be updated
     * @private
     */
    private updateEventTitle(event: TIMCalendarEvent) {
        const rExp: RegExp = /[0-9]{2}:[0-9]{2}–[0-9]{2}:[0-9]{2}/;
        if (rExp.test(event.title)) {
            if (event.end) {
                event.title = `${event.start
                    .toTimeString()
                    .substr(0, 5)}–${event.end
                    .toTimeString()
                    .substr(0, 5)} ${event.title.substr(12)}`;
            }
        }
        this.refresh();
    }

    /**
     * Refreshes the view
     * @private
     */
    private refresh() {
        this.events = [...this.events]; // TODO: Find out what is the purpose of this line
        this.events.forEach((event) => {
            if (event.meta!.enrollments >= event.meta!.maxSize) {
                event.color = colors.red;
            } else {
                event.color = colors.blue;
            }
            if (event.meta!.booker_groups) {
                event.meta!.booker_groups.forEach((group) => {
                    group.users.forEach((user) => {
                        if (user.id === Users.getCurrent().id) {
                            event.color = colors.green;
                        }
                    });
                });
            }
            if (Date.now() > event.start.getTime()) {
                event.color = colors.gray;
            }
        });
        this.cdr.detectChanges();
    }

    /**
     * Returns calendar fields
     */
    getAttributeType() {
        return CalendarFields;
    }

    /**
     * Returns empty markup
     */
    getDefaultMarkup() {
        return {};
    }

    /**
     * Called when the plugin is loaded. Loads the user's events
     */
    ngOnInit() {
        this.icsURL = "";
        super.ngOnInit();
        this.initEventTypes();
        this.setLanguage();
        void this.loadEvents();
    }

    /**
     * Loads the user's events from the TIM server
     * @private
     */
    private async loadEvents() {
        const result = await toPromise(
            this.http.get<TIMCalendarEvent[]>("/calendar/events")
        );
        if (result.ok) {
            result.result.forEach((event) => {
                event.start = new Date(event.start);
                if (event.end) {
                    event.end = new Date(event.end);
                }
                event.meta = {
                    description: event.meta!.description,
                    tmpEvent: false,
                    enrollments: event.meta!.enrollments,
                    maxSize: event.meta!.maxSize,
                    location: event.meta!.location,
                    booker_groups: event.meta!.booker_groups,
                    editEnabled: this.editEnabled,
                    signup_before: new Date(event.meta!.signup_before),
                };
                event.resizable = {
                    beforeStart: this.editEnabled,
                    afterEnd: this.editEnabled,
                };
            });
            this.events = result.result;
            this.refresh();
        } else {
            // TODO: Handle error responses properly
            console.error(result.result.error.error);
        }
    }

    /**
     * Sends the newly added event to the TIM server to be persisted.
     * Handles sending multiple events at the same time.
     */
    async saveChanges() {
        let eventsToAdd = this.events.filter((event: TIMCalendarEvent) =>
            this.isTempEvent(event)
        );

        const eventGroups: string[] = [];
        const bookerGroups: string[] = [];
        const setterGroups: string[] = [];
        let capacity: number = 0;
        if (this.markup.eventTemplates) {
            this.markup.eventTemplates[this.selectedEvent].bookers.forEach(
                (group) => {
                    bookerGroups.push(group);
                    eventGroups.push(group);
                }
            );
            this.markup.eventTemplates[this.selectedEvent].setters.forEach(
                (group) => {
                    setterGroups.push(group);
                    eventGroups.push(group);
                }
            );
            capacity = this.markup.eventTemplates[this.selectedEvent].capacity;
        }

        if (eventsToAdd.length > 0) {
            eventsToAdd = eventsToAdd.map<TIMCalendarEvent>((event) => {
                return {
                    id: event.id,
                    title: event.title,
                    location: event.meta!.location,
                    description: event.meta!.description,
                    start: event.start,
                    end: event.end,
                    signup_before: new Date(event.meta!.signup_before),
                    booker_groups: bookerGroups,
                    setter_groups: setterGroups,
                    event_groups: eventGroups,
                    max_size: capacity,
                };
            });
            const result = await toPromise(
                this.http.post<TIMCalendarEvent[]>("/calendar/events", {
                    events: eventsToAdd,
                })
            );
            if (result.ok) {
                // Remove added events with wrong id from the event list
                eventsToAdd.forEach((event) => {
                    this.events.splice(this.events.indexOf(event), 1);
                });
                // Push new events with updated id to the event list
                result.result.forEach((event) => {
                    if (event.end) {
                        this.events.push({
                            id: event.id,
                            title: event.title,
                            start: new Date(event.start),
                            end: new Date(event.end),
                            meta: {
                                tmpEvent: false,
                                editEnabled: this.editEnabled,
                                enrollments: event.meta!.enrollments,
                                description: event.meta!.description,
                                maxSize: event.meta!.maxSize,
                                location: event.meta!.location,
                                booker_groups: [],
                                signup_before: new Date(
                                    event.meta!.signup_before
                                ),
                            },
                            resizable: {
                                beforeStart: true,
                                afterEnd: true,
                            },
                        });
                    }
                });
                this.refresh();
            } else {
                console.error(result.result.error.error);

                if (result.result.error.error) {
                    await showMessageDialog(
                        `Sorry, you do not have a permission to add events for given group(s): ${result.result.error.error}`
                    );
                } else {
                    await showMessageDialog(
                        `Something went wrong. TIM admins have been notified about the issue.`
                    );
                }
                this.events.forEach((event) => {
                    if (this.isTempEvent(event)) {
                        this.events.splice(this.events.indexOf(event));
                    }
                });
                this.refresh();
            }
        }
    }

    /**
     * Sends the updated event to the TIM server after resizing by dragging
     * @param event Resized event
     * @param oldStart event start time before resizing
     * @param oldEnd event end time before resizing
     */
    async editEvent(event: CalendarEvent, oldStart: Date, oldEnd?: Date) {
        if (!event.id) {
            return;
        }
        const values: {
            location: string;
            signup_before: Date;
            description: string;
        } = event.meta;

        const id = event.id;
        const eventToEdit = {
            title: event.title,
            start: event.start,
            description: values.description,
            location: values.location,
            end: event.end,
            signup_before: values.signup_before,
        };

        const result = await toPromise(
            this.http.put(`/calendar/events/${id}`, {
                event: eventToEdit,
            })
        );
        if (result.ok) {
        } else {
            console.error(result.result.error.error);
            if (result.result.error.error) {
                await showMessageDialog(result.result.error.error);
            } else {
                await showMessageDialog(
                    `Something went wrong. TIM admins have been notified about the issue.`
                );
            }
            event.start = oldStart;
            event.end = oldEnd;
            this.refresh();
        }
    }

    /**
     * Collects event information in ICS-format and copies a link
     * to the ICS-file to the users clipboard
     */
    async export() {
        if (
            !(await showConfirm(
                "ICS",
                `Export calendar information in ics-format?`
            ))
        ) {
            return;
        }
        const result = await toPromise(
            this.http.get("/calendar/export", {
                responseType: "text",
            })
        );
        if (result.ok) {
            this.icsURL = result.result;
            const copyResult = await to2(
                navigator.clipboard.writeText(this.icsURL)
            );
            if (copyResult.ok) {
                this.exportDone = "ICS-url copied to clipboard.";
            } else {
                this.exportDone = "Error occurred when creating ICS-url.";
            }
            this.refresh();
        } else {
            // TODO: Handle error responses properly
            console.error(result.result.error.error);
        }
    }

    /**
     * Opens the event dialog when event is clicked
     *
     * @param event Clicked event
     */
    async handleEventClick(event: TIMCalendarEvent): Promise<void> {
        if (this.dialogOpen) {
            return;
        }
        this.dialogOpen = true;
        const result = await to2(showCalendarEventDialog(event));
        this.dialogOpen = false;
        if (result.ok) {
            const modifiedEvent = result.result;
            if (modifiedEvent.meta) {
                if (modifiedEvent.meta.deleted) {
                    this.events.splice(this.events.indexOf(modifiedEvent), 1);
                }
            }
            this.refresh();
        }
    }

    /**
     * Returns true if current user is manager or owner, otherwise false
     */
    userIsManager(): boolean {
        return (
            itemglobals().curr_item.rights.manage ||
            itemglobals().curr_item.rights.owner
        );
    }

    /**
     * Initializes which different types of events the user can add to the calendar based on the markup
     * @private
     */
    private initEventTypes(): void {
        for (const eventTemplate in this.markup.eventTemplates) {
            if (this.markup.eventTemplates.hasOwnProperty(eventTemplate)) {
                // If current user is owner, add option to add all types of events
                if (itemglobals().curr_item.rights.owner) {
                    this.eventTypes.push(eventTemplate);
                }
                // Otherwise, only add options for types that has a setter group in which the current user belongs to
                else {
                    Users.getCurrent().groups.forEach((group) => {
                        if (!this.markup.eventTemplates) {
                            return;
                        }

                        if (
                            this.markup.eventTemplates[
                                eventTemplate
                            ].setters.includes(group.name)
                        ) {
                            if (!this.eventTypes.includes(eventTemplate)) {
                                this.eventTypes.push(eventTemplate);
                            }
                        }
                    });
                }
            }
        }
        if (this.eventTypes.length > 0) {
            this.selectedEvent = this.eventTypes[0];
        }
    }
}

@NgModule({
    imports: [
        BrowserAnimationsModule,
        CommonModule,
        BrowserModule,
        HttpClientModule,
        FormsModule,
        CalendarModule.forRoot({
            provide: DateAdapter,
            useFactory: adapterFactory,
        }),
    ],
    declarations: [
        CalendarComponent,
        TimeViewSelectorComponent,
        DateTimeValidatorDirective,
        CalendarHeaderComponent,
        ShowWeekComponent,
    ],
    exports: [CalendarComponent, DateTimeValidatorDirective],
    providers: [
        {
            provide: CalendarDateFormatter,
            useClass: CustomDateFormatter,
        },
    ],
})
export class TimCalendarModule implements DoBootstrap {
    ngDoBootstrap(appRef: ApplicationRef): void {}
}

const angularJsModule = createDowngradedModule((extraProviders) =>
    platformBrowserDynamic(extraProviders).bootstrapModule(TimCalendarModule)
);

doDowngrade(angularJsModule, "timCalendar", CalendarComponent);

export const moduleDefs = [angularJsModule];<|MERGE_RESOLUTION|>--- conflicted
+++ resolved
@@ -277,33 +277,6 @@
             <button class="btn timButton" (click)="export()">Export calendar</button>
             <span class="exportDone"><b>{{exportDone}}</b></span>
         </div>
-<<<<<<< HEAD
-=======
-        <ng-template #modalContent let-close="close">
-            <div class="modal-header">
-                <h5 class="modal-title">Event action occurred</h5>
-                <button type="button" class="close" (click)="close()">
-                    <span aria-hidden="true">&times;</span>
-                </button>
-            </div>
-            <div class="modal-body">
-                <div>
-                    Action:
-                    <pre>{{ modalData?.action }}</pre>
-                </div>
-                <div>
-                    Event:
-                    <pre>{{ modalData?.event | json }}</pre>
-                </div>
-            </div>
-            <div class="modal-footer">
-                <button type="button" class="btn btn-outline-secondary timButton" (click)="close()">
-                    OK
-                </button>
-            </div>
-        </ng-template>
-        
->>>>>>> 2bf5578c
     `,
     encapsulation: ViewEncapsulation.None,
     styleUrls: [
@@ -359,31 +332,6 @@
     segmentsInHour: number = 3;
     segmentHeight: number = 30;
     minimumEventHeight: number = this.segmentMinutes;
-
-<<<<<<< HEAD
-    // actions: CalendarEventAction[] = [
-    //     {
-    //         label: '<i class="fas fa-fw fa-pencil-alt"></i>',
-    //         a11yLabel: "Edit",
-    //         onClick: ({event}: {event: CalendarEvent}): void => {
-    //             this.handleEventClick(event);
-    //         },
-    //     },
-    //     {
-    //         label: '<i class="fas fa-fw fa-trash-alt"></i>',
-    //         a11yLabel: "Delete",
-    //         onClick: ({event}: {event: CalendarEvent}): void => {
-    //             this.events = this.events.filter((iEvent) => iEvent !== event);
-    //             this.handleEventClick(event);
-    //         },
-    //     },
-    // ];
-=======
-    modalData?: {
-        action: string;
-        event?: TIMCalendarEvent;
-    };
->>>>>>> 2bf5578c
 
     constructor(
         el: ElementRef<HTMLElement>,
