import {
    ApplicationRef,
    ChangeDetectionStrategy,
    ChangeDetectorRef,
    Component,
    DoBootstrap,
    ElementRef,
    NgModule,
    OnInit,
    TemplateRef,
    ViewChild,
    ViewEncapsulation,
} from "@angular/core";
import {BrowserAnimationsModule} from "@angular/platform-browser/animations";
import * as t from "io-ts";
import {
    CalendarDateFormatter,
    CalendarEvent,
    CalendarEventAction,
    CalendarModule,
    CalendarView,
    DateAdapter,
} from "angular-calendar";
import {WeekViewHourSegment} from "calendar-utils";
import {adapterFactory} from "angular-calendar/date-adapters/date-fns";
import {platformBrowserDynamic} from "@angular/platform-browser-dynamic";
import {CommonModule, registerLocaleData} from "@angular/common";
import localeFr from "@angular/common/locales/fi";
import {HttpClient, HttpClientModule} from "@angular/common/http";
import {FormsModule} from "@angular/forms";
import {BrowserModule, DomSanitizer} from "@angular/platform-browser";
import {finalize, fromEvent, takeUntil} from "rxjs";
import {addDays, addMinutes, endOfWeek} from "date-fns";
import moment from "moment";
import {NgbModal, NgbModalModule} from "@ng-bootstrap/ng-bootstrap";
import {createDowngradedModule, doDowngrade} from "../../downgrade";
import {AngularPluginBase} from "../angular-plugin-base.directive";
import {GenericPluginMarkup, getTopLevelFields, nullable} from "../attributes";
import {toPromise} from "../../util/utils";
import {Users} from "../../user/userService";
import {CalendarHeaderModule} from "./calendar-header.component";
import {CustomDateFormatter} from "./custom-date-formatter.service";
import {TimeViewSelectorComponent} from "./timeviewselector.component";

/**
 * Helps calculate the size of a horizontally dragged event on the calendar view.
 *
 * @param amount movement of mouse in pixels
 * @param segmentWidth the width of a single day in week view
 */
function floorToNearest(amount: number, segmentWidth: number) {
    return Math.floor(amount / segmentWidth) * segmentWidth;
}

/**
 * Helps calculate the size of a vertically dragged event on the calendar view.
 *
 * @param amount movement of mouse in pixels
 * @param minutesInSegment the length of a single segment in calendar in minutes. An hour is divided into slots in view.
 * @param segmentHeight the height of a single slot in calendar in pixels
 */
function ceilToNearest(
    amount: number,
    minutesInSegment: number,
    segmentHeight: number
) {
    return Math.ceil(amount / segmentHeight) * minutesInSegment;
}

const CalendarItem = t.type({
    done: t.boolean,
    text: t.string,
});

const CalendarMarkup = t.intersection([
    t.partial({
        todos: nullable(t.array(CalendarItem)),
    }),
    GenericPluginMarkup,
]);

const CalendarFields = t.intersection([
    getTopLevelFields(CalendarMarkup),
    t.type({}),
]);

const colors = {
    red: {
        primary: "#ad2121",
        secondary: "#FAE3E3",
    },
    blue: {
        primary: "#1e90ff",
        secondary: "#D1E8FF",
    },
    yellow: {
        primary: "#e3bc08",
        secondary: "#FDF1BA",
    },
    gray: {
        primary: "#d5d5d5",
        secondary: "#d5d5d5",
    },
};

const segmentHeight = 30;
// const minutesInSegment = 20;

registerLocaleData(localeFr);

Date.prototype.toJSON = function () {
    return moment(this).format();
};

/**
 * For customizing the event tooltip
 */
/* @Injectable()
export class CustomEventTitleFormatter extends CalendarEventTitleFormatter {
    weekTooltip(event: CalendarEvent<{tmpEvent?: boolean}>, title: string) {
        if (!event.meta?.tmpEvent) {
            return super.weekTooltip(event, title);
        }
        return "";
    }

    dayTooltip(event: CalendarEvent<{tmpEvent?: boolean}>, title: string) {
        if (!event.meta?.tmpEvent) {
            return super.dayTooltip(event, title);
        }
        return "";
    }
}*/

@Component({
    selector: "mwl-calendar-component",
    changeDetection: ChangeDetectionStrategy.OnPush,
    providers: [
        {
            provide: CalendarDateFormatter,
            useClass: CustomDateFormatter,
        },
        // {
        //     provide: CalendarEventTitleFormatter,
        //     useClass: CustomEventTitleFormatter,
        // },
    ],
    template: `
        <mwl-utils-calendar-header [(view)]="view" [(viewDate)]="viewDate">
        </mwl-utils-calendar-header>
        <div class="row text-center">
            <div class="btn-group edit-btn col-md-4">
                <button (click)="disableEditing()" [class.active]="!editEnabled" class="btn timButton">View</button>
                <button (click)="enableEditing()" [class.active]="editEnabled" class="btn timButton">Edit</button>
            </div>
                <div class="col-md-4"> Näytä:
                    <div *ngFor="let box of checkboxEvents">
                        <input (change)="getEventsToView()" type="checkbox" name="checkboxEvents" value="box.value" [(ngModel)]="box.checked" [checked]="" >{{box.name}}
                    </div>
            </div>
            <div [style.visibility] = "editEnabled ? 'visible' : 'hidden'" class="btn-group event-btn col-md-4">
            <button (click)="setEventType($event)" *ngFor="let button of eventTypes" [class.active]="selectedEvent == (button.valueOf() +eventTypes.indexOf((button)))" class="btn timButton" id="{{button.valueOf() + eventTypes.indexOf(button) }}">{{button.valueOf()}}</button>
            </div>
        </div>

        <ng-template
                #weekViewHourSegmentTemplate
                let-segment="segment"
                let-locale="locale"
                let-segmentHeight="segmentHeight"
                let-isTimeLabel="isTimeLabel"
        >
          <div
            #segmentElement
            class="cal-hour-segment"
            [style.height.px]="segmentHeight"
            [class.cal-hour-start]="segment.isStart"
            [class.cal-after-hour-start]="!segment.isStart"
            [ngClass]="segment.cssClass"
            (mousedown)="editEnabled && startDragToCreate(segment, $event, segmentElement)"
          >
            <div class="cal-time" *ngIf="isTimeLabel">
              {{ segment.date | calendarDate:'weekViewHour':locale }}
            </div>
          </div>
        </ng-template>

        <div [ngSwitch]="view">
            <mwl-calendar-month-view
                    *ngSwitchCase="'month'"
                    [viewDate]="viewDate"
                    [events]="events"
                    [locale]="'fi-FI'"
                    [weekStartsOn]="1"
                    (columnHeaderClicked)="clickedColumn = $event.isoDayNumber"
                    (dayClicked)="clickedDate = $event.day.date"
            >
            </mwl-calendar-month-view>
            <mwl-calendar-week-view
                    *ngSwitchCase="'week'"
                    [viewDate]="viewDate"
                    [events]="events"
                    [hourSegmentHeight]="30"
                    [hourDuration]="60"
                    [hourSegments]="segmentsInHour"
                    [dayStartHour]="dayStartHour"
                    [dayEndHour]="dayEndHour"
                    [locale]="'fi-FI'"
                    [weekStartsOn]="1"
                    (dayHeaderClicked)="clickedDate = $event.day.date"
                    (hourSegmentClicked)="clickedDate = $event.date"
                    [hourSegmentTemplate]="weekViewHourSegmentTemplate"
                    (eventClicked)="handleEvent('Clicked', $event.event)"
            >
            </mwl-calendar-week-view>
            <mwl-calendar-day-view
                    *ngSwitchCase="'day'"
                    [viewDate]="viewDate"
                    [events]="events"
                    [hourDuration]="60"
                    [hourSegments]="segmentsInHour"
                    [dayStartHour]="dayStartHour"
                    [dayEndHour]="dayEndHour"
                    [locale]="'fi-FI'"
                    (hourSegmentClicked)="clickedDate = $event.date"
            >
            </mwl-calendar-day-view>
        </div>
        <app-timeview-selectors (accuracy)="setAccuracy($event)" (morning)="setMorning($event)" (evening)="setEvening($event)"></app-timeview-selectors>
        <div hidden>
            <button class="timButton" id="saveBtn" (click)="saveChanges()"
                    [disabled]="!this.events.some(this.isTempEvent)">Save changes
            </button>
        </div>
<<<<<<< HEAD
        <div>
            <button class="timButton" id="icsBtn" (click)="exportICS()">Vie kalenterin tiedot</button>
        </div>
        <app-timeview-selectors (accuracy)="setAccuracy($event)" (morning)="setMorning($event)"
                                (evening)="setEvening($event)"></app-timeview-selectors>
=======
>>>>>>> 22ed59c5

        <ng-template #modalContent let-close="close">
            <div class="modal-header">
                <h5 class="modal-title">Event action occurred</h5>
                <button type="button" class="close" (click)="close()">
                    <span aria-hidden="true">&times;</span>
                </button>
            </div>
            <div class="modal-body">
                <div>
                    Action:
                    <pre>{{ modalData?.action }}</pre>
                </div>
                <div>
                    Event:
                    <pre>{{ modalData?.event | json }}</pre>
                </div>
            </div>
            <div class="modal-footer">
                <button [style.visibility] = "editEnabled ? 'visible' : 'hidden'" type="button" class="btn btn-outline-secondary timButton"
                        (click)=" close(); deleteEvent(modalData?.event)">
                    Delete
                </button>
                <button type="button" class="btn btn-outline-secondary timButton" (click)="close()">
                    OK
                </button>
            </div>
        </ng-template>

    `,
    encapsulation: ViewEncapsulation.None,
    styleUrls: ["calendar.component.scss"],
    // templateUrl: "template.html",
})
export class CalendarComponent
    extends AngularPluginBase<
        t.TypeOf<typeof CalendarMarkup>,
        t.TypeOf<typeof CalendarFields>,
        typeof CalendarFields
    >
    implements OnInit
{
    @ViewChild("modalContent", {static: true})
    modalContent?: TemplateRef<never>;
    view: CalendarView = CalendarView.Week;

    viewDate: Date = new Date();

    events: CalendarEvent[] = [];

    clickedDate?: Date;

    clickedColumn?: number;

    dragToCreateActive = false;

    editEnabled: boolean = false;

    eventTypes: string[] = ["Ohjaus", "Luento", "Opetusryhmä"];
    eventType: string = this.eventTypes[0];
    selectedEvent: string = this.eventType + 0;

    checkboxEvents = [
        {name: "Ohjaus", value: "1", checked: true},
        {name: "Luento", value: "2", checked: true},
        {name: "Opetusryhmä", value: "3", checked: true},
    ];

    weekStartsOn: 1 = 1;

    /* The default values of calendar view that can be adjusted with the time view selector -component. */
    dayStartHour: number = 8;
    dayEndHour: number = 19;
    segmentMinutes: number = 20;
    segmentsInHour: number = 3;

    // lastEvent: number = 0;

    modalData?: {
        action: string;
        event: CalendarEvent;
    };

    actions: CalendarEventAction[] = [
        {
            label: '<i class="fas fa-fw fa-pencil-alt"></i>',
            a11yLabel: "Edit",
            onClick: ({event}: {event: CalendarEvent}): void => {
                this.handleEvent("Edited", event);
            },
        },
        {
            label: '<i class="fas fa-fw fa-trash-alt"></i>',
            a11yLabel: "Delete",
            onClick: ({event}: {event: CalendarEvent}): void => {
                this.events = this.events.filter((iEvent) => iEvent !== event);
                this.handleEvent("Deleted", event);
            },
        },
    ];

    constructor(
        el: ElementRef<HTMLElement>,
        http: HttpClient,
        domSanitizer: DomSanitizer,
        private cdr: ChangeDetectorRef,
        private modal: NgbModal
    ) {
        super(el, http, domSanitizer);
    }

    /**
     * Set type of event user wants to add while in edit-mode
     * @param event
     */
    setEventType(event: Event) {
        this.selectedEvent = (event.target as Element).id;
    }
    isTempEvent(event: CalendarEvent<{tmpEvent: boolean}>) {
        if (event.meta) {
            return event.meta.tmpEvent;
        }
    }

    setAccuracy(accuracy: number) {
        this.segmentMinutes = accuracy;
        this.segmentsInHour = 60 / this.segmentMinutes;
    }

    setMorning(morning: number) {
        this.dayStartHour = morning;
    }

    setEvening(evening: number) {
        this.dayEndHour = evening - 1;
    }

    enableEditing() {
        this.editEnabled = true;
    }

    disableEditing() {
        this.editEnabled = false;
    }

    /**
     * Get what type of events user wants to view in view-mode
     */
    getEventsToView() {
        const viewEvents = this.checkboxEvents
            .filter((box) => box.checked)
            .map((box) => box.name);
        console.log(viewEvents);
        return viewEvents;
    }

    startDragToCreate(
        segment: WeekViewHourSegment,
        mouseDownEvent: MouseEvent,
        segmentElement: HTMLElement
    ) {
        const dragToSelectEvent: CalendarEvent<{tmpEvent?: boolean}> = {
            id: this.events.length,
            title: `${segment.date.toTimeString().substr(0, 5)}–${addMinutes(
                segment.date,
                this.segmentMinutes
            )
                .toTimeString()
                .substr(0, 5)} Varattava aika`,
            start: segment.date,
            end: addMinutes(segment.date, this.segmentMinutes),
            meta: {
                tmpEvent: true,
            },
            actions: this.actions,
        };
        this.events = [...this.events, dragToSelectEvent];
        this.dragToCreateActive = true;
        const segmentPosition = segmentElement.getBoundingClientRect();
        const endOfView = endOfWeek(this.viewDate, {
            weekStartsOn: this.weekStartsOn,
        });

        fromEvent<MouseEvent>(document, "mousemove")
            .pipe(
                finalize(() => {
                    // if (dragToSelectEvent.meta) {
                    //    delete dragToSelectEvent.meta.tmpEvent;
                    // }
                    this.dragToCreateActive = false;
                    // The promise is resolved inside saveChanges -function
                    this.saveChanges();
                }),
                takeUntil(fromEvent(document, "mouseup"))
            )
            .subscribe((mouseMoveEvent: MouseEvent) => {
                const minutesDiff = ceilToNearest(
                    mouseMoveEvent.clientY - segmentPosition.top,
                    this.segmentMinutes,
                    segmentHeight
                );
                const daysDiff =
                    floorToNearest(
                        mouseMoveEvent.clientX - segmentPosition.left,
                        segmentPosition.width
                    ) / segmentPosition.width;

                const newEnd = addDays(
                    addMinutes(segment.date, minutesDiff),
                    daysDiff
                );
                if (newEnd > segment.date && newEnd < endOfView) {
                    dragToSelectEvent.end = newEnd;
                    dragToSelectEvent.title = `${segment.date
                        .toTimeString()
                        .substr(0, 5)}–${newEnd
                        .toTimeString()
                        .substr(0, 5)} Varattava aika`;
                    if (dragToSelectEvent.end) {
                        dragToSelectEvent.end = new Date(dragToSelectEvent.end);
                        if (Date.now() > dragToSelectEvent.start.getTime()) {
                            dragToSelectEvent.color = colors.gray;
                        }
                    }
                }
                this.refresh();
            });
    }

    private refresh() {
        this.events = [...this.events];
        this.cdr.detectChanges();
    }

    getAttributeType() {
        return CalendarFields;
    }

    getDefaultMarkup() {
        return {};
    }

    ngOnInit() {
        super.ngOnInit();
        if (Users.isLoggedIn()) {
            void this.loadEvents();
        }
    }

    trimEventData(event: CalendarEvent) {
        delete event.meta;
        delete event.id;
        delete event.actions;
        delete event.color;
    }

    private async loadEvents() {
        const result = await toPromise(
            this.http.get<CalendarEvent<{tmpEvent: boolean}>[]>(
                "/calendar/events?file_type=json"
            )
        );
        if (result.ok) {
            result.result.forEach((event) => {
                event.start = new Date(event.start);
                if (event.end) {
                    event.end = new Date(event.end);
                    if (Date.now() > event.start.getTime()) {
                        event.color = colors.gray;
                    }
                }
                event.actions = this.actions;
                event.meta = {tmpEvent: false};
            });
            this.events = result.result;
            // this.lastEvent = result.result.length;
            this.refresh();
        } else {
            // TODO: Handle error responses properly
            console.error(result.result.error.error);
        }
    }

    async saveChanges() {
        const eventsToAdd = this.events.filter(
            (event: CalendarEvent<{tmpEvent: boolean}>) =>
                this.isTempEvent(event)
        ); // slice(this.lastEvent);
        if (eventsToAdd.length > 0) {
            eventsToAdd.map((event) => this.trimEventData(event));
            console.log(eventsToAdd);
            const result = await toPromise(
                this.http.post<CalendarEvent[]>("/calendar/events", {
                    events: eventsToAdd,
                })
            );
            // TODO: handle server responses properly
            if (result.ok) {
                console.log("events sent");
                console.log(result.result);
                // this.lastEvent = this.events.length;
                this.refresh();
                await this.loadEvents();
            } else {
                console.error(result.result.error.error);
            }
        }
    }

    async exportICS() {
        const result = await toPromise(
            this.http.get("/calendar/events?file_type=ics", {
                responseType: "text",
            })
        );
        if (result.ok) {
            this.refresh();
            console.log(result.result);
            console.log("Tiedot viety");
        } else {
            // TODO: Handle error responses properly
            console.error(result.result.error.error);
        }
    }

    async deleteEvent(event?: CalendarEvent<{tmpEvent: boolean}>) {
        if (!event) {
            return;
        }
        if (!event.id || !event.meta) {
            return;
        }
        if (!event.meta.tmpEvent) {
            const result = await toPromise(
                this.http.delete(`/calendar/events/${event.id}`)
            );
            if (result.ok) {
                console.log(result.result);
            } else {
                console.error(result.result.error.error);
            }
        }
        this.events.splice(this.events.indexOf(event), 1);
        // this.lastEvent--;
        this.refresh();
    }

    handleEvent(action: string, event: CalendarEvent): void {
        this.modalData = {event, action};
        this.modal.open(this.modalContent, {size: "md"});
    }
}

@NgModule({
    imports: [
        BrowserAnimationsModule,
        CommonModule,
        BrowserModule,
        HttpClientModule,
        FormsModule,
        CalendarModule.forRoot({
            provide: DateAdapter,
            useFactory: adapterFactory,
        }),
        CalendarHeaderModule,
        NgbModalModule,
    ],
    declarations: [CalendarComponent, TimeViewSelectorComponent],
    exports: [CalendarComponent],
})
export class KATTIModule implements DoBootstrap {
    ngDoBootstrap(appRef: ApplicationRef): void {}
}

const angularJsModule = createDowngradedModule((extraProviders) =>
    platformBrowserDynamic(extraProviders).bootstrapModule(KATTIModule)
);

doDowngrade(angularJsModule, "timCalendar", CalendarComponent);

export const moduleDefs = [angularJsModule];<|MERGE_RESOLUTION|>--- conflicted
+++ resolved
@@ -232,15 +232,9 @@
                     [disabled]="!this.events.some(this.isTempEvent)">Save changes
             </button>
         </div>
-<<<<<<< HEAD
         <div>
             <button class="timButton" id="icsBtn" (click)="exportICS()">Vie kalenterin tiedot</button>
         </div>
-        <app-timeview-selectors (accuracy)="setAccuracy($event)" (morning)="setMorning($event)"
-                                (evening)="setEvening($event)"></app-timeview-selectors>
-=======
->>>>>>> 22ed59c5
-
         <ng-template #modalContent let-close="close">
             <div class="modal-header">
                 <h5 class="modal-title">Event action occurred</h5>
