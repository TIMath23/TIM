--- conflicted
+++ resolved
@@ -164,13 +164,8 @@
         // },
     ],
     template: `
-<<<<<<< HEAD
-        <tim-calendar-header [(view)]="view" [(viewDate)]="viewDate">
+        <tim-calendar-header [locale]="locale" [(view)]="view" [(viewDate)]="viewDate">
         </tim-calendar-header>
-=======
-        <mwl-utils-calendar-header [locale]="locale" [(view)]="view" [(viewDate)]="viewDate">
-        </mwl-utils-calendar-header>
->>>>>>> d1b26d05
         <div class="row text-center">
             <div class="col-md-4">
                 <div class="btn-group edit-btn" [hidden]="!userIsManager()">
