import {
    ApplicationRef,
    ChangeDetectionStrategy,
    ChangeDetectorRef,
    Component,
    DoBootstrap,
    ElementRef,
    NgModule,
    OnInit,
    TemplateRef,
    ViewChild,
    ViewEncapsulation,
} from "@angular/core";
import {BrowserAnimationsModule} from "@angular/platform-browser/animations";
import * as t from "io-ts";
import {
    CalendarDateFormatter,
    CalendarEvent,
    CalendarEventTimesChangedEvent,
    CalendarModule,
    CalendarView,
    DateAdapter,
} from "angular-calendar";
import {WeekViewHourSegment} from "calendar-utils";
import {adapterFactory} from "angular-calendar/date-adapters/date-fns";
import {platformBrowserDynamic} from "@angular/platform-browser-dynamic";
import {CommonModule, registerLocaleData} from "@angular/common";
import localeFr from "@angular/common/locales/fi";
import {HttpClient, HttpClientModule} from "@angular/common/http";
import {FormsModule} from "@angular/forms";
import {BrowserModule, DomSanitizer} from "@angular/platform-browser";
import {finalize, fromEvent, takeUntil} from "rxjs";
import {addDays, addMinutes, endOfWeek} from "date-fns";
import {NgbModalModule} from "@ng-bootstrap/ng-bootstrap";
import {createDowngradedModule, doDowngrade} from "../../downgrade";
import {AngularPluginBase} from "../angular-plugin-base.directive";
import {GenericPluginMarkup, getTopLevelFields, nullable} from "../attributes";
import {toPromise, to2} from "../../util/utils";
import {Users} from "../../user/userService";
import {CalendarHeaderModule} from "./calendar-header.component";
import {CustomDateFormatter} from "./custom-date-formatter.service";
import {TimeViewSelectorComponent} from "./timeviewselector.component";
import {showCalendarEventDialog} from "./showCalendarEventDialog";
import {DateTimeValidatorDirective} from "./datetimevalidator.directive";

/**
 * Helps calculate the size of a horizontally dragged event on the calendar view.
 *
 * @param amount movement of mouse in pixels
 * @param segmentWidth the width of a single day in week view
 */
function floorToNearest(amount: number, segmentWidth: number) {
    return Math.floor(amount / segmentWidth) * segmentWidth;
}

/**
 * Helps calculate the size of a vertically dragged event on the calendar view.
 *
 * @param amount movement of mouse in pixels
 * @param minutesInSegment the length of a single segment in calendar in minutes. An hour is divided into slots in view.
 * @param segmentHeight the height of a single slot in calendar in pixels
 */
function ceilToNearest(
    amount: number,
    minutesInSegment: number,
    segmentHeight: number
) {
    return Math.ceil(amount / segmentHeight) * minutesInSegment;
}

const CalendarItem = t.type({
    done: t.boolean,
    text: t.string,
});

const CalendarMarkup = t.intersection([
    t.partial({
        todos: nullable(t.array(CalendarItem)),
    }),
    GenericPluginMarkup,
]);

const CalendarFields = t.intersection([
    getTopLevelFields(CalendarMarkup),
    t.type({}),
]);

const colors = {
    red: {
        primary: "#ad2121",
        secondary: "#FAE3E3",
    },
    blue: {
        primary: "#1e90ff",
        secondary: "#D1E8FF",
    },
    yellow: {
        primary: "#e3bc08",
        secondary: "#FDF1BA",
    },
    gray: {
        primary: "#d5d5d5",
        secondary: "#d5d5d5",
    },
};

const segmentHeight = 30;
// const minutesInSegment = 20;

registerLocaleData(localeFr);

/**
 * For customizing the event tooltip
 */
// @Injectable()
// export class CustomEventTitleFormatter extends CalendarEventTitleFormatter {
//     weekTooltip(event: TIMCalendarEvent, title: string) {
//         if (event.end) {
//             return `${event.start.toTimeString().substr(0, 5)}-${event.end
//                 .toTimeString()
//                 .substr(0, 5)}`;
//         }
//         return "";
//     }
//
//     dayTooltip(event: CalendarEvent<{tmpEvent?: boolean}>, title: string) {
//         if (!event.meta?.tmpEvent) {
//             return super.dayTooltip(event, title);
//         }
//         return "";
//     }
// }

export type TIMCalendarEvent = CalendarEvent<{
    tmpEvent: boolean;
    deleted?: boolean;
    editEnabled?: boolean;
}>;

@Component({
    selector: "tim-calendar",
    changeDetection: ChangeDetectionStrategy.OnPush,
    providers: [
        {
            provide: CalendarDateFormatter,
            useClass: CustomDateFormatter,
        },
        // {
        //     provide: CalendarEventTitleFormatter,
        //     useClass: CustomEventTitleFormatter,
        // },
    ],
    template: `
        <tim-calendar-header [(view)]="view" [(viewDate)]="viewDate">
        </tim-calendar-header>
        <div class="row text-center">
            <div class="col-md-4">
                <div class="btn-group edit-btn">
                    <button (click)="enableEditing(false)" [class.active]="!editEnabled" class="btn timButton">View</button>
                    <button (click)="enableEditing(true)" [class.active]="editEnabled" class="btn timButton">Edit</button>
                </div>
            </div>
            <div class="col-md-4">
                <div [style.visibility]="editEnabled ? 'visible' : 'hidden'" class="btn-group event-btn">
                    <button (click)="setEventType($event)" *ngFor="let button of eventTypes"
                            [class.active]="selectedEvent == (button.valueOf() +eventTypes.indexOf((button)))"
                            class="btn timButton"
                            id="{{button.valueOf() + eventTypes.indexOf(button) }}">{{button.valueOf()}}</button>
                </div>
            </div>
            <div class="col-md-4">Näytä:
                    <div *ngFor="let box of checkboxEvents"> 
                        <input (change)="getEventsToView()" type="checkbox" name="checkboxEvents" value="box.value"
                               [(ngModel)]="box.checked" [checked]="">{{box.name}}
                </div>
            </div>
        </div>

        <ng-template
                #weekViewHourSegmentTemplate
                let-segment="segment"
                let-locale="locale"
                let-segmentHeight="segmentHeight"
                let-isTimeLabel="isTimeLabel"
        >
            <div
                    #segmentElement
                    class="cal-hour-segment"
                    [style.height.px]="segmentHeight"
                    [class.cal-hour-start]="segment.isStart"
                    [class.cal-after-hour-start]="!segment.isStart"
                    [ngClass]="segment.cssClass"
                    (mousedown)="editEnabled && startDragToCreate(segment, $event, segmentElement)"

            >
                <div class="cal-time" *ngIf="isTimeLabel">
                    {{ segment.date | calendarDate:'weekViewHour':locale }}
                </div>
            </div>
        </ng-template>

        <div [ngSwitch]="view">
            <mwl-calendar-month-view
                    *ngSwitchCase="'month'"
                    [viewDate]="viewDate"
                    [events]="events"
                    [locale]="locale"
                    [weekStartsOn]="1"
                    (columnHeaderClicked)="clickedColumn = $event.isoDayNumber"
                    (dayClicked)="changeToDay($event.day.date)"
            >
            </mwl-calendar-month-view>
            <mwl-calendar-week-view
                    *ngSwitchCase="'week'"
                    [viewDate]="viewDate"
                    [events]="events"
                    [hourSegmentHeight]="30"
                    [hourDuration]="60"
                    [hourSegments]="segmentsInHour"
                    [dayStartHour]="dayStartHour"
                    [dayEndHour]="dayEndHour"
                    [locale]="locale"
                    [minimumEventHeight]="minimumEventHeight"
                    [weekStartsOn]="1"
                    (dayHeaderClicked)="clickedDate = $event.day.date"
                    (hourSegmentClicked)="clickedDate = $event.date"
                    [hourSegmentTemplate]="weekViewHourSegmentTemplate"
                    (eventClicked)="handleEventClick($event.event)"
                    (eventTimesChanged)="eventTimesChanged($event)"
            >
            </mwl-calendar-week-view>
            <mwl-calendar-day-view
                    *ngSwitchCase="'day'"
                    [viewDate]="viewDate"
                    [events]="events"
                    [hourDuration]="60"
                    [hourSegments]="segmentsInHour"
                    [dayStartHour]="dayStartHour"
                    [dayEndHour]="dayEndHour"
                    [locale]="locale"
                    (hourSegmentClicked)="clickedDate = $event.date"
                    [hourSegmentTemplate]="weekViewHourSegmentTemplate"
                    (eventClicked)="handleEventClick($event.event)"
                    (eventTimesChanged)="eventTimesChanged($event)"

            >
            </mwl-calendar-day-view>
        </div>
<<<<<<< HEAD
        <tim-time-view-selector (accuracy)="setAccuracy($event)" (morning)="setMorning($event)" (evening)="setEvening($event)"></tim-time-view-selector>
     <div hidden>
            <button class="timButton" id="saveBtn" (click)="saveChanges()"
                    [disabled]="!this.events.some(this.isTempEvent)">Save changes
            </button>
        </div>
=======
        <app-timeview-selectors [style.visibility]="view == 'month' ? 'hidden' : 'visible'"
                (accuracy)="setAccuracy($event)" (morning)="setMorning($event)"
                                (evening)="setEvening($event)"></app-timeview-selectors>
>>>>>>> 8d069e4c
        <div>
            <button class="timButton" id="icsBtn" (click)="exportICS()">Vie kalenterin tiedot</button>
        </div>
        <ng-template #modalContent let-close="close">
            <div class="modal-header">
                <h5 class="modal-title">Event action occurred</h5>
                <button type="button" class="close" (click)="close()">
                    <span aria-hidden="true">&times;</span>
                </button>
            </div>
            <div class="modal-body">
                <div>
                    Action:
                    <pre>{{ modalData?.action }}</pre>
                </div>
                <div>
                    Event:
                    <pre>{{ modalData?.event | json }}</pre>
                </div>
            </div>
            <div class="modal-footer">
                <!-- <button [style.visibility] = "editEnabled ? 'visible' : 'hidden'" type="button" class="btn btn-outline-secondary timButton"
                        (click)=" close(); deleteEvent(modalData?.event)">
                    Delete
                </button> -->
                <button type="button" class="btn btn-outline-secondary timButton" (click)="close()">
                    OK
                </button>
            </div>
        </ng-template>
        
    `,
    encapsulation: ViewEncapsulation.None,
    styleUrls: ["calendar.component.scss"],
    // templateUrl: "template.html",
})
export class CalendarComponent
    extends AngularPluginBase<
        t.TypeOf<typeof CalendarMarkup>,
        t.TypeOf<typeof CalendarFields>,
        typeof CalendarFields
    >
    implements OnInit
{
    @ViewChild("modalContent", {static: true})
    modalContent?: TemplateRef<never>;
    view: CalendarView = CalendarView.Week;

    viewDate: Date = new Date();

    events: TIMCalendarEvent[] = [];

    clickedDate?: Date;

    clickedColumn?: number;

    dragToCreateActive = false;

    editEnabled: boolean = false;
    dialogOpen: boolean = false;

    eventTypes: string[] = ["Ohjaus", "Luento", "Opetusryhmä"];
    eventType: string = this.eventTypes[0];
    selectedEvent: string = this.eventType + 0;

    checkboxEvents = [
        {name: "Ohjaus", value: "1", checked: true},
        {name: "Luento", value: "2", checked: true},
        {name: "Opetusryhmä", value: "3", checked: true},
    ];

    locale: string = "Fi-fi";

    weekStartsOn: 1 = 1;

    /* The default values of calendar view that can be adjusted with the time view selector -component. */
    dayStartHour: number = 8;
    dayEndHour: number = 19;
    segmentMinutes: number = 20;
    segmentsInHour: number = 3;
    minimumEventHeight: number = this.segmentMinutes;

    modalData?: {
        action: string;
        event?: TIMCalendarEvent;
    };

    // actions: CalendarEventAction[] = [
    //     {
    //         label: '<i class="fas fa-fw fa-pencil-alt"></i>',
    //         a11yLabel: "Edit",
    //         onClick: ({event}: {event: CalendarEvent}): void => {
    //             this.handleEventClick(event);
    //         },
    //     },
    //     {
    //         label: '<i class="fas fa-fw fa-trash-alt"></i>',
    //         a11yLabel: "Delete",
    //         onClick: ({event}: {event: CalendarEvent}): void => {
    //             this.events = this.events.filter((iEvent) => iEvent !== event);
    //             this.handleEventClick(event);
    //         },
    //     },
    // ];

    constructor(
        el: ElementRef<HTMLElement>,
        http: HttpClient,
        domSanitizer: DomSanitizer,
        private cdr: ChangeDetectorRef
    ) {
        super(el, http, domSanitizer);
    }

    /**
     * Set type of event user wants to add while in edit-mode
     * @param event
     */
    setEventType(event: Event) {
        this.selectedEvent = (event.target as Element).id;
    }
    isTempEvent(event: TIMCalendarEvent) {
        if (event.meta) {
            return event.meta.tmpEvent;
        }
    }

    /**
     * Sets the desired size of timeslot in the day&week -views
     * @param accuracy Size of time slot in minutes 15, 20, 30 or 60
     */
    setAccuracy(accuracy: number) {
        this.minimumEventHeight = accuracy;
        this.segmentMinutes = accuracy;
        if (accuracy == 60) {
            this.minimumEventHeight = 30;
        }
        this.segmentsInHour = 60 / this.segmentMinutes;
    }

    setLanguage() {
        const language = navigator.language;
        switch (language.toLowerCase()) {
            case "fi-fi":
                this.locale = "fi-fi";
                break;
            case "fi":
                this.locale = "fi";
                break;
            case "en-us":
                this.locale = "en-us";
                break;
            default:
                this.locale = "en-us";
                break;
        }
        console.log(navigator.language);
    }

    /**
     * Set the starting hours of day&week -views
     * @param morning hour to start the day
     */
    setMorning(morning: number) {
        this.dayStartHour = morning;
    }

    /**
     * Set the ending hour of day&week -views
     * @param evening hour to end the day
     */
    setEvening(evening: number) {
        this.dayEndHour = evening - 1;
    }

    /**
     * Enables the user to click on a date in the month view to see the week view of that day
     * @param date the date of clicked day
     */
    changeToDay(date: Date) {
        this.clickedDate = date;
        this.viewDate = date;
        this.view = CalendarView.Week;
    }

    /**
     * Sets the view/edit mode in the UI
     * @param enabled whether the edit mode is enabled
     */
    enableEditing(enabled: boolean) {
        this.editEnabled = enabled;
        this.events.forEach((event) => {
            event.resizable = {
                beforeStart: enabled,
                afterEnd: enabled,
            };
            if (event.meta) {
                event.meta.editEnabled = enabled;
            }
        });
    }

    /**
     * Get what type of events user wants to view in view-mode
     */
    getEventsToView() {
        const viewEvents = this.checkboxEvents
            .filter((box) => box.checked)
            .map((box) => box.name);
        console.log(viewEvents);
        return viewEvents;
    }

    /**
     * Called when the user starts creating a new event by clicking and dragging
     *
     * @param segment
     * @param mouseDownEvent
     * @param segmentElement
     */
    startDragToCreate(
        segment: WeekViewHourSegment,
        mouseDownEvent: MouseEvent,
        segmentElement: HTMLElement
    ) {
        const dragToSelectEvent: TIMCalendarEvent = {
            id: this.events.length,
            title: `${segment.date.toTimeString().substr(0, 5)}–${addMinutes(
                segment.date,
                this.segmentMinutes
            )
                .toTimeString()
                .substr(0, 5)} Varattava aika`,
            start: segment.date,
            end: addMinutes(segment.date, this.segmentMinutes),
            meta: {
                tmpEvent: true,
            },
            // actions: this.actions,
        };
        if (Date.now() > dragToSelectEvent.start.getTime()) {
            dragToSelectEvent.color = colors.gray;
        }
        this.events = [...this.events, dragToSelectEvent];
        this.dragToCreateActive = true;
        const segmentPosition = segmentElement.getBoundingClientRect();
        const endOfView = endOfWeek(this.viewDate, {
            weekStartsOn: this.weekStartsOn,
        });

        fromEvent<MouseEvent>(document, "mousemove")
            .pipe(
                finalize(async () => {
                    this.dragToCreateActive = false;
                    await this.saveChanges();
                }),
                takeUntil(fromEvent(document, "mouseup"))
            )
            .subscribe((mouseMoveEvent: MouseEvent) => {
                const minutesDiff = ceilToNearest(
                    mouseMoveEvent.clientY - segmentPosition.top,
                    this.segmentMinutes,
                    segmentHeight
                );
                const daysDiff =
                    floorToNearest(
                        mouseMoveEvent.clientX - segmentPosition.left,
                        segmentPosition.width
                    ) / segmentPosition.width;

                const newEnd = addDays(
                    addMinutes(segment.date, minutesDiff),
                    daysDiff
                );
                if (newEnd > segment.date && newEnd < endOfView) {
                    dragToSelectEvent.end = newEnd;
                    dragToSelectEvent.title = `${segment.date
                        .toTimeString()
                        .substr(0, 5)}–${newEnd
                        .toTimeString()
                        .substr(0, 5)} Varattava aika`;
                    if (dragToSelectEvent.end) {
                        dragToSelectEvent.end = new Date(dragToSelectEvent.end);
                    }
                }
                this.refresh();
            });
    }

    /**
     * Called when the event is resized by dragging
     *
     * @param event Resized event
     * @param newStart New starting datetime
     * @param newEnd New ending datetime
     */
    async eventTimesChanged({
        event,
        newStart,
        newEnd,
    }: CalendarEventTimesChangedEvent) {
        if (newEnd) {
            event.start = newStart;
            event.end = newEnd;
            this.updateEventTitle(event);
            await this.editEvent(event);
        }
    }

    /**
     * Updates the event's title if the begin matches the regular expression, e.g. "10:00-11.00"
     *
     * TODO: handle localized time expressions (e.g. AM and PM)
     *
     * @param event Event to be updated
     * @private
     */
    private updateEventTitle(event: TIMCalendarEvent) {
        const rExp: RegExp = /[0-9]{2}:[0-9]{2}–[0-9]{2}:[0-9]{2}/;
        if (rExp.test(event.title)) {
            if (event.end) {
                event.title = `${event.start
                    .toTimeString()
                    .substr(0, 5)}–${event.end
                    .toTimeString()
                    .substr(0, 5)} ${event.title.substr(12)}`;
            }
        }
        this.refresh();
    }

    /**
     * Refreshes the view
     * @private
     */
    private refresh() {
        this.events = [...this.events];
        this.events.forEach((event) => {
            if (Date.now() > event.start.getTime()) {
                event.color = colors.gray;
            }
        });
        this.cdr.detectChanges();
    }

    getAttributeType() {
        return CalendarFields;
    }

    getDefaultMarkup() {
        return {};
    }

    /**
     * Called when the plugin is loaded. Loads the user's events
     */
    ngOnInit() {
        super.ngOnInit();
        this.setLanguage();
        if (Users.isLoggedIn()) {
            void this.loadEvents();
        }
    }

    /**
     * Loads the user's events from the TIM server
     * @private
     */
    private async loadEvents() {
        const result = await toPromise(
            this.http.get<TIMCalendarEvent[]>("/calendar/events?file_type=json")
        );
        if (result.ok) {
            result.result.forEach((event) => {
                event.start = new Date(event.start);
                if (event.end) {
                    event.end = new Date(event.end);
                    if (Date.now() > event.start.getTime()) {
                        event.color = colors.gray;
                    }
                }
                // event.actions = this.actions;
                event.meta = {tmpEvent: false};
                event.resizable = {
                    beforeStart: this.editEnabled,
                    afterEnd: this.editEnabled,
                };
            });
            this.events = result.result;
            this.refresh();
        } else {
            // TODO: Handle error responses properly
            console.error(result.result.error.error);
        }
    }

    /**
     * Sends the newly added event to the TIM server to be persisted.
     * Handles sending multiple events at the same time.
     */
    async saveChanges() {
        let eventsToAdd = this.events.filter((event: TIMCalendarEvent) =>
            this.isTempEvent(event)
        );
        if (eventsToAdd.length > 0) {
            eventsToAdd = eventsToAdd.map<CalendarEvent>((event) => {
                return {
                    title: event.title,
                    start: event.start,
                    end: event.end,
                };
            });
            const result = await toPromise(
                this.http.post<TIMCalendarEvent[]>("/calendar/events", {
                    events: eventsToAdd,
                })
            );
            if (result.ok) {
                // Remove added events with wrong id from the event list
                eventsToAdd.forEach((event) => {
                    this.events.splice(this.events.indexOf(event), 1);
                });
                // Push new events with updated id to the event list
                result.result.forEach((event) => {
                    if (event.end) {
                        this.events.push({
                            id: event.id,
                            title: event.title,
                            start: new Date(event.start),
                            end: new Date(event.end),
                            meta: {
                                tmpEvent: false,
                                editEnabled: this.editEnabled,
                            },
                            // actions: this.actions,
                            resizable: {
                                beforeStart: true,
                                afterEnd: true,
                            },
                        });
                    }
                });
                console.log("events sent");
                console.log(result.result);
                this.refresh();
            } else {
                // TODO: Handle error responses properly
                console.error(result.result.error.error);
            }
        }
    }

    /**
     * Sends the updated event to the TIM server after resizing by dragging
     * @param event Resized event
     */
    async editEvent(event: CalendarEvent) {
        if (!event.id) {
            return;
        }
        const id = event.id;
        const eventToEdit = {
            title: event.title,
            start: event.start,
            end: event.end,
        };
        const result = await toPromise(
            this.http.put(`/calendar/events/${id}`, {
                event: eventToEdit,
            })
        );
        if (result.ok) {
            console.log(result.result);
        } else {
            // TODO: Handle error responses properly
            console.error(result.result.error.error);
        }
    }

    async exportICS() {
        const result = await toPromise(
            this.http.get("/calendar/events?file_type=ics", {
                responseType: "text",
            })
        );
        if (result.ok) {
            this.refresh();
            console.log(result.result);
            console.log("Tiedot viety");
        } else {
            // TODO: Handle error responses properly
            console.error(result.result.error.error);
        }
    }

    /**
     * Opens the event dialog when event is clicked
     *
     * @param event Clicked event
     */
    async handleEventClick(event: TIMCalendarEvent): Promise<void> {
        if (this.dialogOpen) {
            return;
        }
        this.dialogOpen = true;
        const result = await to2(showCalendarEventDialog(event));
        this.dialogOpen = false;
        if (result.ok) {
            const modifiedEvent = result.result;
            if (modifiedEvent.meta) {
                if (modifiedEvent.meta.deleted) {
                    console.log("deleted");
                    this.events.splice(this.events.indexOf(modifiedEvent), 1);
                }
                this.updateEventTitle(modifiedEvent);
            }
        }
    }
}

@NgModule({
    imports: [
        BrowserAnimationsModule,
        CommonModule,
        BrowserModule,
        HttpClientModule,
        FormsModule,
        CalendarModule.forRoot({
            provide: DateAdapter,
            useFactory: adapterFactory,
        }),
        CalendarHeaderModule,
        NgbModalModule,
    ],
    declarations: [
        CalendarComponent,
        TimeViewSelectorComponent,
        DateTimeValidatorDirective,
    ],
    exports: [CalendarComponent, DateTimeValidatorDirective],
})
export class KATTIModule implements DoBootstrap {
    ngDoBootstrap(appRef: ApplicationRef): void {}
}

const angularJsModule = createDowngradedModule((extraProviders) =>
    platformBrowserDynamic(extraProviders).bootstrapModule(KATTIModule)
);

doDowngrade(angularJsModule, "timCalendar", CalendarComponent);

export const moduleDefs = [angularJsModule];<|MERGE_RESOLUTION|>--- conflicted
+++ resolved
@@ -246,18 +246,9 @@
             >
             </mwl-calendar-day-view>
         </div>
-<<<<<<< HEAD
-        <tim-time-view-selector (accuracy)="setAccuracy($event)" (morning)="setMorning($event)" (evening)="setEvening($event)"></tim-time-view-selector>
-     <div hidden>
-            <button class="timButton" id="saveBtn" (click)="saveChanges()"
-                    [disabled]="!this.events.some(this.isTempEvent)">Save changes
-            </button>
-        </div>
-=======
-        <app-timeview-selectors [style.visibility]="view == 'month' ? 'hidden' : 'visible'"
+        <tim-time-view-selector [style.visibility]="view == 'month' ? 'hidden' : 'visible'"
                 (accuracy)="setAccuracy($event)" (morning)="setMorning($event)"
-                                (evening)="setEvening($event)"></app-timeview-selectors>
->>>>>>> 8d069e4c
+                                (evening)="setEvening($event)"></tim-time-view-selector>
         <div>
             <button class="timButton" id="icsBtn" (click)="exportICS()">Vie kalenterin tiedot</button>
         </div>
