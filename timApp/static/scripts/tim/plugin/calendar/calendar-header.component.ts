<<<<<<< HEAD
/**
 * Component that provides navigation buttons and date header
 * of the current view for the calendar plugin
 *
 * @author Miika Immonen
 * @author Terhi Kamula
 * @author Anssi Lepikko
 * @author Touko Miettinen
 * @author Joose Tikkanen
 * @license MIT
 * @date 24.5.2022
 */
import {Component, EventEmitter, Input, NgModule, Output} from "@angular/core";
import {
    CalendarDateFormatter,
    CalendarModule,
    CalendarView,
} from "angular-calendar";
import {CommonModule} from "@angular/common";
import {FormsModule} from "@angular/forms";
import {ShowWeekComponent} from "./show-week.component";
import {CustomDateFormatter} from "./custom-date-formatter.service";
=======
import {Component, EventEmitter, Input, Output} from "@angular/core";
import {CalendarView} from "angular-calendar";
>>>>>>> 268479ab

@Component({
    selector: "tim-calendar-header",
    template: `
    <div class="row text-center">
    </div>
     <div class="row text-center">   
      <div class="col-md-4">
        <div class="btn-group time-period-btn col-md-10">
          <button
            class="btn btn-primary"
            mwlCalendarPreviousView
            [view]="view"
            [(viewDate)]="viewDate"
            (viewDateChange)="viewDateChange.next(viewDate)">
              <span class="glyphicon glyphicon-arrow-left"></span>
          </button>
          <button
            class="btn btn-outline-secondary"
            mwlCalendarToday
            [(viewDate)]="viewDate"
            (viewDateChange)="viewDateChange.next(viewDate)">
              <ng-container >  <span [hidden]="!(view== CalendarView.Day)" >{{viewDate | calendarDate:'weekViewColumnSubHeader':locale}}</span> </ng-container>
            <tim-show-week [hidden]="!(view == CalendarView.Week)" [(view)]="view" [(viewDate)]="viewDate"></tim-show-week>
              <ng-container >  <span  [hidden]="!(view== CalendarView.Month)">{{viewDate | calendarDate :'viewMonth':locale}}</span> </ng-container>
          </button>
          <button
            class="btn btn-primary"
            mwlCalendarNextView
            [view]="view"
            [(viewDate)]="viewDate"
            (viewDateChange)="viewDateChange.next(viewDate)">
              <span class="glyphicon glyphicon-arrow-right"></span>
          </button>
        </div>
          <button class="btn timButton currentDay col-md-10"
                mwlCalendarToday
                [(viewDate)]="viewDate"
                (viewDateChange)="viewDateChange.next(viewDate)"
                >Back to current date
        </button>
      </div>
      <div class="col-md-4">
          <h2 [hidden]="view != 'day'">{{ viewDate | calendarDate:('viewDay'):locale}}</h2>
          <h2 [hidden]="view == 'day'">{{ viewDate | calendarDate:(view + 'ViewTitle'):locale:weekStartsOn }}</h2>
      </div>
      <div class="col-md-4">
        <div class="btn-group">
          <button
            class="btn btn-primary"
            (click)="viewChange.emit(CalendarView.Month)"
            [class.active]="view === CalendarView.Month">
            Month
          </button>
          <button
            class="btn btn-primary"
            (click)="viewChange.emit(CalendarView.Week)"
            [class.active]="view === CalendarView.Week">
            Week
          </button>
          <button
            class="btn btn-primary"
            (click)="viewChange.emit(CalendarView.Day)"
            [class.active]="view === CalendarView.Day">
            Day
          </button>
        </div>
      </div>
    </div>
    <br />
  `,
    styleUrls: ["calendar.component.scss"],
})
export class CalendarHeaderComponent {
    @Input() view: CalendarView = CalendarView.Week;

    @Input() viewDate: Date = new Date();

    @Input() locale: string = window.navigator.language;

    @Input() weekStartsOn: number = 1;

    @Output() viewChange = new EventEmitter<CalendarView>();

    @Output() viewDateChange = new EventEmitter<Date>();

    CalendarView = CalendarView;
}<|MERGE_RESOLUTION|>--- conflicted
+++ resolved
@@ -1,4 +1,3 @@
-<<<<<<< HEAD
 /**
  * Component that provides navigation buttons and date header
  * of the current view for the calendar plugin
@@ -11,20 +10,9 @@
  * @license MIT
  * @date 24.5.2022
  */
-import {Component, EventEmitter, Input, NgModule, Output} from "@angular/core";
-import {
-    CalendarDateFormatter,
-    CalendarModule,
-    CalendarView,
-} from "angular-calendar";
-import {CommonModule} from "@angular/common";
-import {FormsModule} from "@angular/forms";
-import {ShowWeekComponent} from "./show-week.component";
-import {CustomDateFormatter} from "./custom-date-formatter.service";
-=======
+
 import {Component, EventEmitter, Input, Output} from "@angular/core";
 import {CalendarView} from "angular-calendar";
->>>>>>> 268479ab
 
 @Component({
     selector: "tim-calendar-header",
