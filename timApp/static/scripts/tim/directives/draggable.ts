import {IController} from "angular";
import {IScope, IRootElementService, IAttributes} from "angular";
import $ from "jquery";
import {timApp} from "tim/app";
import {timLogTime} from "tim/timTiming";
import {$document, $parse} from "../ngimport";

function setStorage(key, value) {
    value = JSON.stringify(value);
    window.localStorage.setItem(key, value);
}

function getStorage(key: string) {
    let s = window.localStorage.getItem(key);
    if (!s) {
        return s;
    }
    s = JSON.parse(s);
    return s;
}

function getPixels(s) {
    const s2 = s.replace(/px$/, "");
    return Number(s2) || 0;
}

function wmax(value, min, max) {
    if (!value) {
        return min + "px";
    }
    if (value == "auto") {
        return value;
    }
    const v = getPixels(value);

    if (v <= min) {
        return min + "px";
    }
    if (v >= max) {
        return max + "px";
    }
    return value;
}

timApp.directive("timDraggableFixed", [function() {
    return {
        controller: DraggableController,
        restrict: "A",
    };
}]);

type Pos = {X: number, Y: number};

class DraggableController implements IController {
    private static $inject = ["$scope", "$attrs", "$element"];

    private posKey: string;
    private clickFn = null;
    private areaMinimized: boolean = false;
    private areaHeight: number = 0;
    private setLeft: boolean = true;
    private setRight: boolean = false;
    private setBottom: boolean = false;
    private setTop: boolean = true;
    private prevTop: number;
    private prevLeft: number;
    private prevBottom: number;
    private prevRight: number;
    private prevHeight: number;
    private prevWidth: number;
    private upResize: boolean;
    private rightResize: boolean;
    private downResize: boolean;
    private leftResize: boolean;
    private lastPos: Pos;
    private pos: Pos;
    private delta: Pos;
    private element: IRootElementService;
    private scope: IScope;
    private lastPageXYPos = {X: 0, Y: 0};
    private handle = $("<div>", {class: "draghandle"});
    private broadcastMsg: string;
    private attr: IAttributes;

    constructor(scope: IScope, attr: IAttributes, element: IRootElementService) {
        this.scope = scope;
        this.element = element;
        this.attr = attr;
        if (attr.save) {
            const pageId = window.location.pathname.split("/")[1];  // /velp/???
            this.posKey = attr.save.replace("%%PAGEID%%", pageId);
        }

        this.broadcastMsg = attr.broadcastmsg;

        if (attr.click) {
            if (attr.click === "true") {
                this.clickFn = () => this.minimize();
            } else {
                this.clickFn = $parse(attr.click);
            }
        }
    }

    $postLink() {
        const attr = this.attr;
        let closeFn = null;
        if (attr.close) {
            closeFn = $parse(attr.close);
        }

        if (attr.click) {
            const minimizeElem = $("<img>", {
                src: "/static/images/minimize-window-16.png",
                class: "titlebutton minimize",
            });
            minimizeElem.on("click", () => {
                this.clickFn(this.scope);
            });
            this.handle.append(minimizeElem);
        }
        if (attr.close) {
            const close = $("<img>", {src: "/static/images/close-window-16.png", class: "titlebutton close"});
            close.on("click", () => {
                closeFn(this.scope);
            });
            this.handle.append(close);
        }
        this.element.prepend(this.handle); // TODO.  Laita elementin ympärille se mitä raahataan.

        attr.$observe("resize", () => {
            if (attr.resize === "true") {
                this.createResizeHandles();
            } else {
                this.removeResizeHandles();
            }
        });

        attr.$observe("caption", () => {
            const handle = $(this.element).find(".draghandle");
            handle.find("p").remove();
            handle.append("<p>" + attr.caption + "</p>");
        });

        this.updateHandle(this.element, this.handle);

        this.handle.on("mousedown pointerdown touchstart", (e) => {
            this.upResize = false;
            this.rightResize = false;
            this.downResize = false;
            this.leftResize = false;
            $document.off("mouseup pointerup touchend", this.release);
            $document.off("mousemove pointermove touchmove", this.move);
            this.lastPos = this.getPageXY(e);
            // Rules for what we should set in CSS
            // to keep the element dimensions (X).
            // Prefer left over right.
            this.getSetDirs();
            //prevTop = this.element.position().top;
            //prevLeft = this.element.position().left;

            $document.on("mouseup pointerup touchend", this.release);
            $document.on("mousemove pointermove touchmove", this.move);
        });

        // TODO context is deprecated
        (this.element.context as HTMLElement).style.msTouchAction =
            "none";

        if (attr.save) {
            this.getSetDirs();
            const oldSize: any = getStorage(this.posKey +
                "Size");
            if (oldSize) {
                if (oldSize.width) {
                    this.element.css("width",
                        oldSize.width);
                }
                if (oldSize.height) {
                    this.element.css("height",
                        oldSize.height);
                }
            }
            const oldPos: any = getStorage(this.posKey);
            const w = window.innerWidth;
            const h = window.innerHeight;
            const ew = this.element.width();
            const eh = this.element.height();
            if (oldPos) {
                if (oldPos.top && this.setTop) {
                    this.element.css("top", wmax(oldPos.top, 0, h - 20));
                }
                if (oldPos.left && this.setLeft) {
                    this.element.css("left", wmax(oldPos.left, 0 - ew + 20, w - 20));
                }
                if (oldPos.right && this.setRight) {
                    this.element.css("right", wmax(oldPos.right, 20, w));
                }
                if (oldPos.bottom && this.setBottom) {
                    this.element.css("bottom", wmax(oldPos.bottom, 20, h));
                }
                // this.element.css("background", "red");
                timLogTime("oldpos:" + oldPos.left + ", " + oldPos.top, "drag");
            }
            if (getStorage(this.posKey + "min")) {
                this.minimize();
            }
        }
    }

    minimize() {
        this.areaMinimized = !this.areaMinimized;
        let handles;
        const base = this.element.find(".draggable-content");
        if (this.areaMinimized) {
            this.areaHeight = this.element.height();
            this.element.height(15);
            base.css("display", "none");
            this.element.css("min-height", "0");
            setStorage(this.posKey + "min", true);
            handles = this.element.find(".resizehandle");
            if (handles.length) {
                handles.css("display", "none");
            }

        } else {
            base.css("display", "");
            this.element.css("min-height", "");
            this.element.height(this.areaHeight);
            setStorage(this.posKey + "min", false);
            this.element.find(".resizehandle").css("display", "");
        }
        if (handles && handles.length) {
            this.scope.$apply();
        }
    }

    getSetDirs() {
        const leftSet = this.element.css("left") != "auto";
        const rightSet = this.element.css("right") != "auto";
        this.setLeft = (!leftSet && !rightSet) || leftSet;
        this.setRight = rightSet;
        // setLeft = true; // because for some reason in iPad it was right???

        // Rules for what we should set in CSS
        // to keep the element dimensions (Y).
        // Prefer top over bottom.

        const topSet = this.element.css("top") != "auto";
        const botSet = this.element.css("bottom") != "auto";
        this.setTop = (!topSet && !botSet) || topSet;
        this.setBottom = botSet;
        this.prevHeight = this.element.height();
        this.prevWidth = this.element.width();

        this.prevTop = getPixels(this.element.css("top"));
        this.prevLeft = getPixels(this.element.css("left"));
        this.prevBottom = getPixels(this.element.css("bottom"));
        this.prevRight = getPixels(this.element.css("right"));
        timLogTime("set:" + this.setLeft + "," + this.setTop, "drag");
    }

    resizeElement(e, up, right, down, left) {
        this.upResize = up;
        this.rightResize = right;
        this.downResize = down;
        this.leftResize = left;
        $document.off("mouseup pointerup touchend", this.release);
        $document.off("mousemove pointermove touchmove", this.moveResize);
        this.lastPos = this.getPageXY(e);

        this.getSetDirs();

        //prevTop = this.element.position().top;
        //prevLeft = this.element.position().left;

        $document.on("mouseup pointerup touchend", this.release);
        $document.on("mousemove pointermove touchmove", this.moveResize);
    }

    /*
     this.element.css('top', this.element.position().top);
     this.element.css('left', this.element.position().left); */

    createResizeHandles() {
        const handleRight = $("<div>", {class: "resizehandle-r resizehandle"});
        handleRight.on("mousedown pointerdown touchstart", (e) => {
            this.resizeElement(e, false, true, false, false);
        });
        this.element.append(handleRight);
        const handleDown = $("<div>", {class: "resizehandle-d resizehandle"});
        handleDown.on("mousedown pointerdown touchstart", (e) => {
            this.resizeElement(e, false, false, true, false);
        });
        this.element.append(handleDown);
        const handleRightDown = $("<div>", {class: "resizehandle-rd resizehandle"});
        handleRightDown.on("mousedown pointerdown touchstart", (e) => {
            this.resizeElement(e, false, true, true, false);
        });
        this.element.append(handleRightDown);

        if (this.areaMinimized) {
            const handles = this.element.find(".resizehandle");
            if (handles.length) {
                handles.css("display", "none");
            }
        }
    }

    removeResizeHandles() {
        this.element.find(".resizehandle").remove();
    }

    /* Prevent document scrolling, when element inside draggable is scrolled. Currently doesn't work on touch
     $(this.element).find('.scrollable').on('scroll wheel DOMMouseScroll mousewheel', function (e) {
     var e0 = e.originalEvent,
     delta = e0.wheelDelta || -e0.detail;
     $log.info(delta);
     e.preventDefault();
     if (isNaN(delta)) {
     return;
     }
     if ($(e.target).hasClass('scrollable')) {
     $log.info('target ', e.target);
     e.target.scrollTop += ( delta < 0 ? 1 : -1 ) * 30;
     } else {
     e.target.closest('.scrollable').scrollTop += ( delta < 0 ? 1 : -1 ) * 30;
     $log.info('closest ', e.target.closest('.scrollable'));
     }
     });*/

    updateHandle(e, h) {
        // TODO: find an efficient way to call this whenever
        // position is changed between static and absolute
        const position = e.css("position");
        const movable = position != "static";
        h.css("visibility", movable ? "visible" : "hidden");
    }

<<<<<<< HEAD
    getPageXYnull(e) {
        if (!(
            "pageX" in e) || (
            e.pageX == 0 && e.pageY == 0)) {
            if (e.originalEvent.touches.length) {
                return {
                    X: e.originalEvent.touches[0].pageX,
                    Y: e.originalEvent.touches[0].pageY,
                };
=======
            /* Prevent document scrolling, when element inside draggable is scrolled. Currently doesn't work on touch
             $(element).find('.scrollable').on('scroll wheel DOMMouseScroll mousewheel', function (e) {
             var e0 = e.originalEvent,
             delta = e0.wheelDelta || -e0.detail;
             console.log(delta);
             e.preventDefault();
             if (isNaN(delta)) {
             return;
             }
             if ($(e.target).hasClass('scrollable')) {
             console.log('target ', e.target);
             e.target.scrollTop += ( delta < 0 ? 1 : -1 ) * 30;
             } else {
             e.target.closest('.scrollable').scrollTop += ( delta < 0 ? 1 : -1 ) * 30;
             console.log('closest ', e.target.closest('.scrollable'));
             }
             });*/

            updateHandle(element, handle);

            function updateHandle(e, h) {
                // TODO: find an efficient way to call this whenever
                // position is changed between static and absolute
                const position = e.css("position");
                const movable = position != "static";
                h.css("display", movable ? "block" : "none");
>>>>>>> 258ab08e
            }
            if (e.originalEvent.changedTouches.length) {
                return {
                    X: e.originalEvent.changedTouches[0].pageX,
                    Y: e.originalEvent.changedTouches[0].pageY,
                };
            }
            return null;
        }

        return {X: e.pageX, Y: e.pageY};
    }

    getPageXY(e) {
        const pos = this.getPageXYnull(e);
        if (pos) {
            this.lastPageXYPos = pos;
        }
        return this.lastPageXYPos;
    }

    // The methods release, move and moveResize are required to be instance
    // functions because they are used as callbacks for $document.on/off.
    release = (e) => {
        $document.off("mouseup pointerup touchend", this.release);
        $document.off("mousemove pointermove touchmove", this.move);
        $document.off("mousemove pointermove touchmove", this.moveResize);
        // this.element.css("background", "red");
        this.pos = this.getPageXY(e);
        // this.element.css("background", "blue");
        if (this.posKey) {
            // this.element.css("background", "yellow");
            const css = this.element.css(["top", "bottom", "left",
                "right"]);
            setStorage(this.posKey, css);
            // this.element.css("background", "green");

            timLogTime("pos:" + css.left + "," + css.top, "drag");
        }
        /*
         if (!(upResize || rightResize || downResize || leftResize) && clickFn && e.which === 1) {
         delta = {X: pos.X - lastPos.X, Y: pos.Y - lastPos.Y};
         if (Math.abs(delta.Y) < 3 && Math.abs(delta.X) < 3) {
         clickFn(scope);
         }
         }*/
    }

    move = (e) => {
        this.pos = this.getPageXY(e);
        this.delta = {
            X: this.pos.X -

            this.lastPos.X, Y: this.pos.Y - this.lastPos.Y,
        };

        if (this.setTop) {
            this.element.css("top", this.prevTop + this.delta.Y);
        }
        if (this.setLeft) {
            this.element.css("left", this.prevLeft + this.delta.X);
        }
        if (this.setBottom) {
            this.element.css("bottom",
                this.prevBottom - this.delta.Y);
        }
        if (this.setRight) {
            this.element.css("right"
                , this.prevRight - this.delta.X);
        }

        e.preventDefault();
        e.stopPropagation();
    }

    moveResize = (e) => {
        this.pos = this.getPageXY(e);
        this.delta = {
            X: this.pos.X - this.lastPos.X, Y: this.pos.Y -
            this.lastPos.Y,
        };

        if (this.upResize) {
            this.element.css("height",
                this.prevHeight - this.delta.Y);
            if (this.setTop) {
                this.element.css("top", this.prevTop + this.delta.Y);
            }
        }
        if (this.leftResize) {
            this.element.css(
                "width", this.prevWidth - this.delta.X);
            if (this.setLeft) {
                this.element.css("left", this.prevLeft + this.delta.X);
            }
        }
        if (this.downResize) {
            this.element.css("height", this.prevHeight + this.delta.Y);
            if (this.setBottom) {
                this.element.css("bottom", this.prevBottom - this.delta.Y);
            }
        }
        if (this.rightResize) {
            this.element.css("width", this.prevWidth + this.delta.X);

            if (this.setRight && this.delta.X >= 0) {
                this.element.css(
                    "right", this.prevRight - this.delta.X);
            }
        }

        e.preventDefault();
        e.stopPropagation();

        const size = this.element.css(["width", "height"]);
        if (this.posKey) {
            setStorage(this.posKey + "Size", size);
        }
        if (this.broadcastMsg) {
            this.scope.$broadcast(
                this.broadcastMsg, {size});
            // $rootScope.$broadcast(broadcastMsg, {size: size});
        }
    }
}<|MERGE_RESOLUTION|>--- conflicted
+++ resolved
@@ -334,10 +334,9 @@
         // position is changed between static and absolute
         const position = e.css("position");
         const movable = position != "static";
-        h.css("visibility", movable ? "visible" : "hidden");
-    }
-
-<<<<<<< HEAD
+        h.css("display", movable ? "block" : "none");
+    }
+
     getPageXYnull(e) {
         if (!(
             "pageX" in e) || (
@@ -347,34 +346,6 @@
                     X: e.originalEvent.touches[0].pageX,
                     Y: e.originalEvent.touches[0].pageY,
                 };
-=======
-            /* Prevent document scrolling, when element inside draggable is scrolled. Currently doesn't work on touch
-             $(element).find('.scrollable').on('scroll wheel DOMMouseScroll mousewheel', function (e) {
-             var e0 = e.originalEvent,
-             delta = e0.wheelDelta || -e0.detail;
-             console.log(delta);
-             e.preventDefault();
-             if (isNaN(delta)) {
-             return;
-             }
-             if ($(e.target).hasClass('scrollable')) {
-             console.log('target ', e.target);
-             e.target.scrollTop += ( delta < 0 ? 1 : -1 ) * 30;
-             } else {
-             e.target.closest('.scrollable').scrollTop += ( delta < 0 ? 1 : -1 ) * 30;
-             console.log('closest ', e.target.closest('.scrollable'));
-             }
-             });*/
-
-            updateHandle(element, handle);
-
-            function updateHandle(e, h) {
-                // TODO: find an efficient way to call this whenever
-                // position is changed between static and absolute
-                const position = e.css("position");
-                const movable = position != "static";
-                h.css("display", movable ? "block" : "none");
->>>>>>> 258ab08e
             }
             if (e.originalEvent.changedTouches.length) {
                 return {
