// TODO: save cursor position when changing editor

<<<<<<< HEAD
import angular, {IPromise, IController, IRootElementService, IScope} from "angular";
=======
import angular, {IPromise, IScope} from "angular";
>>>>>>> abfd32f0
import $ from "jquery";
import rangyinputs from "rangyinputs";
import {timApp} from "tim/app";
import * as draggable from "tim/directives/draggable";
import {setEditorScope} from "tim/editorScope";
import {markAsUsed} from "tim/utils";
import {setsetting} from "tim/utils";
import Editor = AceAjax.Editor;
import VirtualRenderer = AceAjax.VirtualRenderer;
import Ace = AceAjax.Ace;
import * as acemodule from "tim/ace";
import {lazyLoadTS} from "../lazyLoad";
import {$compile, $http, $localStorage, $log, $timeout, $upload, $window} from "../ngimport";
import {ParCompiler} from "../services/parCompiler";
import {getActiveDocument} from "../controllers/view/document";
<<<<<<< HEAD
import {TextAreaParEditor} from "./TextAreaParEditor";
import {AceParEditor} from "./AceParEditor";
=======
import {wrapText} from "tim/controllers/view/editing";
>>>>>>> abfd32f0

markAsUsed(draggable, rangyinputs);

const MENU_BUTTON_CLASS = "menuButtons";
const MENU_BUTTON_CLASS_DOT = "." + MENU_BUTTON_CLASS;

<<<<<<< HEAD
export class PareditorController implements IController {
    private static $inject = ["$scope", "$element"];
    private afterDelete: (params: {extraData: {}, saveData: {}}) => void;
    private afterCancel: (params: {extraData: {}}) => void;
    private afterSave: (params: {extraData: {}, saveData: {}}) => void;
    private data: {original_par: any};
    private dataLoaded: boolean;
    private deleteUrl: string;
    private deleting: boolean;
    private duplicates: any[];
    private editor: TextAreaParEditor | AceParEditor;
    private element: JQuery;
    private extraData: {
        attrs: {classes: string[]},
        docId: number,
        par: string,
        access: string,
        tags: {markread: boolean},
        isComment: boolean,
    };
    private file: any;
    private initialText: string;
    private initialTextUrl: string;
    private inputs: JQuery[];
    private isIE: boolean;
    private lstag: string;
    private minSizeSet: boolean;
    private newAttr: string;
    private newPars: string[];
    private oldmeta: HTMLMetaElement;
    private options: {
=======
interface IParEditorScope extends IScope {
    textAreaText: string;
    $parent: any;
    ace: Ace;
    data: {original_par: any};
    dataLoaded: boolean;
    deleteUrl: string;
    deleting: boolean;
    duplicates: any[];
    editor: any;
    editorIndex: number;
    element: JQuery;
    extraData: {attrs: {classes: string[]}, docId: number, par: string, access: string, tags: {markread: boolean}, isComment: boolean};
    file: any;
    initialText: string;
    initialTextUrl: string;
    inputs: JQuery[];
    isAce: boolean;
    isIE: boolean;
    lstag: string;
    minSizeSet: boolean;
    newAttr: string;
    newPars: string[];
    oldmeta: HTMLMetaElement;
    wrap: {n: number};

    options: {
>>>>>>> abfd32f0
        localSaveTag: string,
        texts: {
            initialText: string;
        },
        showDelete: boolean,
        showPlugins: boolean,
        showSettings: boolean,
        destroyAfterSave: boolean,
        touchDevice: boolean,
        metaset: boolean,
    };
<<<<<<< HEAD
    private originalPar: any;
    private outofdate: boolean;
    private parCount: number;
    private pluginButtonList: {[tabName: string]: JQuery[]};
    private pluginRenameForm: any;
    private previewReleased: boolean;
    private previewUrl: string;
    private proeditor: boolean;
    private renameFormShowing: boolean;
    private saveUrl: string;
    private saving: boolean;
    private scrollPos: number;
    private settings: {editortab: string};
    private tables: {
        normal: string,
        example: string,
        noheaders: string,
        multiline: string,
        strokes: string,
        pipe: string,
    };
    private timer: IPromise<void>;
    private unreadUrl: string;
    private uploadedFile: string;
    private scope: IScope;
    private storage: Storage;
    private touchDevice: boolean;
    private tag: string;
    private plugintab: JQuery;

    constructor(scope: IScope, element: IRootElementService) {
        this.scope = scope;
        this.tag = this.options.localSaveTag || "";
        this.storage = localStorage;
        this.lstag = this.tag;

        this.proeditor = this.getLocalBool("proeditor", this.tag === "par");

        this.settings = $window.sessionsettings;
        this.pluginButtonList = {};

        if ((navigator.userAgent.match(/Trident/i))) {
            this.isIE = true;
        }

        this.dataLoaded = false; // allow load in first time what ever editor

        $(".editorContainer").on("resize", this.adjustPreview);

        /* Add citation info to help tab */
        document.getElementById("helpCite").setAttribute("value", '#- {rd="' + this.extraData.docId + '" rl="no" rp="' + this.extraData.par + '"}');

        this.element = element;

        this.tables = {normal: null, example: null, noheaders: null, multiline: null, pipe: null, strokes: null};

        this.tables.normal = "Otsikko1 Otsikko2 Otsikko3 Otsikko4\n" +
            "-------- -------- -------- --------\n" +
            "1.rivi   x        x        x       \n" +
            "2.rivi   x        x        x       ";

        this.tables.example = "Table:  Otsikko taulukolle\n\n" +
            "Otsikko    Vasen laita    Keskitetty    Oikea laita\n" +
            "---------- ------------- ------------ -------------\n" +
            "1. rivi      2                  3         4\n" +
            "2. rivi        1000      2000             30000";

        this.tables.noheaders = ":  Otsikko taulukolle\n\n" +
            "---------- ------------- ------------ -------------\n" +
            "1. rivi      2                  3         4\n" +
            "2. rivi        1000      2000             30000\n" +
            "---------- ------------- ------------ -------------\n";

        this.tables.multiline = "Table:  Otsikko taulukolle voi\n" +
            "jakaantua usealle riville\n\n" +
            "-----------------------------------------------------\n" +
            "Ekan       Toisen\         kolmas\            neljäs\\\n" +
            "sarkkeen   sarakkeen\     keskitettynä      oikeassa\\\n" +
            "otsikko    otsikko                           reunassa\n" +
            "---------- ------------- -------------- -------------\n" +
            "1. rivi     toki\              3         4\n" +
            "voi olla    sisältökin\n" +
            "useita        voi\\\n" +
            "rivejä      olla \n" +
            "            monella\\\n" +
            "            rivillä\n" +
            "            \n" +
            "2. rivi        1000      2000             30000\n" +
            "-----------------------------------------------------\n";
        this.tables.strokes = ": Viivoilla tehty taulukko\n\n" +
            "+---------------+---------------+----------------------+\n" +
            "| Hedelmä       | Hinta         | Edut                 |\n" +
            "+===============+===============+======================+\n" +
            "| Banaani       |  1.34 €       | - valmis kääre       |\n" +
            "|               |               | - kirkas väri        |\n" +
            "+---------------+---------------+----------------------+\n" +
            "| Appelsiini    |  2.10 €       | - auttaa keripukkiin |\n" +
            "|               |               | - makea              |\n" +
            "+---------------+---------------+----------------------+\n";

        this.tables.pipe = ": Taulukko, jossa tolpat määräävat sarkkeiden paikat.\n\n" +
            "|Oikea  | Vasen | Oletus | Keskitetty |\n" +
            "|------:|:-----|---------|:------:|\n" +
            "|   12  |  12  |    12   |    12  |\n" +
            "|  123  |  123 |   123   |   123  |\n" +
            "|    1  |    1 |     1   |     1  |\n";

        $(document).on("webkitfullscreenchange mozfullscreenchange fullscreenchange MSFullscreenChange", (event) => {
            const editor = $(element).find("#pareditor").get(0);
            const doc: any = document;
            if (!doc.fullscreenElement &&    // alternative standard method
                !doc.mozFullScreenElement && !doc.webkitFullscreenElement && !doc.msFullscreenElement) {
                editor.removeAttribute("style");
            }
        });

        this.timer = null;
        this.outofdate = false;
        this.parCount = 0;
        this.touchDevice = false;

        const oldMode = $window.localStorage.getItem("oldMode" + this.options.localSaveTag) || (this.options.touchDevice ? "text" : "ace");
        this.changeEditor(oldMode);

        if (this.options.touchDevice) {
            if (!this.options.metaset) {
                const $meta = $("meta[name='viewport']");
                this.oldmeta = $meta[0] as HTMLMetaElement;
                $meta.remove();
                $("head").prepend('<meta name="viewport" content="width=device-width, height=device-height, initial-scale=1, maximum-scale=1, user-scalable=0">');
            }
            this.options.metaset = true;
        }

        const viewport: any = {};
        viewport.top = $(window).scrollTop();
        viewport.bottom = viewport.top + $(window).height();
        const bounds: any = {};
        bounds.top = element.offset().top;
        bounds.bottom = bounds.top + element.outerHeight();
        if (bounds.bottom > viewport.bottom || bounds.top < viewport.top) {
            $("html, body").scrollTop(element.offset().top);
        }
    }

    $postLink() {
        this.plugintab = $("#pluginButtons");
        this.getPluginsInOrder();

        if (this.settings.editortab) {
            const tab = this.settings.editortab.substring(0, this.settings.editortab.lastIndexOf("Buttons"));
            const tabelement = $("#" + tab);
            if (tabelement.length) {
                this.setActiveTab(tabelement, this.settings.editortab);
            }
        }
    }

    $onDestroy() {
        setEditorScope(null);
    }

    getLocalBool(name, def) {
        let ret = def;
        if (!ret) {
            ret = false;
        }
        const val = this.storage.getItem(name + this.lstag);
        if (!val) {
            return ret;
        }
        return val === "true";
    }

    setLocalValue(name, val) {
        $window.localStorage.setItem(name + this.lstag, val);
    }

    setEditorMinSize() {
        const editor = $("pareditor");
        this.previewReleased = false;

        const editorOffsetStr = this.storage.getItem("editorReleasedOffset" + this.tag);
        if (editorOffsetStr) {
            const editorOffset = JSON.parse(editorOffsetStr);
            editor.css("left", editorOffset.left - editor.offset().left);
        }

        if (this.storage.getItem("previewIsReleased" + this.tag) === "true") {
            this.releaseClicked();
        }
        this.minSizeSet = true;
    }

    deleteAttribute(key) {
        delete this.extraData.attrs[key];
    }

    deleteClass(classIndex) {
        this.extraData.attrs.classes.splice(classIndex, 1);
    }

    addClass() {
        this.extraData.attrs.classes.push("");
    }

    addAttribute() {
        if (this.newAttr === "classes") {
            this.extraData.attrs[this.newAttr] = [];
        } else {
            this.extraData.attrs[this.newAttr] = "";
        }
        this.newAttr = "";
    }

    getPluginsInOrder() {
        for (const plugin in $window.reqs) {
            if ($window.reqs.hasOwnProperty(plugin)) {
                const data = $window.reqs[plugin];
                if (data.templates) {
                    const tabs = data.text || [plugin];
                    for (let j = 0; j < tabs.length; j++) {
                        const tab = tabs[j];
                        if (!this.pluginButtonList[tab]) {
                            this.pluginButtonList[tab] = [];
=======
    originalPar: any;
    outofdate: boolean;
    parCount: number;
    pluginButtonList: {[tabName: string]: JQuery[]};
    pluginRenameForm: any;
    previewReleased: boolean;
    previewUrl: string;
    proeditor: boolean;
    renameFormShowing: boolean;
    saveUrl: string;
    saving: boolean;
    scrollPos: number;
    settings: {editortab: string};
    snippetManager: {insertSnippet: (editor: Editor, text: string) => void};
    tables: any;
    timer: IPromise<void>;
    unreadUrl: string;
    uploadedFile: string;

    editorChanged(): void;
    aceLoaded(editor: Editor): void;
    aceReady(): void;
    addAttribute(): void;
    addClass(): void;
    adjustPreview(): void;
    afterCancel(data: any): void;
    afterDelete(data: any): void;
    afterSave(data: any): void;
    bottomClicked(): void;
    cancelClicked(): void;
    cancelPluginRenameClicked(): void;
    changeEditor(mode: string);
    changeMeta(): void;
    changeValue(attributes: string[], text: string): void;
    charClicked(e: Event, char?: string): void;
    checkWrap(): void;
    closeMenu(e: Event, force: boolean): void;
    codeBlockClicked(): void;
    commentClicked(): void;
    createAce(editor: IAceEditor, text?: string);
    createMenu(e: Event, buttons: JQuery[]): void;
    createMenuButton(text: string, title: string, fn: string): JQuery;
    createPluginRenameForm(data: any);
    createTextArea(text: string): void;
    deleteAttribute(key: string): void;
    deleteClass(index: number): void;
    deleteClicked(): void;
    downClicked(): void;
    editorStartsWith(text: string): boolean;
    endClicked(): void;
    endLineClicked(): void;
    forceWrap(force: boolean): void;
    fullscreenSupported(): boolean;
    getAce(): Ace;
    getEditorText(): string;
    getLocalBool(name: string, defaultValue: boolean): boolean;
    getTemplate(plugin: string, template: string, index: number): void;
    goFullScreen(): void;
    gotoCursor(): void;
    headerClicked(header: string): void;
    homeClicked(): void;
    indent(outdent?: boolean): void;
    indentClicked(): void;
    indexClicked(): void;
    insertClicked(): void;
    insertTemplate(text: string): void;
    setPosition(pos: number): void;
    leftClicked(): void;
    linkClicked(descDefault: string, linkDefault: string, isImage: boolean): void;
    listClicked(): void;
    onFileSelect(file: any): void;
    outdentClicked(): void;
    paragraphClicked(): void;
    pluginClicked(e: Event, key: string): void;
    powerClicked(): void;
    redoClicked(): void;
    releaseClicked(): void;
    renameTaskNamesClicked(inputs: JQuery[], duplicates: string[][], renameDuplicates: boolean): void;
    rightClicked(): void;
    ruleClicked(): void;
    saveClicked(): void;
    saveOldMode(mode: string): void;
    savePreviewData(savePreviewPosition: boolean): void;
    scrollToCaret(): void;
    selectLine(select: boolean): {start: number, end: number};
    selectWord(): boolean;
    setAceControllerFunctions(): void;
    setAceFunctions(): void;
    setActiveTab(active: JQuery, area: string): void;
    setEditorMinSize(): void;
    setEditorText(text: string): void;
    isSettings(text: string): boolean;
    setInitialText(): void;
    setLocalValue(name: string, value: string): void;
    setTextAreaControllerFunctions(): void;
    setTextAreaFunctions(): void;
    showUnread(): void;
    slideClicked(e: Event): void;
    squareClicked(): void;
    styleClicked(descDefault: string, styleDefault: string): void;
    surroundClicked(begin: string, end: string, func?: any);
    surroundedBy(before: string, after: string): boolean;
    surroundedByItalic(): boolean;
    tabClicked(e: Event, area: string);
    tableClicked(e: Event): void;
    texBlockClicked(): void;
    texClicked(): void;
    topClicked(): void;
    undoClicked(): void;
    unreadClicked(): void;
    upClicked(): void;
    wrapFn(fn?: () => void): void;
    pageBreakClicked(): void;
}

timApp.directive("pareditor", [
    function() {
        "use strict";
        return {
            templateUrl: "/static/templates/parEditor.html",
            restrict: "E",
            scope: {
                saveUrl: "@",
                deleteUrl: "@",
                previewUrl: "@",
                unreadUrl: "@",
                extraData: "=",
                afterSave: "&",
                afterCancel: "&",
                afterDelete: "&",
                options: "=",
                isAce: "@",
                initialTextUrl: "@",
            },
            controller: ["$scope", function($scope: IParEditorScope) {
                $scope.options.showSettings = false;
                const tag = $scope.options.localSaveTag || "";
                const storage = $window.localStorage;
                $scope.lstag = tag; // par/note/addAbove

                $scope.getLocalBool = function(name, def) {
                    let ret = def;
                    if (!ret) {
                        ret = false;
                    }
                    const val = storage.getItem(name + $scope.lstag);
                    if (!val) {
                        return ret;
                    }
                    return val === "true";
                };

                setEditorScope($scope);
                var sn = storage.getItem("wrap" + $scope.lstag);
                var n;
                n = parseInt(sn);
                if ( isNaN(n) )
                    if ( sn === '' ) n = '';
                    else n = -90;

                $scope.wrap = {n: n};

                $scope.$on("$destroy", () => {setEditorScope(null);});

                const proeditor = $scope.getLocalBool("proeditor", tag === "par");
                $scope.proeditor = proeditor;

                $scope.setLocalValue = function(name, val) {
                    $window.localStorage.setItem(name + $scope.lstag, val);
                };

                $scope.setEditorMinSize = function() {
                    const editor = $("pareditor");
                    $scope.previewReleased = false;

                    const editorOffsetStr = storage.getItem("editorReleasedOffset" + tag);
                    if (editorOffsetStr) {
                        const editorOffset = JSON.parse(editorOffsetStr);
                        editor.css("left", editorOffset.left - editor.offset().left);
                    }

                    if (storage.getItem("previewIsReleased" + tag) === "true") {
                        $scope.releaseClicked();
                    }
                    $scope.minSizeSet = true;
                };

                $scope.forceWrap = function(force: boolean) {
                    var n = $scope.wrap.n;
                    if ( !n  ) return;
                    if ( n < 0 ) n = -n;
                    var text = $scope.getEditorText();
                    if ( !force ) {
                        if (text.indexOf("```") >= 0) return;
                        if (text.indexOf("|") >= 0) return;
                    }
                    var r = wrapText(text, n);
                    if (!r.modified)  return;
                    if ($scope.editorIndex === 0) {
                        var editor = $scope.editor[0];
                        var start = editor.selectionStart;

                        // $scope.setEditorText(r.s);

                        // editor.select();
                        // $timeout(() => {
                            $($scope.editor).val(r.s);
                            $timeout(() => {
                                editor.selectionStart = start;
                                editor.selectionEnd = start;
                            });
                        // });
                    }
                    else if ($scope.editorIndex === 1) { // ACE
                        var editor = $scope.editor;
                        var cursor = editor.selection.getCursor();
                        var index = editor.session.doc.positionToIndex(cursor, 0);
                        var range =  $scope.editor.getSelection().getRange(); // new Range(0,0, 10000,1000);// $scope.editor.session.doc.indexToPosition(100000);
                        range.start.row = 0; // TODO: easier way to find full range
                        range.end.row = 1000;
                        range.start.column = 0;
                        range.end.column = 1000;
                        // $scope.setEditorText(r.s); // not good, undo does not work
                        editor.session.replace(range, r.s);
                        $timeout(() => {
                            cursor = editor.session.doc.indexToPosition(index, 0);
                            editor.selection.moveCursorToPosition(cursor);
                            editor.selection.clearSelection();
                        });
                    }
                }

                $scope.checkWrap = function() {
                    if ( $scope.wrap.n <= 0 ) return;
                    $timeout(() => { // time to let new char happend
                        $scope.forceWrap(false);
                    });
                }

                /*
                $scope.$watch('usercode', function() {
                    if ( $scope.wrap.n > 0 ) $scope.checkWrap();
                }, true);
                */

                $scope.deleteAttribute = function(key) {
                    delete $scope.extraData.attrs[key];
                };

                $scope.deleteClass = function(classIndex) {
                    $scope.extraData.attrs.classes.splice(classIndex, 1);
                };

                $scope.addClass = function() {
                    $scope.extraData.attrs.classes.push("");
                };

                $scope.addAttribute = function() {
                    if ($scope.newAttr === "classes") {
                        $scope.extraData.attrs[$scope.newAttr] = [];
                    } else {
                        $scope.extraData.attrs[$scope.newAttr] = "";
                    }
                    $scope.newAttr = "";
                };

                $scope.settings = $window.sessionsettings;
                let $plugintab;
                $scope.pluginButtonList = {};

                function getPluginsInOrder() {
                    for (const plugin in $window.reqs) {
                        if ($window.reqs.hasOwnProperty(plugin)) {
                            const data = $window.reqs[plugin];
                            if (data.templates) {
                                const tabs = data.text || [plugin];
                                for (let j = 0; j < tabs.length; j++) {
                                    const tab = tabs[j];
                                    if (!$scope.pluginButtonList[tab]) {
                                        $scope.pluginButtonList[tab] = [];
                                    }
                                    for (let k = 0; k < data.templates[j].length; k++) {
                                        const template = data.templates[j][k];
                                        const text = (template.text || template.file);
                                        const clickfn = "getTemplate('" + plugin + "','" + template.file + "', '" + j + "'); wrapFn()";
                                        $scope.pluginButtonList[tab].push($scope.createMenuButton(text, template.expl, clickfn));
                                    }
                                }
                            }
>>>>>>> abfd32f0
                        }
                        for (let k = 0; k < data.templates[j].length; k++) {
                            const template = data.templates[j][k];
                            const text = (template.text || template.file);
                            const clickfn = `$ctrl.getTemplate('${plugin}','${template.file}', '${j}'); $ctrl.wrapFn()`;
                            this.pluginButtonList[tab].push(this.createMenuButton(text, template.expl, clickfn));
                        }
                    }

                    const help = $("<a>", {
                        "class": "helpButton",
                        "text": "[?]",
                        "title": "Help for plugin attributes",
                        "onclick": "window.open('https://tim.jyu.fi/view/tim/ohjeita/csPlugin', '_blank')"
                    });
                    $plugintab.append($compile(help)($scope as any));
                }
            }
        }

        for (const key in this.pluginButtonList) {
            if (this.pluginButtonList.hasOwnProperty(key)) {
                const clickfunction = "$ctrl.pluginClicked($event, '" + key + "')";
                const button = $("<button>", {
                    "class": "editorButton",
                    "text": key,
                    "title": key,
                    "ng-click": clickfunction,
                });
                this.plugintab.append($compile(button)(this.scope));
            }
        }
    }

    async setInitialText() {
        if (this.dataLoaded || !this.initialTextUrl) {
            return;
        }
        this.editor.setEditorText("Loading text...");
        this.dataLoaded = true; // prevent data load in future
        const response = await $http.get<{text: string, extraData: any}>(this.initialTextUrl, {
            params: this.extraData,
        });
        const data = response.data;
        this.editor.setEditorText(data.text);
        this.initialText = data.text;
        angular.extend(this.extraData, data.extraData);
        this.editorChanged();
    }

    adjustPreview() {
        window.setTimeout(() => {
            const $editor = $(".editorArea");
            const $previewContent = $(".previewcontent");
            const previewDiv = $("#previewDiv");
            // If preview is released make sure that preview doesn't go out of bounds
            if (this.previewReleased) {
                const previewOffset = previewDiv.offset();
                if (previewOffset.top < 0 /*|| previewOffset.top > $window.innerHeight */) {
                    previewDiv.offset({top: 0, left: previewDiv.offset().left});
                }
<<<<<<< HEAD
                if (previewOffset.left < 0 || previewOffset.left > $window.innerWidth) {
                    previewDiv.offset({top: previewDiv.offset().top, left: 0});
                }
            }
            // Check that editor doesn't go out of bounds
            const editorOffset = $editor.offset();
            if (editorOffset.top < 0) {
                $editor.offset({top: 0, left: $editor.offset().left});
            }
            if (editorOffset.left < 0) {
                $editor.offset({top: $editor.offset().top, left: 0});
            }
            $previewContent.scrollTop(this.scrollPos);
        }, 25);

    }

    createTextArea(text: string) {
        if (!this.minSizeSet) {
            this.setEditorMinSize();
        }
        const $textarea = $(`
=======

                $scope.dataLoaded = false; // allow load in first time what ever editor

                $scope.isSettings = function(text) {
                    return text.startsWith('``` {settings=""}')
                };

                $scope.setInitialText = function() {
                    if ($scope.dataLoaded) return;
                    if ( !$scope.initialTextUrl ) {
                        var initialText = "";
                        if ( $scope.options.texts ) initialText = $scope.options.texts.initialText;
                        if ( initialText ) {
                            var pos = initialText.indexOf("⁞");
                            if ( pos >= 0 ) initialText = initialText.replace("⁞", ""); // cursor pos
                            $scope.setEditorText(initialText);
                            $scope.initialText = initialText;
                            angular.extend($scope.extraData, {});
                            $scope.editorChanged();
                            $scope.aceReady();
                            $timeout(function() {
                                if ( pos >= 0 ) $scope.setPosition(pos);
                            }, 10);
                        }
                        $scope.dataLoaded = true;
                        return;
                    }
                    $scope.setEditorText("Loading text...");
                    $http.get<{text: string, extraData: any}>($scope.initialTextUrl, {
                        params: $scope.extraData,
                    }).then(function(response) {
                        const data = response.data;
                        $scope.setEditorText(data.text);
                        $scope.initialText = data.text;
                        if ( $scope.isSettings(data.text) ) {
                            $scope.options.showPlugins = false;
                            $scope.options.showSettings = true;
                        }
                        angular.extend($scope.extraData, data.extraData);
                        $scope.editorChanged();
                        $scope.aceReady();
                    }, function(response) {
                        if (response.status === 404) {
                            if ($scope.extraData.isComment) {
                                $window.alert("This comment has been deleted.");
                            } else {
                                $window.alert("This paragraph has been deleted.");
                            }
                        } else {
                            $window.alert("Error occurred: " + response.data.error);
                        }
                        $timeout(function() {
                            $scope.element.remove();
                        }, 1000);
                    });
                    $scope.dataLoaded = true; // prevent data load in future
                };

                $scope.adjustPreview = function() {
                    window.setTimeout(function() {
                        const $editor = $(".editorArea");
                        const $previewContent = $(".previewcontent");
                        const previewDiv = $("#previewDiv");
                        // If preview is released make sure that preview doesn't go out of bounds
                        if ($scope.previewReleased) {
                            const previewOffset = previewDiv.offset();
                            if (previewOffset.top < 0 /*|| previewOffset.top > $window.innerHeight */) {
                                previewDiv.offset({top: 0, left: previewDiv.offset().left});
                            }
                            if (previewOffset.left < 0 || previewOffset.left > $window.innerWidth) {
                                previewDiv.offset({top: previewDiv.offset().top, left: 0});
                            }
                        }
                        // Check that editor doesn't go out of bounds
                        const editorOffset = $editor.offset();
                        if (editorOffset.top < 0) {
                            $editor.offset({top: 0, left: $editor.offset().left});
                        }
                        if (editorOffset.left < 0) {
                            $editor.offset({top: $editor.offset().top, left: 0});
                        }
                        $previewContent.scrollTop($scope.scrollPos);
                    }, 25);

                };

                $scope.createAce = function(editor, text = null) {
                    if (!$scope.minSizeSet) {
                        $scope.setEditorMinSize();
                    }
                    $scope.isAce = true;
                    const line = editor.renderer.lineHeight;
                    const containertop = $(".editorContainer").position().top;
                    const height = $(window).innerHeight() - containertop;
                    const max = Math.floor((height / 2) / line);

                    editor.$blockScrolling = Infinity;
                    editor.renderer.setPadding(10);
                    editor.renderer.setScrollMargin(2, 2, 2, 40);
                    editor.renderer.setVScrollBarAlwaysVisible(true);
                    if ( $scope.lstag === "addAbove") // for chat no extra behaviors to editor
                        editor.getSession().setMode("ace/mode/text");
                    else
                        editor.getSession().setMode("ace/mode/markdown");
                    editor.getSession().setUseWrapMode(false);
                    editor.getSession().setWrapLimitRange(0, 79);
                    editor.setOptions({
                        maxLines: max,
                        minLines: 5,
                        autoScrollEditorIntoView: true,
                        hScrollBarAlwaysVisible: false,
                        vScrollBarAlwaysVisible: false,
                    });

                    editor.commands.addCommand({
                        name: "saveFile",
                        bindKey: {
                            win: "Ctrl-S",
                            mac: "Command-S",
                            sender: "editor|cli",
                        },
                        exec(env, args, request) {
                            $scope.saveClicked();
                        },
                    });
                    editor.commands.addCommand({
                        name: "bold",
                        bindKey: {
                            win: "Ctrl-B",
                            mac: "Command-B",
                            sender: "editor|cli",
                        },
                        exec(env, args, request) {
                            $scope.surroundClicked("**", "**");
                        },
                    });
                    editor.commands.addCommand({
                        name: "italic",
                        bindKey: {
                            win: "Ctrl-I",
                            mac: "Command-I",
                            sender: "editor|cli",
                        },
                        exec(env, args, request) {
                            $scope.surroundClicked("*", "*", $scope.surroundedByItalic);
                        },
                    });
                    editor.commands.addCommand({
                        name: "code",
                        bindKey: {
                            win: "Ctrl-O",
                            mac: "Command-O",
                            sender: "editor|cli",
                        },
                        exec(env, args, request) {
                            $scope.surroundClicked("`", "`");
                        },
                    });
                    editor.commands.addCommand({
                        name: "codeBlock",
                        bindKey: {
                            win: "Ctrl-Alt-O",
                            mac: "Command-Alt-O",
                            sender: "editor|cli",
                        },
                        exec(env, args, request) {
                            $scope.codeBlockClicked();
                        },
                    });
                    editor.commands.addCommand({
                        name: "h1",
                        bindKey: {
                            win: "Ctrl-1",
                            mac: "Command-1",
                            sender: "editor|cli",
                        },
                        exec(env, args, request) {
                            $scope.headerClicked("#");
                        },
                    });
                    editor.commands.addCommand({
                        name: "h2",
                        bindKey: {
                            win: "Ctrl-2",
                            mac: "Command-2",
                            sender: "editor|cli",
                        },
                        exec(env, args, request) {
                            $scope.headerClicked("##");
                        },
                    });
                    editor.commands.addCommand({
                        name: "h3",
                        bindKey: {
                            win: "Ctrl-3",
                            mac: "Command-3",
                            sender: "editor|cli",
                        },
                        exec(env, args, request) {
                            $scope.headerClicked("###");
                        },
                    });
                    editor.commands.addCommand({
                        name: "h4",
                        bindKey: {
                            win: "Ctrl-4",
                            mac: "Command-4",
                            sender: "editor|cli",
                        },
                        exec(env, args, request) {
                            $scope.headerClicked("####");
                        },
                    });
                    editor.commands.addCommand({
                        name: "endLine",
                        bindKey: {
                            win: "Ctrl-Enter",
                            mac: "Command-Enter",
                            sender: "editor|cli",
                        },
                        exec(env, args, request) {
                            $scope.endLineClicked();
                        },
                    });
                    editor.commands.addCommand({
                        name: "insertParagraph",
                        bindKey: {
                            win: "Shift-Enter",
                            mac: "Shift-Enter",
                            sender: "editor|cli",
                        },
                        exec(env, args, request) {
                            $scope.paragraphClicked();
                        },
                    });
                    editor.commands.addCommand({
                        name: "commentBlock",
                        bindKey: {
                            win: "Ctrl-Y",
                            mac: "Command-Y",
                            sender: "editor|cli",
                        },
                        exec(env, args, request) {
                            $scope.commentClicked();
                        },
                    });

                    if (text) {
                        editor.getSession().setValue(text);
                    }

                    editor.commands.addCommand({
                        name: 'pageBreak',
                        bindKey: {
                            win: 'Ctrl-M',
                            mac: 'Command-M',
                            sender: 'editor|cli'
                        },
                        exec: function (env, args, request) {
                            $scope.pageBreakClicked();
                        },
                    });
                };

                $scope.setAceControllerFunctions = function() {
                    $scope.getEditorText = function() {
                        return $scope.editor.getSession().getValue();
                    };
                    $scope.setEditorText = function(text) {
                        if ( !text ) return;
                        $scope.editor.getSession().setValue(text);
                    };
                };

                $scope.createTextArea = function(text) {
                    if (!$scope.minSizeSet) {
                        $scope.setEditorMinSize();
                    }
                    $scope.isAce = false;
                    const $textarea = $(`
>>>>>>> abfd32f0
<textarea rows="10"
      id="teksti"
      wrap="off">
</textarea>`);
<<<<<<< HEAD
        $(".editorContainer").append($textarea);
        this.editor = new TextAreaParEditor($("#teksti"), () => this.wrapFn(), () => this.saveClicked());
        this.editor.setEditorText(text);
    }

    editorReady() {
        this.editor.focus();
        this.editor.bottomClicked();
    }

    editorChanged() {
        this.scope.$evalAsync(() => {
            this.outofdate = true;
            if (this.timer) {
                $timeout.cancel(this.timer);
            }

            this.timer = $timeout(() => {
                const text = this.editor.getEditorText();
                this.scrollPos = $(".previewcontent").scrollTop();
                $http.post(this.previewUrl, angular.extend({
                    text,
                }, this.extraData)).then(async (response) => {
                    const data = response.data;
                    const compiled = await ParCompiler.compile(data, this.scope);
                    const $previewDiv = angular.element(".previewcontent");
                    $previewDiv.empty().append(compiled);
                    this.outofdate = false;
                    this.parCount = $previewDiv.children().length;
                    $(".editorContainer").resize();
                }, (response) => {
                    $window.alert("Failed to show preview: " + response.data.error);
                });
                this.outofdate = true;
            }, 500);
        });
    }

    wrapFn(func = null) {
        if (!this.touchDevice) {
            // For some reason, on Chrome, re-focusing the editor messes up scroll position
            // when clicking a tab and moving mouse while clicking, so
            // we save and restore it manually.
            const s = $(window).scrollTop();
            this.editor.focus();
            $(window).scrollTop(s);
        }
        if (func !== null) {
            func();
        }
        if (this.isIE) {
            this.editorChanged();
        }
    }

    changeMeta() {
        $("meta[name='viewport']").remove();
        const $meta = $(this.oldmeta);
        $("head").prepend($meta);
    }

    deleteClicked() {
        if (!this.options.showDelete) {
            this.cancelClicked(); // when empty and save clicked there is no par
            return;
        }
        if (this.deleting) {
            return;
        }
        if (!$window.confirm("Delete - are you sure?")) {
            return;
        }
        this.deleting = true;

        $http.post(this.deleteUrl, this.extraData).then((response) => {
            const data = response.data;
            this.afterDelete({
                extraData: this.extraData,
                saveData: data,
            });
            if (this.options.destroyAfterSave) {
                this.element.remove();
            }
            this.deleting = false;
        }, (response) => {
            $window.alert("Failed to delete: " + response.data.error);
            this.deleting = false;
        });
        if (this.options.touchDevice) {
            this.changeMeta();
        }
    }

    showUnread() {
        return this.extraData.par !== "NEW_PAR" && this.element.parents(".par").find(".readline.read").length > 0;
    }

    unreadClicked() {
        if (this.options.touchDevice) {
            this.changeMeta();
        }
        $http.put(this.unreadUrl + "/" + this.extraData.par, {}).then((response) => {
            this.element.parents(".par").find(".readline").removeClass("read read-modified");
            if (this.initialText === this.editor.getEditorText()) {
                this.element.remove();
                this.afterCancel({
                    extraData: this.extraData,
                });
            }
            getActiveDocument().refreshSectionReadMarks();
        }, (response) => {
            $log.error("Failed to mark paragraph as unread");
        });
    }

    cancelClicked() {
        if (this.options.touchDevice) {
            this.changeMeta();
        }
        this.element.remove();
        this.afterCancel({
            extraData: this.extraData,
        });
    }

    releaseClicked() {
        const div = $("#previewDiv");
        const content = $(".previewcontent");
        const editor = $(".editorArea");
        this.previewReleased = !(this.previewReleased);
        const tag = this.options.localSaveTag || "";
        const storage = $window.localStorage;

        if (div.css("position") === "absolute") {
            // If preview has been clicked back in, save the preview position before making it static again
            if (this.minSizeSet) {
                this.savePreviewData(true);
            }
            div.css("position", "static");
            div.find(".draghandle").css("visibility", "hidden");
            content.css("max-width", "");
            div.css("display", "default");
            editor.css("overflow", "hidden");
            content.css("max-height", "40vh");
            content.css("overflow-x", "");
            content.css("width", "");
            div.css("padding", 0);
            document.getElementById("releaseButton").innerHTML = "&#8594;";
        } else {
            let top = div.offset().top;
            let left = div.offset().left;
            // If preview has just been released or it was released last time editor was open
            if (this.minSizeSet || storage.getItem("previewIsReleased" + tag) === "true") {
                if (storage.getItem("previewReleasedOffset" + tag)) {
                    const savedOffset = (JSON.parse(storage.getItem("previewReleasedOffset" + tag)));
                    left = editor.offset().left + savedOffset.left;
                    top = editor.offset().top + savedOffset.top;
                } else {
                    if ($(window).width() < editor.width() + div.width()) {
                        top += 5;
                        left += 5;
                    } else {
                        top = editor.offset().top;
                        left = editor.offset().left + editor.width() + 3;
                    }
                }
            }
            div.css("position", "absolute");
            editor.css("overflow", "visible");
            div.find(".draghandle").css("visibility", "visible");
            div.css("display", "table");
            div.css("width", "100%");
            div.css("padding", 5);
            const height = window.innerHeight - 90;
            content.css("max-height", height);
            content.css("max-width", window.innerWidth - 90);
            content.css("overflow-x", "auto");
            document.getElementById("releaseButton").innerHTML = "&#8592;";
            div.offset({left, top});
        }
        this.adjustPreview();
    }

    savePreviewData(savePreviewPosition) {
        const tag = this.options.localSaveTag || "";
        const storage = $window.localStorage;
        const editorOffset = $(".editorArea").offset();
        storage.setItem("editorReleasedOffset" + tag, JSON.stringify(editorOffset));
        if (savePreviewPosition) {
            // Calculate distance from editor's top and left
            const previewOffset = $("#previewDiv").offset();
            const left = previewOffset.left - editorOffset.left;
            const top = previewOffset.top - editorOffset.top;
            storage.setItem("previewReleasedOffset" + tag, JSON.stringify({left, top}));
        }
        storage.setItem("previewIsReleased" + tag, this.previewReleased.toString());
    }

    /**
     * Called when user wants to cancel changes after entering duplicate task-ids
     */
    cancelPluginRenameClicked() {
        // Cancels recent changes to paragraph/document
        $http.post("/cancelChanges/", angular.extend({
            newPars: this.newPars,
            originalPar: this.originalPar,
            docId: this.extraData.docId,
            parId: this.extraData.par,
        }, this.extraData)).then((response) => {
            // Remove the form and return to editor
            this.element.find("#pluginRenameForm").get(0).remove();
            this.renameFormShowing = false;
            this.saving = false;
            this.deleting = false;
        }, (response) => {
            $window.alert("Failed to cancel save: " + response.data.error);
        });
    }

    /**
     * Function that handles different cases of user input in plugin rename form
     * after user has saved multiple plugins with the same taskname
     * @param inputs - The input fields in plugin rename form
     * @param duplicates - The duplicate tasks, contains duplicate taskIds and relevant parIds
     * @param renameDuplicates - Whether user wants to rename task names or not
     */
    renameTaskNamesClicked(inputs, duplicates, renameDuplicates = false) {
        // If user wants to ignore duplicates proceed like normal after saving
        if (!renameDuplicates) {
            this.renameFormShowing = false;
            if (this.options.destroyAfterSave) {
                this.afterSave({
                    extraData: this.extraData,
                    saveData: this.data,
                });
                this.element.remove();
                return;
            }
        }
        const duplicateData = [];
        let duplicate;

        // if duplicates are to be renamed automatically (user pressed "rename automatically")
        if (typeof inputs === "undefined") {
            if (renameDuplicates) {
                if (duplicates.length > 0) {
                    for (let i = 0; i < duplicates.length; i++) {
                        duplicate = [];
                        duplicate.push(duplicates[i][0]);
                        duplicate.push("");
                        duplicate.push(duplicates[i][1]);
                        duplicateData.push(duplicate);
=======
                    $compile($textarea)($scope as any);
                    $(".editorContainer").append($textarea);
                    $scope.editor = $("#teksti");
                    $scope.editorIndex = 0;

                    $scope.editor.keydown(function(e) {
                        if (e.ctrlKey) {
                            if (e.keyCode === 83) {
                                $scope.saveClicked();
                                e.preventDefault();
                            } else if (e.keyCode === 66) {
                                $scope.surroundClicked("**", "**");
                                e.preventDefault();
                            } else if (e.keyCode === 73) {
                                $scope.surroundClicked("*", "*", $scope.surroundedByItalic);
                                e.preventDefault();
                            } else if (e.altKey) {
                                if (e.keyCode === 79) {
                                    $scope.codeBlockClicked();
                                    e.preventDefault();
                                }
                            } else if (e.keyCode === 79) {
                                $scope.surroundClicked("`", "`");
                                e.preventDefault();
                            } else if (e.keyCode === 89) {
                                $scope.commentClicked();
                                e.preventDefault();
                            } else if (e.keyCode === 49) {
                                $scope.headerClicked("#");
                                e.preventDefault();
                            } else if (e.keyCode === 50) {
                                $scope.headerClicked("##");
                                e.preventDefault();
                            } else if (e.keyCode === 51) {
                                $scope.headerClicked("###");
                                e.preventDefault();
                            } else if (e.keyCode === 52) {
                                $scope.headerClicked("####");
                                e.preventDefault();
                            } else if (e.keyCode === 13) {
                                $scope.endLineClicked();
                                e.preventDefault();
                            }
                        } else if (e.keyCode === 9) {
                            const outdent = e.shiftKey;
                            $scope.indent(outdent);
                            e.preventDefault();
                        } else if (e.shiftKey) {
                            if (e.keyCode === 13) {
                                $scope.paragraphClicked();
                                e.preventDefault();
                            }
                        }
                        $scope.checkWrap();
                    });
                    if (text) {
                        $scope.textAreaText = text;
                    }
                };

                $scope.setTextAreaControllerFunctions = function() {
                    $scope.getEditorText = function() {
                        return $scope.textAreaText;
                    };
                    $scope.setEditorText = function(text) {
                        $scope.textAreaText = text;
                    };
                };

                $scope.aceReady = function() {
                    $scope.editor.focus();
                    $scope.bottomClicked();
                };

                $scope.aceLoaded = function(editor) {
                    $scope.editor = editor;
                    $scope.editorIndex = 1;
                    $scope.createAce(editor as IAceEditor);
                    $scope.setInitialText();

                    editor.focus();
                    $scope.aceReady();

                    $scope.editor.keyBinding.addKeyboardHandler(
                        function() {
                            $scope.checkWrap();
                        }
                    );

                    /*iPad does not open the keyboard if not manually focused to editable area
                     var iOS = /(iPad|iPhone|iPod)/g.test($window.navigator.platform);
                     if (!iOS) editor.focus();*/
                };

                $(".editorContainer").on("resize", $scope.adjustPreview);

                $scope.editorChanged = function() {
                    $scope.$evalAsync(() => {
                        $scope.outofdate = true;
                        if ($scope.timer) {
                            $timeout.cancel($scope.timer);
                        }

                        $scope.timer = $timeout(() => {
                            const text = $scope.getEditorText();
                            $scope.scrollPos = $(".previewcontent").scrollTop();
                            $http.post($scope.previewUrl, angular.extend({
                                text,
                            }, $scope.extraData)).then(async (response) => {
                                const data = response.data;
                                const compiled = await ParCompiler.compile(data, $scope);
                                const $previewDiv = angular.element(".previewcontent");
                                $previewDiv.empty().append(compiled);
                                $scope.outofdate = false;
                                $scope.parCount = $previewDiv.children().length;
                                $(".editorContainer").resize();
                                $scope.$apply();
                            }, (response) => {
                                $window.alert("Failed to show preview: " + response.data.error);
                            });
                            $scope.outofdate = true;
                        }, 500);
                    });
                };

                /* Add citation info to help tab */
                document.getElementById("helpCite").setAttribute("value", '#- {rd="' + $scope.extraData.docId + '" rl="no" rp="' + $scope.extraData.par + '"}');

            }],
            link($scope: IParEditorScope, $element, $attrs) {
                $scope.element = $element;

                $scope.tables = {};

                $scope.tables.normal = "Otsikko1 Otsikko2 Otsikko3 Otsikko4\n" +
                    "-------- -------- -------- --------\n" +
                    "1.rivi   x        x        x       \n" +
                    "2.rivi   x        x        x       ";

                $scope.tables.example = "Table:  Otsikko taulukolle\n\n" +
                    "Otsikko    Vasen laita    Keskitetty    Oikea laita\n" +
                    "---------- ------------- ------------ -------------\n" +
                    "1. rivi      2                  3         4\n" +
                    "2. rivi        1000      2000             30000";

                $scope.tables.noheaders = ":  Otsikko taulukolle\n\n" +
                    "---------- ------------- ------------ -------------\n" +
                    "1. rivi      2                  3         4\n" +
                    "2. rivi        1000      2000             30000\n" +
                    "---------- ------------- ------------ -------------\n";

                $scope.tables.multiline = "Table:  Otsikko taulukolle voi\n" +
                    "jakaantua usealle riville\n\n" +
                    "-----------------------------------------------------\n" +
                    "Ekan       Toisen\         kolmas\            neljäs\\\n" +
                    "sarkkeen   sarakkeen\     keskitettynä      oikeassa\\\n" +
                    "otsikko    otsikko                           reunassa\n" +
                    "---------- ------------- -------------- -------------\n" +
                    "1. rivi     toki\              3         4\n" +
                    "voi olla    sisältökin\n" +
                    "useita        voi\\\n" +
                    "rivejä      olla \n" +
                    "            monella\\\n" +
                    "            rivillä\n" +
                    "            \n" +
                    "2. rivi        1000      2000             30000\n" +
                    "-----------------------------------------------------\n";
                $scope.tables.strokes = ": Viivoilla tehty taulukko\n\n" +
                    "+---------------+---------------+----------------------+\n" +
                    "| Hedelmä       | Hinta         | Edut                 |\n" +
                    "+===============+===============+======================+\n" +
                    "| Banaani       |  1.34 €       | - valmis kääre       |\n" +
                    "|               |               | - kirkas väri        |\n" +
                    "+---------------+---------------+----------------------+\n" +
                    "| Appelsiini    |  2.10 €       | - auttaa keripukkiin |\n" +
                    "|               |               | - makea              |\n" +
                    "+---------------+---------------+----------------------+\n";

                $scope.tables.pipe = ": Taulukko, jossa tolpat määräävat sarkkeiden paikat.\n\n" +
                    "|Oikea  | Vasen | Oletus | Keskitetty |\n" +
                    "|------:|:-----|---------|:------:|\n" +
                    "|   12  |  12  |    12   |    12  |\n" +
                    "|  123  |  123 |   123   |   123  |\n" +
                    "|    1  |    1 |     1   |     1  |\n";

                $(document).on("webkitfullscreenchange mozfullscreenchange fullscreenchange MSFullscreenChange", function(event) {
                    const editor = $($element).find("#pareditor").get(0);
                    const doc: any = document;
                    if (!doc.fullscreenElement &&    // alternative standard method
                        !doc.mozFullScreenElement && !doc.webkitFullscreenElement && !doc.msFullscreenElement) {
                        editor.removeAttribute("style");
                    }
                });

                $scope.timer = null;
                $scope.outofdate = false;
                $scope.parCount = 0;
                const touchDevice = false;

                $scope.wrapFn = function(func = null) {
                    if (!touchDevice) {
                        // For some reason, on Chrome, re-focusing the editor messes up scroll position
                        // when clicking a tab and moving mouse while clicking, so
                        // we save and restore it manually.
                        const s = $(window).scrollTop();
                        $scope.editor.focus();
                        $(window).scrollTop(s);
                    }
                    if (func !== null) {
                        func();
                    }
                    if ($scope.isIE) {
                        $scope.editorChanged();
                    }
                };

                $scope.changeMeta = function() {
                    $("meta[name='viewport']").remove();
                    const $meta = $($scope.oldmeta);
                    $("head").prepend($meta);
                };

                $scope.deleteClicked = function() {
                    if (!$scope.options.showDelete) {
                        $scope.cancelClicked(); // when empty and save clicked there is no par
                        return;
                    }
                    if ($scope.deleting) {
                        return;
                    }
                    if (!$window.confirm("Delete - are you sure?")) {
                        return;
                    }
                    $scope.deleting = true;

                    $http.post($scope.deleteUrl, $scope.extraData).
                        then(function(response) {
                            const data = response.data;
                            $scope.afterDelete({
                                extraData: $scope.extraData,
                                saveData: data,
                            });
                            if ($scope.options.destroyAfterSave) {
                                $element.remove();
                            }
                            $scope.deleting = false;
                        }, function(response) {
                            $window.alert("Failed to delete: " + response.data.error);
                            $scope.deleting = false;
                        });
                    if ($scope.options.touchDevice) {
                        $scope.changeMeta();
                    }
                };

                $scope.showUnread = function() {
                    return $scope.extraData.par !== "NEW_PAR" && $element.parents(".par").find(".readline.read").length > 0;
                };

                $scope.unreadClicked = function() {
                    if ($scope.options.touchDevice) {
                        $scope.changeMeta();
                    }
                    $http.put($scope.unreadUrl + "/" + $scope.extraData.par, {}).then(function(response) {
                        $element.parents(".par").find(".readline").removeClass("read read-modified");
                        if ($scope.initialText === $scope.getEditorText()) {
                            $element.remove();
                            $scope.afterCancel({
                                extraData: $scope.extraData,
                            });
                        }
                        getActiveDocument().refreshSectionReadMarks();
                    }, function(response) {
                        $log.error("Failed to mark paragraph as unread");
                    });
                };

                $scope.cancelClicked = function() {
                    if ($scope.options.touchDevice) {
                        $scope.changeMeta();
                    }
                    $element.remove();
                    $scope.afterCancel({
                        extraData: $scope.extraData,
                    });
                };

                $scope.releaseClicked = function() {
                    const div = $("#previewDiv");
                    const content = $(".previewcontent");
                    const editor = $(".editorArea");
                    $scope.previewReleased = !($scope.previewReleased);
                    const tag = $scope.options.localSaveTag || "";
                    const storage = $window.localStorage;

                    if (div.css("position") === "absolute") {
                        // If preview has been clicked back in, save the preview position before making it static again
                        if ($scope.minSizeSet) {
                            $scope.savePreviewData(true);
                        }
                        div.css("position", "static");
                        div.find(".draghandle").css("visibility", "hidden");
                        content.css("max-width", "");
                        div.css("display", "default");
                        editor.css("overflow", "hidden");
                        content.css("max-height", "40vh");
                        content.css("overflow-x", "");
                        content.css("width", "");
                        div.css("padding", 0);
                        document.getElementById("releaseButton").innerHTML = "&#8594;";
                    } else {
                        let top = div.offset().top;
                        let left = div.offset().left;
                        // If preview has just been released or it was released last time editor was open
                        if ($scope.minSizeSet || storage.getItem("previewIsReleased" + tag) === "true") {
                            if (storage.getItem("previewReleasedOffset" + tag)) {
                                const savedOffset = (JSON.parse(storage.getItem("previewReleasedOffset" + tag)));
                                left = editor.offset().left + savedOffset.left;
                                top = editor.offset().top + savedOffset.top;
                            } else {
                                if ($(window).width() < editor.width() + div.width()) {
                                    top += 5;
                                    left += 5;
                                } else {
                                    top = editor.offset().top;
                                    left = editor.offset().left + editor.width() + 3;
                                }
                            }
                        }
                        div.css("position", "absolute");
                        editor.css("overflow", "visible");
                        div.find(".draghandle").css("visibility", "visible");
                        div.css("display", "table");
                        div.css("width", "100%");
                        div.css("padding", 5);
                        const height = window.innerHeight - 90;
                        content.css("max-height", height);
                        content.css("max-width", window.innerWidth - 90);
                        content.css("overflow-x", "auto");
                        document.getElementById("releaseButton").innerHTML = "&#8592;";
                        div.offset({left, top});
                    }
                    $scope.adjustPreview();
                };

                $scope.savePreviewData = function(savePreviewPosition) {
                    const tag = $scope.options.localSaveTag || "";
                    const storage = $window.localStorage;
                    const editorOffset = $(".editorArea").offset();
                    storage.setItem("editorReleasedOffset" + tag, JSON.stringify(editorOffset));
                    if (savePreviewPosition) {
                        // Calculate distance from editor's top and left
                        const previewOffset = $("#previewDiv").offset();
                        const left = previewOffset.left - editorOffset.left;
                        const top = previewOffset.top - editorOffset.top;
                        storage.setItem("previewReleasedOffset" + tag, JSON.stringify({left, top}));
                    }
                    storage.setItem("previewIsReleased" + tag, $scope.previewReleased.toString());
                };

                /**
                 * Called when user wants to cancel changes after entering duplicate task-ids
                 */
                $scope.cancelPluginRenameClicked = function() {
                    // Cancels recent changes to paragraph/document
                    $http.post("/cancelChanges/", angular.extend({
                        newPars: $scope.newPars,
                        originalPar: $scope.originalPar,
                        docId: $scope.extraData.docId,
                        parId: $scope.extraData.par,
                    }, $scope.extraData)).then(function(response) {
                        // Remove the form and return to editor
                        $element.find("#pluginRenameForm").get(0).remove();
                        $scope.renameFormShowing = false;
                        $scope.saving = false;
                        $scope.deleting = false;
                    }, function(response) {
                        $window.alert("Failed to cancel save: " + response.data.error);
                    });
                };

                /**
                 * Function that handles different cases of user input in plugin rename form
                 * after user has saved multiple plugins with the same taskname
                 * @param inputs - The input fields in plugin rename form
                 * @param duplicates - The duplicate tasks, contains duplicate taskIds and relevant parIds
                 * @param renameDuplicates - Whether user wants to rename task names or not
                 */
                $scope.renameTaskNamesClicked = function(inputs, duplicates, renameDuplicates = false) {
                    // If user wants to ignore duplicates proceed like normal after saving
                    if (!renameDuplicates) {
                        $scope.renameFormShowing = false;
                        if ($scope.options.destroyAfterSave) {
                            $scope.afterSave({
                                extraData: $scope.extraData,
                                saveData: $scope.data,
                            });
                            $element.remove();
                            return;
                        }
                    }
                    const duplicateData = [];
                    let duplicate;

                    // if duplicates are to be renamed automatically (user pressed "rename automatically")
                    if (typeof inputs === "undefined") {
                        if (renameDuplicates) {
                            if (duplicates.length > 0) {
                                for (let i = 0; i < duplicates.length; i++) {
                                    duplicate = [];
                                    duplicate.push(duplicates[i][0]);
                                    duplicate.push("");
                                    duplicate.push(duplicates[i][1]);
                                    duplicateData.push(duplicate);
                                }
                            }
                        }
                    } else {
                        // use given names from the input fields
                        for (let j = 0; j < duplicates.length; j++) {
                            duplicate = [];
                            duplicate.push(duplicates[j][0]);
                            duplicate.push((inputs[j][0] as HTMLInputElement).value);
                            duplicate.push(duplicates[j][1]);
                            duplicateData.push(duplicate);
                        }
                    }
                    // Save the new task names for duplicates
                    $http.post<{duplicates: string[]}>("/postNewTaskNames/", angular.extend({
                        duplicates: duplicateData,
                        renameDuplicates,
                    }, $scope.extraData)).then(function(response) {
                        const data = response.data;
                        // If no new duplicates were founds
                        if (data.duplicates.length <= 0) {
                            $scope.renameFormShowing = false;
                            $scope.afterSave({
                                extraData: $scope.extraData,
                                saveData: $scope.data,
                            });
                            if ($scope.options.destroyAfterSave) {
                                $element.remove();
                            }
                        }
                        // If there still are duplicates remake the form
                        if (data.duplicates.length > 0) {
                            $element.find("#pluginRenameForm").get(0).remove();
                            $scope.createPluginRenameForm(data);
                        }
                        if (angular.isDefined($scope.extraData.access)) {
                            $localStorage.noteAccess = $scope.extraData.access;
                        }
                    }, function(response) {
                        $window.alert("Failed to save: " + response.data.error);
                    });
                    if ($scope.options.touchDevice) {
                        $scope.changeMeta();
                    }
                };

                /**
                 * Function that creates a form for renaming plugins with duplicate tasknames
                 * @param data - The data received after saving editor text
                 */
                $scope.createPluginRenameForm = function(data) {
                    // Hides other texteditor elements when form is created
                    $scope.renameFormShowing = true;
                    $scope.duplicates = data.duplicates;
                    // Get the editor div
                    const $editorTop = $(".editorArea");
                    // Create a new div
                    let $actionDiv = $("<div>", {class: "pluginRenameForm", id: "pluginRenameForm"});
                    $actionDiv.css("position", "relative");
                    // Add warning and info texts
                    $actionDiv.append($("<strong>", {
                        text: "Warning!",
                    }));
                    $actionDiv.append($("<p>", {
                        text: "There are multiple objects with the same task name in this document.",
                    }));
                    $actionDiv.append($("<p>", {
                        text: "Plugins with duplicate task names might not work properly.",
                    }));
                    $actionDiv.append($("<p>", {
                        text: 'Rename the duplicates by writing new names in the field(s) below and click "Save",',
                    }));
                    $actionDiv.append($("<p>", {
                        text: 'choose "Rename automatically" or "Ignore" to proceed without renaming.',
                    }));
                    $actionDiv.append($("<strong>", {
                        text: "Rename duplicates:",
                    }));

                    // Create the rename form
                    const $form = $("<form>");
                    $scope.inputs = [];
                    let input;
                    let span;

                    // Add inputs and texts for each duplicate
                    for (let i = 0; i < data.duplicates.length; i++) {
                        // Make a span element
                        span = $("<span>");
                        span.css("display", "block");
                        // Add a warning if the plugin has answers related to it
                        const $warningSpan = $("<span>", {
                            class: "pluginRenameExclamation",
                            text: "!",
                            title: "There are answers related to this task. Those answers might be lost upon renaming this task.",
                        });
                        if (data.duplicates[i][2] !== "hasAnswers") {
                            $warningSpan.css("visibility", "hidden");
                        }
                        span.append($warningSpan);
                        // Add the duplicate name
                        span.append($("<label>", {
                            class: "pluginRenameObject",
                            text: data.duplicates[i][0],
                            for: "newName" + i,
                        }));
                        // Add input field for a new name to the duplicate
                        input = $("<input>", {
                            class: "pluginRenameObject",
                            type: "text",
                            id: data.duplicates[i][1],
                        });
                        // Add the span to the form
                        $scope.inputs.push(input);
                        span.append(input);
                        $form.append(span);
                    }
                    // Make a new div for buttons
                    const $buttonDiv = $("<div>");
                    // A button for saving with input field values or automatically if no values given
                    $buttonDiv.append($("<button>", {
                        "class": "timButton, pluginRenameObject",
                        "text": "Save",
                        "title": "Rename task names with given names (Ctrl + S)",
                        "ng-click": "renameTaskNamesClicked(inputs, duplicates, true)",
                    }));
                    // Button for renaming duplicates automatically
                    $buttonDiv.append($("<button>", {
                        "class": "timButton, pluginRenameObject",
                        "text": "Rename Automatically",
                        "title": "Rename duplicate task names automatically",
                        "ng-click": "renameTaskNamesClicked(undefined, duplicates, true)",
                    }));
                    // Button for ignoring duplicates
                    $buttonDiv.append($("<button>", {
                        "class": "timButton, pluginRenameObject",
                        "text": "Ignore",
                        "title": "Proceed without renaming",
                        "ng-click": "renameTaskNamesClicked(undefined, undefined, false)",
                    }));
                    // Button that allows user to return to edit and cancel save
                    $buttonDiv.append($("<button>", {
                        "class": "timButton, pluginRenameObject",
                        "text": "Cancel",
                        "title": "Return to editor",
                        "ng-click": "cancelPluginRenameClicked()",
                    }));
                    // Add the new divs to editor container
                    $actionDiv.append($form);
                    $actionDiv.append($buttonDiv);
                    $actionDiv = $compile($actionDiv)($scope as any);
                    $editorTop.append($actionDiv);
                    // Focus the first input element
                    $scope.inputs[0].focus();
                    $scope.pluginRenameForm = $actionDiv;
                    // Add hotkey for quick saving (Ctrl + S)
                    $scope.pluginRenameForm.keydown(function(e) {
                        if (e.ctrlKey) {
                            if (e.keyCode === 83) {
                                $scope.renameTaskNamesClicked($scope.inputs, $scope.duplicates, true);
                                e.preventDefault();
                            }
                        }
                    });
                };

                $scope.saveClicked = function() {
                    if ($scope.saving) {
                        return;
                    }
                    $scope.saving = true;
                    // if ( $scope.wrap.n != -1) //  wrap -1 is not saved
                    $window.localStorage.setItem("wrap"+$scope.lstag, ""+$scope.wrap.n);
                    
                    if ($scope.renameFormShowing) {
                        $scope.renameTaskNamesClicked($scope.inputs, $scope.duplicates, true);
                    }
                    if ($scope.previewReleased) {
                        $scope.savePreviewData(true);
                    } else {
                        $scope.savePreviewData(false);
                    }
                    const text = $scope.getEditorText();
                    if (text.trim() === "") {
                        $scope.deleteClicked();
                        $scope.saving = false;
                        return;
                    }
                    $http.post<{
                        duplicates: string[],
                        original_par: string,
                        new_par_ids: string[],
                    }>($scope.saveUrl, angular.extend({
                        text,
                    }, $scope.extraData)).then(function(response) {
                        const data = response.data;
                        if (data.duplicates.length > 0) {
                            $scope.data = data;
                            $scope.createPluginRenameForm(data);
                            if (data.original_par !== null) {
                                $scope.originalPar = data.original_par;
                            }
                            if (data.new_par_ids !== null) {
                                $scope.newPars = data.new_par_ids;
                            }
                        }
                        if (data.duplicates.length <= 0) {
                            if ($scope.options.destroyAfterSave) {
                                $element.remove();
                            }
                            $scope.afterSave({
                                extraData: $scope.extraData,
                                saveData: data,
                            });
                        }
                        if (angular.isDefined($scope.extraData.access)) {
                            $localStorage.noteAccess = $scope.extraData.access;
                        }
                        if (angular.isDefined($scope.extraData.tags.markread)) { // TODO: tee silmukassa
                            $window.localStorage.setItem("markread", $scope.extraData.tags.markread.toString());
                        }
                        $window.localStorage.setItem("proeditor" + $scope.lstag, $scope.proeditor.toString());

                        if ($scope.isAce) {
                            $scope.setLocalValue("acewrap", $scope.editor.getSession().getUseWrapMode());
                            $scope.setLocalValue("acebehaviours", $scope.editor.getBehavioursEnabled()); // some of these are in editor and some in session?
                        }
                        $scope.saving = false;

                    }, function(response) {
                        $window.alert("Failed to save: " + response.data.error);
                        $scope.saving = false;
                    });
                    if ($scope.options.touchDevice) {
                        $scope.changeMeta();
                    }
                };

                $scope.selectLine = function(select) {
                    const selection = $scope.editor.getSelection();
                    const value = $scope.editor.val();
                    let tempStart = selection.start;
                    while (tempStart > 0) {
                        tempStart--;
                        if (value.charAt(tempStart) === "\n" || tempStart < 0) {
                            tempStart += 1;
                            break;
                        }
                    }
                    let tempEnd = selection.start;
                    while (tempEnd < value.length) {
                        if (value.charAt(tempEnd) === "\n" || tempEnd >= value.length) {
                            break;
                        }
                        tempEnd++;
                    }
                    if (select) {
                        $scope.editor.setSelection(tempStart, tempEnd);
                    }
                    return {start: tempStart, end: tempEnd};
                };

                $scope.indent = function(outdent) {
                    const tab = "    ";
                    const tablength = tab.length;
                    const selection = $scope.editor.getSelection();
                    const pos = selection.start;
                    const value = $scope.editor.val();

                    if (selection.text !== "") {
                        let tempStart = selection.start;
                        while (tempStart--) {
                            if (value.charAt(tempStart) === "\n") {
                                selection.start = tempStart + 1;
                                break;
                            }
                        }

                        let toIndent = value.substring(selection.start, selection.end);
                        const lines = toIndent.split("\n");

                        if (outdent) {
                            for (let i = 0; i < lines.length; i++) {
                                if (lines[i].substring(0, tablength) === tab) {
                                    lines[i] = lines[i].substring(tablength);
                                }
                            }
                            toIndent = lines.join("\n");
                            $scope.editor.setSelection(selection.start, selection.end);
                            $scope.editor.replaceSelectedText(toIndent);
                            $scope.editor.setSelection(selection.start, selection.start + toIndent.length);
                        } else {
                            for (let j = 0; j < lines.length; j++) {
                                lines[j] = tab + lines[j];
                            }
                            toIndent = lines.join("\n");
                            $scope.editor.setSelection(selection.start, selection.end);
                            $scope.editor.replaceSelectedText(toIndent);
                            $scope.editor.setSelection(selection.start, selection.start + toIndent.length);
                        }

                    } else {
                        const left = value.substring(0, pos);
                        const right = value.substring(pos);
                        let edited = left + tab + right;

                        if (outdent) {
                            if (value.substring(pos - tablength, pos) === tab) {
                                edited = value.substring(0, pos - tablength) + right;
                                $scope.editor.val(edited);
                                $scope.editor.setSelection(pos - tablength, pos - tablength);
                            }
                        } else {
                            $scope.editor.val(edited);
                            $scope.editor.setSelection(pos + tablength, pos + tablength);
                        }
                    }
                };

                $scope.setTextAreaFunctions = function() {

                    $scope.saveOldMode("text");
                    //Navigation
                    $scope.undoClicked = function() {
                        document.execCommand("undo", false, null);
                    };

                    $scope.redoClicked = function() {
                        document.execCommand("redo", false, null);
                    };

                    $scope.scrollToCaret = function() {
                        const editor = $scope.editor.get(0);
                        const text = $scope.editor.val();
                        const lineHeight = parseInt($scope.editor.css("line-height"));
                        const height = $scope.editor.height();
                        const currentLine = text.substr(0, editor.selectionStart).split("\n").length;
                        const currentScroll = $scope.editor.scrollTop();
                        const currentLineY = currentLine * lineHeight;
                        if (currentLineY > currentScroll + height) {
                            $scope.editor.scrollTop(currentLineY - height);
                        } else if ((currentLineY - lineHeight) < currentScroll) {
                            $scope.editor.scrollTop(currentLineY - lineHeight);
                        }
                    };

                    $scope.leftClicked = function() {
                        const editor = $scope.editor.get(0);
                        editor.selectionStart = editor.selectionEnd -= 1;
                        $scope.scrollToCaret();
                    };

                    $scope.setPosition = function(pos) {
                        const editor = $scope.editor.get(0);
                        editor.selectionStart = editor.selectionEnd = pos;
                        $scope.scrollToCaret();
                    }

                    $scope.rightClicked = function() {
                        const editor = $scope.editor.get(0);
                        editor.selectionStart = editor.selectionEnd += 1;
                        $scope.scrollToCaret();
                    };

                    $scope.upClicked = function() {
                        const editor = $scope.editor.get(0);
                        let pos = editor.selectionEnd;
                        const prevLine = editor.value.lastIndexOf("\n", pos);
                        const TwoBLine = editor.value.lastIndexOf("\n", prevLine - 1);
                        if (prevLine === -1) {
                            return;
                        }
                        pos = pos - prevLine;
                        editor.selectionStart = editor.selectionEnd = TwoBLine + pos;
                        $scope.scrollToCaret();
                    };

                    $scope.downClicked = function() {
                        const editor = $scope.editor.get(0);
                        let pos = editor.selectionEnd;
                        const prevLine = editor.value.lastIndexOf("\n", pos);
                        const nextLine = editor.value.indexOf("\n", pos + 1);
                        if (nextLine === -1) {
                            return;
                        }
                        pos = pos - prevLine;
                        editor.selectionStart = editor.selectionEnd = nextLine + pos;
                        $scope.scrollToCaret();
                    };

                    $scope.homeClicked = function() {
                        const editor = $scope.editor.get(0);
                        editor.selectionEnd = editor.selectionStart =
                            editor.value.lastIndexOf("\n", editor.selectionEnd - 1) + 1;
                        $scope.scrollToCaret();
                    };

                    $scope.endClicked = function() {
                        const editor = $scope.editor.get(0);
                        const pos = editor.selectionEnd;
                        let i = editor.value.indexOf("\n", pos);
                        if (i === -1) {
                            i = editor.value.length;
                        }
                        editor.selectionStart = editor.selectionEnd = i;
                        $scope.scrollToCaret();
                    };

                    $scope.topClicked = function() {
                        const editor = $scope.editor.get(0);
                        editor.selectionStart = editor.selectionEnd = 0;
                        $scope.editor.scrollTop(0);
                    };

                    $scope.bottomClicked = function() {
                        const editor = $scope.editor.get(0);
                        editor.selectionStart = editor.selectionEnd = editor.value.length;
                        $scope.editor.scrollTop($scope.editor.prop("scrollHeight"));
                    };

                    $scope.insertClicked = function() {
                        const input = document.getElementById("teksti") as HTMLInputElement;
                        input.addEventListener("keypress", () => {
                            const s = input.selectionStart;
                            input.value = input.value.substr(0, s) + input.value.substr(s + 1);
                            input.selectionEnd = s;
                        }, false);
                    };
                    //Navigation
                    //Style
                    $scope.indentClicked = function() {
                        $scope.indent();
                    };

                    $scope.outdentClicked = function() {
                        $scope.indent(true);
                    };

                    $scope.surroundClicked = function(before, after, func = null) {
                        if ($scope.editor.getSelection().text === "") {
                            $scope.selectWord();
                        }
                        const surrounded = (func) ? func() : $scope.surroundedBy(before, after);
                        if (surrounded) {
                            const selection = $scope.editor.getSelection();
                            const word = selection.text;
                            const start = selection.start - before.length;
                            const end = selection.end + after.length;
                            $scope.editor.setSelection(start, end);
                            $scope.editor.replaceSelectedText(word, "select");
                        } else {
                            $scope.editor.surroundSelectedText(before, after, "select");
                        }
                    };

                    $scope.codeBlockClicked = function() {
                        $scope.editor.surroundSelectedText("```\n", "\n```", "select");
                    };

                    $scope.headerClicked = function(head) {
                        const selection = $scope.selectLine(true);
                        const tempEnd = selection.end;
                        let line = $scope.editor.getSelection().text;
                        let original = 0;
                        while (line.charAt(0) === "#") {
                            original++;
                            line = line.substr(1);
                        }
                        line = line.substr(1);
                        line = line.trim();
                        $scope.editor.replaceSelectedText(head + " " + line);
                        $scope.editor.setSelection(tempEnd + (head.length - original), tempEnd + (head.length - original));
                        $scope.wrapFn();
                    };

                    $scope.selectWord = function() {
                        const nonASCIISingleCaseWordChar = /[\u00df\u0587\u0590-\u05f4\u0600-\u06ff\u3040-\u309f\u30a0-\u30ff\u3400-\u4db5\u4e00-\u9fcc\uac00-\ud7af]/;
                        const isWordCharBasic = function(ch) {
                            return /\w/.test(ch) || ch > "\x80" &&
                                (ch.toUpperCase() !== ch.toLowerCase() || nonASCIISingleCaseWordChar.test(ch)) && !/\s/.test(ch);
                        };
                        const selection = $scope.editor.getSelection();
                        const doc = $scope.editor.val();
                        const coords = $scope.selectLine(false);
                        const line = doc.substring(coords.start, coords.end);
                        const linestart = coords.start;
                        const lineend = coords.end;
                        if (line) {
                            let tempStart = selection.start;
                            while (tempStart > linestart && isWordCharBasic(doc.charAt(tempStart - 1))) {
                                tempStart--;
                            }
                            let tempEnd = selection.start;
                            while (tempEnd < lineend && isWordCharBasic(doc.charAt(tempEnd))) {
                                tempEnd++;
                            }
                            if (tempStart !== tempEnd) {
                                $scope.editor.setSelection(tempStart, tempEnd);
                                return true;
                            }
                        }
                        return false;
                    };

                    $scope.surroundedBy = function(before, after) {
                        const value = $scope.editor.val();
                        const selection = $scope.editor.getSelection();
                        const word = value.substring(selection.start - before.length, selection.end + after.length);
                        return (word.indexOf(before) === 0 && word.lastIndexOf(after) === (word.length - after.length));
                    };
                    //Style
                    //Insert
                    /**
                     * @param descDefault Placeholder for description
                     * @param linkDefault Placeholder for link address
                     * @param isImage true, if link is an image
                     */
                    $scope.linkClicked = function(descDefault, linkDefault, isImage) {
                        const image = (isImage) ? "!" : "";
                        if ($scope.editor.getSelection().text === "") {
                            if ($scope.selectWord()) {
                                descDefault = $scope.editor.getSelection().text;
                            }
                        } else {
                            descDefault = $scope.editor.getSelection().text;
                        }
                        $scope.editor.replaceSelectedText(image + "[" + descDefault + "](" + linkDefault + ")");
                    };

                    $scope.listClicked = function() {
                        $scope.selectLine(true);
                        $scope.editor.replaceSelectedText("- " + $scope.editor.getSelection().text);
                    };

                    $scope.insertTemplate = function(text) {  // for textArea
                        $scope.closeMenu(null, true);
                        const pluginnamehere = "PLUGINNAMEHERE";
                        const searchEndIndex = $scope.editor.getSelection().start;
                        $scope.editor.replaceSelectedText(text);
                        const searchStartIndex = $scope.editor.getSelection().start;
                        const index = $scope.editor.val().lastIndexOf(pluginnamehere, searchStartIndex);
                        if (index > searchEndIndex) {
                            $scope.editor.setSelection(index, index + pluginnamehere.length);
                        }
                        $scope.wrapFn();
                    };

                    $scope.editorStartsWith = function(text) {
                        return $scope.editor.val().startsWith(text);
                    };

                    $scope.changeValue = function(attributes, text) {
                        const sel = $scope.editor.getSelection();
                        const t = $scope.editor.val();
                        if (t.length === 0) {
                            return;
                        }
                        let st = sel.start;
                        if (t[st] === "\n") {
                            st--;
                        }
                        let b = t.lastIndexOf("\n", st);
                        let e = t.indexOf("\n", st);
                        if (b < 0) {
                            b = 0;
                        } else {
                            b++;
                        }
                        if (e < 0) {
                            e = t.length;
                        }
                        if (e <= b) {
                            return;
                        }

                        let line = t.substring(b, e);
                        for (let i = 0; i < attributes.length; i++) {
                            const ma = line.match(" *" + attributes[i]);
                            if (ma) {
                                line = ma[0] + " " + text;
                                $scope.editor.setSelection(b, e);
                                $scope.editor.replaceSelectedText(line);
                                break;
                            }
                        }
                    };

                    $scope.ruleClicked = function() {
                        $scope.endClicked();
                        $scope.editor.replaceSelectedText("\n#-\n---\n#-\n");
                    };

                    $scope.paragraphClicked = function() {
                        $scope.endClicked();
                        $scope.editor.replaceSelectedText("\n#-\n");
                    };

                    /*
                     * Creates a comment section of selected text, comment block or comments the cursor line
                     */
                    $scope.commentClicked = function() {
                        const editor = $scope.editor.get(0);
                        // If text is selected surround selected text with comment brackets
                        if (editor.selectionEnd - editor.selectionStart === 0) {
                            const pos = editor.selectionEnd;
                            const endOfLastLine = editor.value.lastIndexOf("\n", pos - 1);
                            // If the cursor is in the beginning of a line, make the whole line a comment
                            if (pos - endOfLastLine === 1) {
                                $scope.selectLine(true);
                            }
                        }
                        $scope.surroundClicked("{!!!", "!!!}");
                    };

                    $scope.endLineClicked = function() {
                        const editor = $scope.editor.get(0);
                        const selection = $scope.editor.getSelection();
                        const value = $scope.editor.val();
                        const pos = selection.start;
                        $scope.selectLine(true);
                        const lineToBreak = $scope.editor.getSelection().text;
                        let toKeepInLine;
                        if (lineToBreak.length > 0) {
                            toKeepInLine = value.substring(editor.selectionStart, pos);
                        } else {
                            toKeepInLine = "";
                        }
                        let toNextLine;
                        if ((editor.selectionEnd - pos) > 0) {
                            toNextLine = value.substring(pos, editor.selectionEnd);
                        } else {
                            toNextLine = "";
                        }
                        toNextLine = toNextLine.trim();
                        $scope.editor.replaceSelectedText(toKeepInLine + "\\\n" + toNextLine);
                        $scope.endClicked();
                    };

                    //Insert
                    //Special characters
                    $scope.charClicked = function($event, char) {
                        let character = $($event.target).text();
                        console.log(char);
                        if (typeof char !== "undefined") {
                            character = char;
                        }
                        $scope.editor.replaceSelectedText(character);
                        $scope.wrapFn();
                    };
                    //Special characters
                    //TEX
                    $scope.indexClicked = function() {
                        $scope.editor.surroundSelectedText("_{", "}", "select");
                    };

                    $scope.powerClicked = function() {
                        $scope.editor.surroundSelectedText("^{", "}", "select");
                    };

                    $scope.squareClicked = function() {
                        $scope.editor.surroundSelectedText("\\sqrt {", "}", "select");
                    };
                    //TEX

                    $scope.pageBreakClicked = function () {
                        var editor = $scope.editor.get(0);
                        var selection = $scope.editor.getSelection();
                        var value = $scope.editor.val();
                        var cursor = selection.start;
                        $scope.selectLine(true);

                        var lineToBreak = $scope.editor.getSelection().text;
                        var toKeepInLine;

                        if(lineToBreak.length > 0) {
                            toKeepInLine = value.substring(editor.selectionStart, cursor) + "\n";
                        } else {
                            toKeepInLine = "";
                        }
                        var toNextLine;
                        if ((editor.selectionEnd - cursor) > 0) {
                            toNextLine = value.substring(cursor, editor.selectionEnd);
                        } else {
                            toNextLine = "";
                        }
                        toNextLine = toNextLine.trim();

                        var breakline = '\n#-{print="false"}\n<div id="CSSpagebreak"><p>!================!Page Break!================!</p></div>\n#-\n';

                        $scope.editor.replaceSelectedText(toKeepInLine + breakline +"\n" + toNextLine);
                    };

                    $scope.setTextAreaControllerFunctions();
                };

                $scope.setAceFunctions = function() {
                    $scope.saveOldMode("ace");

                    $scope.snippetManager = $scope.ace.require("ace/snippets").snippetManager;

                    //Navigation
                    $scope.undoClicked = function() {
                        $scope.editor.undo();
                    };

                    $scope.redoClicked = function() {
                        $scope.editor.redo();
                    };

                    $scope.gotoCursor = function() {
                        const firstrow = $scope.editor.renderer.getFirstFullyVisibleRow();
                        const lastrow = $scope.editor.renderer.getLastFullyVisibleRow();
                        const cursor = $scope.editor.getCursorPosition();
                        if (cursor.row < firstrow) {
                            $scope.editor.renderer.scrollToLine(cursor.row, false, true, function() {
                            });
                        } else if (cursor.row > lastrow) {
                            $scope.editor.renderer.scrollToLine(cursor.row - (lastrow - firstrow), false, true, function() {
                            });
                        }
                    };

                    $scope.setPosition = function(pos) {
                        var range = $scope.editor.session.doc.indexToPosition(pos)
                        $scope.editor.moveCursorTo(range.row, range.column); // TODO: find a way to move to postion
                        $scope.gotoCursor();
                    }

                    $scope.leftClicked = function() {
                        $scope.editor.navigateLeft(1);
                        $scope.gotoCursor();
                    };

                    $scope.rightClicked = function() {
                        $scope.editor.navigateRight(1);
                        $scope.gotoCursor();
                    };

                    $scope.upClicked = function() {
                        $scope.editor.navigateUp(1);
                        $scope.gotoCursor();
                    };

                    $scope.downClicked = function() {
                        $scope.editor.navigateDown(1);
                        $scope.gotoCursor();
                    };

                    $scope.homeClicked = function() {
                        $scope.editor.navigateLineStart();
                        $scope.gotoCursor();
                    };

                    $scope.endClicked = function() {
                        $scope.editor.navigateLineEnd();
                        $scope.gotoCursor();
                    };

                    $scope.topClicked = function() {
                        $scope.editor.navigateFileStart();
                        $scope.gotoCursor();
                    };

                    $scope.bottomClicked = function() {
                        $scope.editor.navigateFileEnd();
                        $scope.gotoCursor();
                    };

                    $scope.insertClicked = function() {
                        $scope.editor.setOverwrite(!$scope.editor.getOverwrite());
                    };
                    //Navigation
                    //Style
                    $scope.indentClicked = function() {
                        $scope.editor.indent();
                    };

                    $scope.outdentClicked = function() {
                        $scope.editor.blockOutdent();
                    };

                    $scope.surroundClicked = function(before, after, func) {
                        if (($scope.editor.session.getTextRange($scope.editor.getSelectionRange()) === "")) {
                            $scope.selectWord();
                        }
                        const text = $scope.editor.session.getTextRange($scope.editor.getSelectionRange());
                        const surrounded = (func) ? func() : $scope.surroundedBy(before, after);
                        if (surrounded) {
                            const range = $scope.editor.getSelectionRange();
                            range.start.column -= before.length;
                            range.end.column += after.length;
                            $scope.editor.selection.setRange(range);
                            $scope.snippetManager.insertSnippet($scope.editor, "${0:" + text + "}");
                        } else {
                            $scope.snippetManager.insertSnippet($scope.editor, before + "${0:$SELECTION}" + after);
                        }
                    };

                    $scope.selectWord = function() {
                        const cursor = $scope.editor.getCursorPosition();
                        const wordrange = $scope.editor.getSession().getAWordRange(cursor.row, cursor.column);
                        const word = ($scope.editor.session.getTextRange(wordrange));
                        if (/^\s*$/.test(word)) {
                            return false;
                        }
                        const wordtrim = word.trim();
                        const difference = word.length - wordtrim.length;
                        wordrange.end.column -= difference;
                        $scope.editor.selection.setRange(wordrange);
                        return true;
                    };

                    $scope.surroundedBy = function(before, after) {
                        const range = $scope.editor.getSelectionRange();
                        range.start.column -= before.length;
                        range.end.column += after.length;
                        const word = ($scope.editor.session.getTextRange(range));
                        return (word.indexOf(before) === 0 && word.lastIndexOf(after) === (word.length - after.length));
                    };

                    $scope.codeBlockClicked = function() {
                        $scope.snippetManager.insertSnippet($scope.editor, "```\n${0:$SELECTION}\n```");
                    };

                    $scope.headerClicked = function(head) {
                        const cursor = $scope.editor.getCursorPosition();
                        let line = $scope.editor.session.getLine(cursor.row);
                        const range = $scope.editor.getSelection().getRange();
                        range.start.column = 0;
                        range.end.column = line.length;
                        while (line.charAt(0) === "#") {
                            line = line.substr(1);
                        }
                        line = line.trim();
                        $scope.editor.selection.setRange(range);
                        $scope.editor.insert(head + " " + line);
                        $scope.wrapFn();
                    };

                    //Style
                    //Insert
                    /**
                     * @param descDefault Placeholder for description
                     * @param styleDefault Placeholder for link address
                     */
                    $scope.styleClicked = function(descDefault, styleDefault) {
                        if (($scope.editor.session.getTextRange($scope.editor.getSelectionRange()) === "")) {
                            if ($scope.selectWord()) {
                                descDefault = $scope.editor.session.getTextRange($scope.editor.getSelectionRange());
                            }
                        } else {
                            descDefault = $scope.editor.session.getTextRange($scope.editor.getSelectionRange());
                        }
                        $scope.snippetManager.insertSnippet($scope.editor, "[" + descDefault + "]{.${0:" + styleDefault + "}}");
                    };

                    /**
                     * @param descDefault Placeholder for description
                     * @param linkDefault Placeholder for link address
                     * @param isImage true, if link is an image
                     */
                    $scope.linkClicked = function(descDefault, linkDefault, isImage) {
                        const image = (isImage) ? "!" : "";
                        if (($scope.editor.session.getTextRange($scope.editor.getSelectionRange()) === "")) {
                            if ($scope.selectWord()) {
                                descDefault = $scope.editor.session.getTextRange($scope.editor.getSelectionRange());
                            }
                        } else {
                            descDefault = $scope.editor.session.getTextRange($scope.editor.getSelectionRange());
                        }
                        $scope.snippetManager.insertSnippet($scope.editor, image + "[" + descDefault + "](${0:" + linkDefault + "})");
                    };

                    $scope.listClicked = function() {
                        $scope.snippetManager.insertSnippet($scope.editor, "- ${0:$SELECTION}");
                    };

                    $scope.paragraphClicked = function() {
                        $scope.editor.navigateLineEnd();
                        $scope.snippetManager.insertSnippet($scope.editor, "\n#-\n");
                    };

                    $scope.endLineClicked = function() {
                        const pos = $scope.editor.getCursorPosition();
                        const line = $scope.editor.session.getLine(pos.row);
                        const range = $scope.editor.getSelection().getRange();
                        range.start.column = 0;
                        range.end.column = line.length;
                        let toKeepInLine;
                        if (line.length > 0) {
                            toKeepInLine = line.substring(0, pos.column);
                        } else {
                            toKeepInLine = "";
                        }
                        let toNextLine;
                        if ((line.length - pos.column) > 0) {
                            toNextLine = line.substring(pos.column, line.end);
                        } else {
                            toNextLine = "";
                        }
                        toNextLine = toNextLine.trim();
                        $scope.editor.selection.setRange(range);
                        $scope.editor.insert(toKeepInLine + "\\" + "\n" + toNextLine);
                        $scope.wrapFn();
                    };

                    $scope.insertTemplate = function(text) { // for ACE-editor
                        $scope.closeMenu(null, true);
                        const range = $scope.editor.getSelectionRange();
                        const start = range.start;
                        $scope.snippetManager.insertSnippet($scope.editor, text);
                        const line = $scope.editor.session.getLine(start.row);
                        const pluginnamehere = "PLUGINNAMEHERE";
                        const index = line.lastIndexOf(pluginnamehere);
                        if (index > -1) {
                            range.start.column = index;
                            range.end.row = start.row;
                            range.end.column = index + pluginnamehere.length;
                            $scope.editor.selection.setRange(range);
                        }
                        $scope.wrapFn();
                    };

                    $scope.editorStartsWith = function(text) {
                        return $scope.editor.session.getLine(0).startsWith(text);
                    };

                    $scope.changeValue = function(attributes, text) {
                        const pos = $scope.editor.getCursorPosition();
                        let line = $scope.editor.session.getLine(pos.row);
                        for (let i = 0; i < attributes.length; i++) {
                            const ma = line.match(" *" + attributes[i]);
                            if (ma) {
                                const len = line.length;
                                line = ma[0] + " " + text;
                                const range = $scope.editor.getSelectionRange();
                                range.start.column = 0;
                                range.end.column = len + 1;
                                $scope.editor.session.replace(range, line);
                                break;
                            }
                        }

                    };

                    $scope.ruleClicked = function() {
                        $scope.editor.navigateLineEnd();
                        $scope.snippetManager.insertSnippet($scope.editor, "\n#-\n---\n#-\n");
                    };

                    /*
                     * Creates a comment section of selected text, comment block or comments the cursor line
                     */
                    $scope.commentClicked = function() {
                        const selection = $scope.editor.getSelection();
                        const range = selection.getRange();
                        const pos = $scope.editor.getCursorPosition();
                        // If cursor is at the start of a line and there is no selection
                        if (pos.column === 0 && (range.start.row === range.end.row && range.start.column === range.end.column)) {
                            $scope.editor.selection.selectLine(true);
                        } else {
                            // If there is nothing but a comment block in line erase it
                            range.start.column -= 4;
                            range.end.column += 4;
                            const text = $scope.editor.session.getTextRange(range);
                            if (text === "{!!!!!!}") {
                                $scope.editor.selection.setRange(range);
                                $scope.snippetManager.insertSnippet($scope.editor, "");
                                return $scope.wrapFn();
                            }
                        }
                        $scope.surroundClicked("{!!!", "!!!}");
                        $scope.wrapFn();
                    };

                    //Insert
                    //Special characters
                    $scope.charClicked = function($event, char) {
                        let character = $($event.target).text();
                        console.log(char);
                        if (typeof char !== "undefined") {
                            character = char;
                        }
                        $scope.editor.insert(character);
                        $scope.wrapFn();
                    };
                    //Special characters
                    //TEX
                    $scope.texClicked = function() {
                        $scope.snippetManager.insertSnippet($scope.editor, "$${0:$SELECTION}$");
                    };

                    $scope.texBlockClicked = function() {
                        $scope.snippetManager.insertSnippet($scope.editor, "$$${0:$SELECTION}$$");
                    };

                    $scope.indexClicked = function() {
                        $scope.snippetManager.insertSnippet($scope.editor, "_{${0:$SELECTION}}");
                    };

                    $scope.powerClicked = function() {
                        $scope.snippetManager.insertSnippet($scope.editor, "^{${0:$SELECTION}}");
                    };

                    $scope.squareClicked = function() {
                        $scope.snippetManager.insertSnippet($scope.editor, "\\sqrt{${0:$SELECTION}}");
                    };
                    //TEX

                    $scope.pageBreakClicked = function () {
                        var cursor = $scope.editor.getCursorPosition();
                        var line = $scope.editor.session.getLine(cursor.row);
                        var range = $scope.editor.getSelection().getRange();
                        range.start.column = 0;
                        range.end.column = line.length;

                        var toKeepInLine;
                        if(line.length > 0) {
                            toKeepInLine = line.substring(0, cursor.column) + "\n";
                        } else {
                            toKeepInLine = "";
                        }
                        var toNextLine;
                        if ((line.length - cursor.column) > 0) {
                            toNextLine = line.substring(cursor.column, line.end);
                        } else {
                            toNextLine = "";
                        }
                        toNextLine = toNextLine.trim();

                        var breakline = '\n#-{print="false"}\n<div id="CSSpagebreak"><p>!================!Page Break!================!</p></div>\n#-\n';

                        $scope.editor.selection.setRange(range);
                        $scope.editor.insert(toKeepInLine + breakline +"\n" + toNextLine);
                        $scope.wrapFn();
                    };

                    $scope.setAceControllerFunctions();
                };

                $scope.saveOldMode = function(oldMode) {
                    $window.localStorage.setItem("oldMode" + $scope.options.localSaveTag, oldMode);
                };

                $scope.surroundedByItalic = function() {
                    return (($scope.surroundedBy("*", "*") && !$scope.surroundedBy("**", "**")) || $scope.surroundedBy("***", "***"));
                };

                $scope.onFileSelect = function(file) {
                    $scope.uploadedFile = "";
                    $scope.editor.focus();
                    $scope.file = file;

                    if (file) {
                        $scope.file.progress = 0;
                        $scope.file.error = null;
                        file.upload = $upload.upload({
                            data: {
                                file,
                            },
                            method: "POST",
                            url: "/upload/",
                        });

                        file.upload.then(function(response) {
                            $timeout(function() {
                                var isplugin = ($scope.editorStartsWith("``` {"));
                                var start = "[File](";
                                if (response.data.image) {
                                    $scope.uploadedFile = "/images/" + response.data.image;
                                    start = "![Image](";
                                } else {
                                    $scope.uploadedFile = "/files/" + response.data.file;
                                }
                                if (isplugin) {
                                    $scope.insertTemplate($scope.uploadedFile);
                                } else {
                                    $scope.insertTemplate(start + $scope.uploadedFile + ")");
                                }
                            });
                        }, function(response) {
                            if (response.status > 0) {
                                $scope.file.error = response.data.error;
                            }
                        }, function(evt) {
                            $scope.file.progress = Math.min(100, Math.floor(100.0 *
                                evt.loaded / evt.total));
                        });

                        file.upload.finally(function() {
                        });
                    }
                };

                $scope.closeMenu = function(e, force) {
                    const container = $(MENU_BUTTON_CLASS_DOT);
                    if (force || (!container.is(e.target) && container.has(e.target as Element).length === 0)) {
                        container.remove();
                        $(document).off("mouseup.closemenu");
                    }
                };

                $scope.createMenuButton = function(text, title, clickfunction) {
                    const $span = $("<span>", {class: "actionButtonRow"});
                    const button_width = 130;
                    $span.append($("<button>", {
                        "class": "timButton editMenuButton",
                        "text": text,
                        "title": title,
                        "ng-click": clickfunction,
                        // "width": button_width,
                    }));
                    return $span;
                };

                $scope.createMenu = function($event, buttons) {
                    $scope.closeMenu(null, true);
                    const $button = $($event.target);
                    const coords = {left: $button.position().left, top: $button.position().top};
                    let $actionDiv = $("<div>", {class: MENU_BUTTON_CLASS});

                    for (let i = 0; i < buttons.length; i++) {
                        $actionDiv.append(buttons[i]);
                    }

                    $actionDiv.append($scope.createMenuButton("Close menu", "", "closeMenu(null, true); wrapFn()"));
                    $actionDiv.offset(coords);
                    $actionDiv.css("position", "absolute"); // IE needs this
                    $actionDiv = $compile($actionDiv)($scope as any);
                    $button.parent().prepend($actionDiv);
                    $(document).on("mouseup.closemenu", $scope.closeMenu);
                };

                $scope.tableClicked = function($event) {
                    const buttons = [];
                    for (const key in $scope.tables) {
                        if ($scope.tables.hasOwnProperty(key)) {
                            const text = key.charAt(0).toUpperCase() + key.substring(1);
                            const clickfn = "insertTemplate(tables['" + key + "']); wrapFn()";
                            buttons.push($scope.createMenuButton(text, "", clickfn));
                        }
                    }
                    $scope.createMenu($event, buttons);
                };

                $scope.slideClicked = function($event) {
                    const buttons = [];
                    buttons.push($scope.createMenuButton("Slide break", "Break text to start a new slide", "wrapFn(ruleClicked)"));
                    buttons.push($scope.createMenuButton("Slide fragment", "Content inside the fragment will be hidden and shown when next is clicked in slide view", "surroundClicked('§§', '§§'); wrapFn()"));
                    buttons.push($scope.createMenuButton("Fragment block", "Content inside will show as a fragment and may contain inner slide fragments", "surroundClicked('<§', '§>'); wrapFn()"));
                    $scope.createMenu($event, buttons);
                };

                $scope.pluginClicked = function($event, key) {
                    $scope.createMenu($event, $scope.pluginButtonList[key]);
                };

                $scope.getTemplate = function(plugin, template, index) {
                    $.ajax({
                        type: "GET",
                        url: "/" + plugin + "/template/" + template + "/" + index,
                        dataType: "text",
                        processData: false,
                        success(data) {
                            data = data.replace(/\\/g, "\\\\");
                            $scope.insertTemplate(data);
                        },
                        error() {
                            $log.error("Error getting template");
                        },
                    });
                    if (!touchDevice) {
                        $scope.editor.focus();
                    }
                };

                $scope.tabClicked = function($event, area) {
                    const active = $($event.target).parent();
                    setsetting("editortab", area);
                    $scope.setActiveTab(active, area);
                    $scope.wrapFn();
                };

                /**
                 * Sets active tab
                 * @param active tab <li> element
                 * @param area area to make visible
                 */
                $scope.setActiveTab = function(active, area) {
                    const naviArea = $("#" + area);
                    const buttons = $(".extraButtonArea");
                    const tabs = $(".tab");
                    for (let i = 0; i < buttons.length; i++) {
                        $(buttons[i]).attr("class", "extraButtonArea hidden");
                    }
                    for (let j = 0; j < tabs.length; j++) {
                        $(tabs[j]).removeClass("active");
>>>>>>> abfd32f0
                    }
                }
            }
        } else {
            // use given names from the input fields
            for (let j = 0; j < duplicates.length; j++) {
                duplicate = [];
                duplicate.push(duplicates[j][0]);
                duplicate.push((inputs[j][0] as HTMLInputElement).value);
                duplicate.push(duplicates[j][1]);
                duplicateData.push(duplicate);
            }
        }
        // Save the new task names for duplicates
        $http.post<{duplicates: string[]}>("/postNewTaskNames/", angular.extend({
            duplicates: duplicateData,
            renameDuplicates,
        }, this.extraData)).then((response) => {
            const data = response.data;
            // If no new duplicates were founds
            if (data.duplicates.length <= 0) {
                this.renameFormShowing = false;
                this.afterSave({
                    extraData: this.extraData,
                    saveData: this.data,
                });
                if (this.options.destroyAfterSave) {
                    this.element.remove();
                }
            }
            // If there still are duplicates remake the form
            if (data.duplicates.length > 0) {
                this.element.find("#pluginRenameForm").get(0).remove();
                this.createPluginRenameForm(data);
            }
            if (angular.isDefined(this.extraData.access)) {
                $localStorage.noteAccess = this.extraData.access;
            }
        }, (response) => {
            $window.alert("Failed to save: " + response.data.error);
        });
        if (this.options.touchDevice) {
            this.changeMeta();
        }
    }

    /**
     * Function that creates a form for renaming plugins with duplicate tasknames
     * @param data - The data received after saving editor text
     */
    createPluginRenameForm(data) {
        // Hides other texteditor elements when form is created
        this.renameFormShowing = true;
        this.duplicates = data.duplicates;
        // Get the editor div
        const $editorTop = $(".editorArea");
        // Create a new div
        let $actionDiv = $("<div>", {class: "pluginRenameForm", id: "pluginRenameForm"});
        $actionDiv.css("position", "relative");
        // Add warning and info texts
        $actionDiv.append($("<strong>", {
            text: "Warning!",
        }));
        $actionDiv.append($("<p>", {
            text: "There are multiple objects with the same task name in this document.",
        }));
        $actionDiv.append($("<p>", {
            text: "Plugins with duplicate task names might not work properly.",
        }));
        $actionDiv.append($("<p>", {
            text: 'Rename the duplicates by writing new names in the field(s) below and click "Save",',
        }));
        $actionDiv.append($("<p>", {
            text: 'choose "Rename automatically" or "Ignore" to proceed without renaming.',
        }));
        $actionDiv.append($("<strong>", {
            text: "Rename duplicates:",
        }));

        // Create the rename form
        const $form = $("<form>");
        this.inputs = [];
        let input;
        let span;

        // Add inputs and texts for each duplicate
        for (let i = 0; i < data.duplicates.length; i++) {
            // Make a span element
            span = $("<span>");
            span.css("display", "block");
            // Add a warning if the plugin has answers related to it
            const $warningSpan = $("<span>", {
                class: "pluginRenameExclamation",
                text: "!",
                title: "There are answers related to this task. Those answers might be lost upon renaming this task.",
            });
            if (data.duplicates[i][2] !== "hasAnswers") {
                $warningSpan.css("visibility", "hidden");
            }
            span.append($warningSpan);
            // Add the duplicate name
            span.append($("<label>", {
                class: "pluginRenameObject",
                text: data.duplicates[i][0],
                for: "newName" + i,
            }));
            // Add input field for a new name to the duplicate
            input = $("<input>", {
                class: "pluginRenameObject",
                type: "text",
                id: data.duplicates[i][1],
            });
            // Add the span to the form
            this.inputs.push(input);
            span.append(input);
            $form.append(span);
        }
        // Make a new div for buttons
        const $buttonDiv = $("<div>");
        // A button for saving with input field values or automatically if no values given
        $buttonDiv.append($("<button>", {
            "class": "timButton, pluginRenameObject",
            "text": "Save",
            "title": "Rename task names with given names (Ctrl + S)",
            "ng-click": "$ctrl.renameTaskNamesClicked(inputs, duplicates, true)",
        }));
        // Button for renaming duplicates automatically
        $buttonDiv.append($("<button>", {
            "class": "timButton, pluginRenameObject",
            "text": "Rename Automatically",
            "title": "Rename duplicate task names automatically",
            "ng-click": "$ctrl.renameTaskNamesClicked(undefined, duplicates, true)",
        }));
        // Button for ignoring duplicates
        $buttonDiv.append($("<button>", {
            "class": "timButton, pluginRenameObject",
            "text": "Ignore",
            "title": "Proceed without renaming",
            "ng-click": "$ctrl.renameTaskNamesClicked(undefined, undefined, false)",
        }));
        // Button that allows user to return to edit and cancel save
        $buttonDiv.append($("<button>", {
            "class": "timButton, pluginRenameObject",
            "text": "Cancel",
            "title": "Return to editor",
            "ng-click": "$ctrl.cancelPluginRenameClicked()",
        }));
        // Add the new divs to editor container
        $actionDiv.append($form);
        $actionDiv.append($buttonDiv);
        $actionDiv = $compile($actionDiv)(this.scope);
        $editorTop.append($actionDiv);
        // Focus the first input element
        this.inputs[0].focus();
        this.pluginRenameForm = $actionDiv;
        // Add hotkey for quick saving (Ctrl + S)
        this.pluginRenameForm.keydown((e) => {
            if (e.ctrlKey) {
                if (e.keyCode === 83) {
                    this.renameTaskNamesClicked(this.inputs, this.duplicates, true);
                    e.preventDefault();
                }
            }
        });
    }

    saveClicked() {
        if (this.saving) {
            return;
        }
        this.saving = true;
        if (this.renameFormShowing) {
            this.renameTaskNamesClicked(this.inputs, this.duplicates, true);
        }
        if (this.previewReleased) {
            this.savePreviewData(true);
        } else {
            this.savePreviewData(false);
        }
        const text = this.editor.getEditorText();
        if (text.trim() === "") {
            this.deleteClicked();
            this.saving = false;
            return;
        }
        $http.post<{
            duplicates: string[],
            original_par: string,
            new_par_ids: string[],
        }>(this.saveUrl, angular.extend({
            text,
        }, this.extraData)).then((response) => {
            const data = response.data;
            if (data.duplicates.length > 0) {
                this.data = data;
                this.createPluginRenameForm(data);
                if (data.original_par !== null) {
                    this.originalPar = data.original_par;
                }
                if (data.new_par_ids !== null) {
                    this.newPars = data.new_par_ids;
                }
            }
            if (data.duplicates.length <= 0) {
                if (this.options.destroyAfterSave) {
                    this.element.remove();
                }
                this.afterSave({
                    extraData: this.extraData,
                    saveData: data,
                });
            }
            if (angular.isDefined(this.extraData.access)) {
                $localStorage.noteAccess = this.extraData.access;
            }
            if (angular.isDefined(this.extraData.tags.markread)) { // TODO: tee silmukassa
                $window.localStorage.setItem("markread", this.extraData.tags.markread.toString());
            }
            $window.localStorage.setItem("proeditor" + this.lstag, this.proeditor.toString());

            if (this.isAce(this.editor)) {
                this.setLocalValue("acewrap", this.editor.editor.getSession().getUseWrapMode());
                this.setLocalValue("acebehaviours", this.editor.editor.getBehavioursEnabled()); // some of these are in editor and some in session?
            }
            this.saving = false;

        }, (response) => {
            $window.alert("Failed to save: " + response.data.error);
            this.saving = false;
        });
        if (this.options.touchDevice) {
            this.changeMeta();
        }
    }

    isAce(editor: any): editor is AceParEditor {
        return editor && typeof editor.snippetManager !== "undefined";
    }

    saveOldMode(oldMode) {
        $window.localStorage.setItem("oldMode" + this.options.localSaveTag, oldMode);
    }

    onFileSelect(file) {
        this.uploadedFile = "";
        this.editor.focus();
        this.file = file;

        if (file) {
            this.file.progress = 0;
            this.file.error = null;
            file.upload = $upload.upload({
                data: {
                    file,
                },
                method: "POST",
                url: "/upload/",
            });

            file.upload.then((response) => {
                $timeout(() => {
                    if (response.data.image) {
                        this.uploadedFile = "/images/" + response.data.image;
                        if (this.editor.editorStartsWith("``` {")) {
                            this.editor.insertTemplate(this.uploadedFile);
                        }
                        else {
                            this.editor.insertTemplate("![Image](" + this.uploadedFile + ")");
                        }
                    } else {
                        this.uploadedFile = "/files/" + response.data.file;
                        this.editor.insertTemplate("[File](" + this.uploadedFile + ")");
                    }
                });
            }, (response) => {
                if (response.status > 0) {
                    this.file.error = response.data.error;
                }
            }, (evt) => {
                this.file.progress = Math.min(100, Math.floor(100.0 *
                    evt.loaded / evt.total));
            });

            file.upload.finally(() => {
            });
        }
    }

    closeMenu(e: Event, force: boolean) {
        const container = $(MENU_BUTTON_CLASS_DOT);
        if (force || (!container.is(e.target) && container.has(e.target as Element).length === 0)) {
            container.remove();
            $(document).off("mouseup.closemenu");
        }
    }

    createMenuButton(text, title, clickfunction) {
        const $span = $("<span>", {class: "actionButtonRow"});
        const button_width = 130;
        $span.append($("<button>", {
            "class": "timButton",
            "text": text,
            "title": title,
            "ng-click": clickfunction,
            "width": button_width,
        }));
        return $span;
    }

    createMenu($event, buttons) {
        this.closeMenu(null, true);
        const $button = $($event.target);
        const coords = {left: $button.position().left, top: $button.position().top};
        let $actionDiv = $("<div>", {class: MENU_BUTTON_CLASS});

        for (let i = 0; i < buttons.length; i++) {
            $actionDiv.append(buttons[i]);
        }

        $actionDiv.append(this.createMenuButton("Close menu", "", "$ctrl.closeMenu(null, true); wrapFn()"));
        $actionDiv.offset(coords);
        $actionDiv.css("position", "absolute"); // IE needs this
        $actionDiv = $compile($actionDiv)(this.scope);
        $button.parent().prepend($actionDiv);
        $(document).on("mouseup.closemenu", this.closeMenu);
    }

    tableClicked($event) {
        const buttons = [];
        for (const key in this.tables) {
            if (this.tables.hasOwnProperty(key)) {
                const text = key.charAt(0).toUpperCase() + key.substring(1);
                const clickfn = "$ctrl.insertTemplate(tables['" + key + "']); $ctrl.closeMenu(); $ctrl.wrapFn()";
                buttons.push(this.createMenuButton(text, "", clickfn));
            }
        }
        this.createMenu($event, buttons);
    }

    slideClicked($event) {
        const buttons = [];
        buttons.push(this.createMenuButton("Slide break", "Break text to start a new slide", "$ctrl.ruleClicked(); $ctrl.wrapFn()"));
        buttons.push(this.createMenuButton("Slide fragment", "Content inside the fragment will be hidden and shown when next is clicked in slide view", "$ctrl.editor.surroundClicked('§§', '§§')"));
        buttons.push(this.createMenuButton("Fragment block", "Content inside will show as a fragment and may contain inner slide fragments", "$ctrl.editor.surroundClicked('<§', '§>')"));
        this.createMenu($event, buttons);
    }

    pluginClicked($event, key) {
        this.createMenu($event, this.pluginButtonList[key]);
    }

    getTemplate(plugin, template, index) {
        $.ajax({
            type: "GET",
            url: "/" + plugin + "/template/" + template + "/" + index,
            dataType: "text",
            processData: false,
            success: (data) => {
                data = data.replace(/\\/g, "\\\\");
                this.editor.insertTemplate(data);
            },
            error() {
                $log.error("Error getting template");
            },
        });
        if (!this.touchDevice) {
            this.editor.focus();
        }
    }

    tabClicked($event, area) {
        const active = $($event.target).parent();
        setsetting("editortab", area);
        this.setActiveTab(active, area);
        this.wrapFn();
    }

    /**
     * Sets active tab
     * @param active tab <li> element
     * @param area area to make visible
     */
    setActiveTab(active, area) {
        const naviArea = $("#" + area);
        const buttons = $(".extraButtonArea");
        const tabs = $(".tab");
        for (let i = 0; i < buttons.length; i++) {
            $(buttons[i]).attr("class", "extraButtonArea hidden");
        }
        for (let j = 0; j < tabs.length; j++) {
            $(tabs[j]).removeClass("active");
        }
        $(active).attr("class", "tab active");
        $(naviArea).attr("class", "extraButtonArea");
    }

    /**
     * @returns {boolean} true if device supports fullscreen, otherwise false
     */
    fullscreenSupported() {
        const div: any = $(this.element).get(0);
        const requestMethod = div.requestFullScreen ||
            div.webkitRequestFullscreen ||
            div.webkitRequestFullScreen ||
            div.mozRequestFullScreen ||
            div.msRequestFullscreen;
        return (typeof (requestMethod) !== "undefined");
    }

    /**
     * Makes editor div fullscreen
     */
    goFullScreen() {
        const div: any = $(this.element).find("#pareditor").get(0);
        const doc: any = document;
        if (!doc.fullscreenElement &&    // alternative standard method
            !doc.mozFullScreenElement && !doc.webkitFullscreenElement && !doc.msFullscreenElement) {

            const requestMethod = div.requestFullScreen ||
                div.webkitRequestFullscreen ||
                div.webkitRequestFullScreen ||
                div.mozRequestFullScreen ||
                div.msRequestFullscreen;

            if (requestMethod) {
                requestMethod.apply(div);
                div.setAttribute("style", "width: 100%; height: 100%; position: absolute; top: 0px;" +
                    "padding: 2em 5px 5px 5px; background: rgb(224, 224, 224); -webkit-box-sizing: border-box;" +
                    "-moz-box-sizing: border-box; box-sizing: border-box;");
            }
        } else {
            if (doc.exitFullscreen) {
                doc.exitFullscreen();
            } else if (doc.msExitFullscreen) {
                doc.msExitFullscreen();
            } else if (doc.mozCancelFullScreen) {
                doc.mozCancelFullScreen();
            } else if (doc.webkitExitFullscreen) {
                doc.webkitExitFullscreen();
            }
        }
    }

    /**
     * Switches editor between Ace and textarea.
     */
    async changeEditor(newMode) {
        let text = "";
        if (this.editor) {
            text = this.editor.getEditorText();
        }
        let oldeditor = null;
        if (this.isAce(this.editor) || newMode === "text") {
            oldeditor = $("#ace_editor");
            this.saveOldMode("text");
            this.createTextArea(text);
        } else {
            oldeditor = $("#teksti");
            const ace = (await lazyLoadTS<typeof acemodule>("tim/ace", __moduleName)).ace;
            this.saveOldMode("ace");
            const neweditorElem = $("<div>", {
                class: "editor",
                id: "ace_editor",
            });
            $(".editorContainer").append(neweditorElem);
            const neweditor = ace.edit("ace_editor");

            this.editor = new AceParEditor(ace, neweditor, () => this.wrapFn(), () => this.saveClicked());
            if (!this.minSizeSet) {
                this.setEditorMinSize();
            }
            /*iPad does not open the keyboard if not manually focused to editable area
             var iOS = /(iPad|iPhone|iPod)/g.test($window.navigator.platform);
             if (!iOS) editor.focus();*/

            neweditor.getSession().on("change", () => {
                this.editorChanged();
            });
            neweditor.setBehavioursEnabled(this.getLocalBool("acebehaviours", false));
            neweditor.getSession().setUseWrapMode(this.getLocalBool("acewrap", false));
            neweditor.setOptions({maxLines: 28});
            this.editor.setEditorText(text);
        }
        try {
            await this.setInitialText();
        } catch (response) {
            if (response.status === 404) {
                if (this.extraData.isComment) {
                    $window.alert("This comment has been deleted.");
                } else {
                    $window.alert("This paragraph has been deleted.");
                }
            } else {
                $window.alert("Error occurred: " + response.data.error);
            }
            $timeout(() => {
                this.element.remove();
            }, 1000);
            return;
        }
        this.editorReady();
        setEditorScope(this.editor);
        if (oldeditor) {
            oldeditor.remove();
        }
        this.adjustPreview();
        if (!this.proeditor && this.lstag === "note") {
            const editor = $("pareditor");
            editor.css("max-width", "40em");
        }
    }
}

timApp.component("pareditor", {
    templateUrl: "/static/templates/parEditor.html",
    bindings: {
        saveUrl: "@",
        deleteUrl: "@",
        previewUrl: "@",
        unreadUrl: "@",
        extraData: "=",
        afterSave: "&",
        afterCancel: "&",
        afterDelete: "&",
        options: "=",
        initialTextUrl: "@",
    },
    controller: PareditorController,
});<|MERGE_RESOLUTION|>--- conflicted
+++ resolved
@@ -1,10 +1,6 @@
 // TODO: save cursor position when changing editor
 
-<<<<<<< HEAD
 import angular, {IPromise, IController, IRootElementService, IScope} from "angular";
-=======
-import angular, {IPromise, IScope} from "angular";
->>>>>>> abfd32f0
 import $ from "jquery";
 import rangyinputs from "rangyinputs";
 import {timApp} from "tim/app";
@@ -20,19 +16,16 @@
 import {$compile, $http, $localStorage, $log, $timeout, $upload, $window} from "../ngimport";
 import {ParCompiler} from "../services/parCompiler";
 import {getActiveDocument} from "../controllers/view/document";
-<<<<<<< HEAD
 import {TextAreaParEditor} from "./TextAreaParEditor";
 import {AceParEditor} from "./AceParEditor";
-=======
-import {wrapText} from "tim/controllers/view/editing";
->>>>>>> abfd32f0
+import {wrapText} from "../controllers/view/editing";
+import {isSettings} from "../controllers/view/parhelpers";
 
 markAsUsed(draggable, rangyinputs);
 
 const MENU_BUTTON_CLASS = "menuButtons";
 const MENU_BUTTON_CLASS_DOT = "." + MENU_BUTTON_CLASS;
 
-<<<<<<< HEAD
 export class PareditorController implements IController {
     private static $inject = ["$scope", "$element"];
     private afterDelete: (params: {extraData: {}, saveData: {}}) => void;
@@ -63,36 +56,8 @@
     private newAttr: string;
     private newPars: string[];
     private oldmeta: HTMLMetaElement;
+    private wrap: {n: number};
     private options: {
-=======
-interface IParEditorScope extends IScope {
-    textAreaText: string;
-    $parent: any;
-    ace: Ace;
-    data: {original_par: any};
-    dataLoaded: boolean;
-    deleteUrl: string;
-    deleting: boolean;
-    duplicates: any[];
-    editor: any;
-    editorIndex: number;
-    element: JQuery;
-    extraData: {attrs: {classes: string[]}, docId: number, par: string, access: string, tags: {markread: boolean}, isComment: boolean};
-    file: any;
-    initialText: string;
-    initialTextUrl: string;
-    inputs: JQuery[];
-    isAce: boolean;
-    isIE: boolean;
-    lstag: string;
-    minSizeSet: boolean;
-    newAttr: string;
-    newPars: string[];
-    oldmeta: HTMLMetaElement;
-    wrap: {n: number};
-
-    options: {
->>>>>>> abfd32f0
         localSaveTag: string,
         texts: {
             initialText: string;
@@ -104,7 +69,6 @@
         touchDevice: boolean,
         metaset: boolean,
     };
-<<<<<<< HEAD
     private originalPar: any;
     private outofdate: boolean;
     private parCount: number;
@@ -136,10 +100,20 @@
     private plugintab: JQuery;
 
     constructor(scope: IScope, element: IRootElementService) {
+        this.options.showSettings = false;
         this.scope = scope;
         this.tag = this.options.localSaveTag || "";
         this.storage = localStorage;
-        this.lstag = this.tag;
+        this.lstag = this.tag; // par/note/addAbove
+
+        var sn = this.storage.getItem("wrap" + this.lstag);
+        var n;
+        n = parseInt(sn);
+        if (isNaN(n))
+            if (sn === '') n = '';
+            else n = -90;
+
+        this.wrap = {n: n};
 
         this.proeditor = this.getLocalBool("proeditor", this.tag === "par");
 
@@ -330,297 +304,6 @@
                         const tab = tabs[j];
                         if (!this.pluginButtonList[tab]) {
                             this.pluginButtonList[tab] = [];
-=======
-    originalPar: any;
-    outofdate: boolean;
-    parCount: number;
-    pluginButtonList: {[tabName: string]: JQuery[]};
-    pluginRenameForm: any;
-    previewReleased: boolean;
-    previewUrl: string;
-    proeditor: boolean;
-    renameFormShowing: boolean;
-    saveUrl: string;
-    saving: boolean;
-    scrollPos: number;
-    settings: {editortab: string};
-    snippetManager: {insertSnippet: (editor: Editor, text: string) => void};
-    tables: any;
-    timer: IPromise<void>;
-    unreadUrl: string;
-    uploadedFile: string;
-
-    editorChanged(): void;
-    aceLoaded(editor: Editor): void;
-    aceReady(): void;
-    addAttribute(): void;
-    addClass(): void;
-    adjustPreview(): void;
-    afterCancel(data: any): void;
-    afterDelete(data: any): void;
-    afterSave(data: any): void;
-    bottomClicked(): void;
-    cancelClicked(): void;
-    cancelPluginRenameClicked(): void;
-    changeEditor(mode: string);
-    changeMeta(): void;
-    changeValue(attributes: string[], text: string): void;
-    charClicked(e: Event, char?: string): void;
-    checkWrap(): void;
-    closeMenu(e: Event, force: boolean): void;
-    codeBlockClicked(): void;
-    commentClicked(): void;
-    createAce(editor: IAceEditor, text?: string);
-    createMenu(e: Event, buttons: JQuery[]): void;
-    createMenuButton(text: string, title: string, fn: string): JQuery;
-    createPluginRenameForm(data: any);
-    createTextArea(text: string): void;
-    deleteAttribute(key: string): void;
-    deleteClass(index: number): void;
-    deleteClicked(): void;
-    downClicked(): void;
-    editorStartsWith(text: string): boolean;
-    endClicked(): void;
-    endLineClicked(): void;
-    forceWrap(force: boolean): void;
-    fullscreenSupported(): boolean;
-    getAce(): Ace;
-    getEditorText(): string;
-    getLocalBool(name: string, defaultValue: boolean): boolean;
-    getTemplate(plugin: string, template: string, index: number): void;
-    goFullScreen(): void;
-    gotoCursor(): void;
-    headerClicked(header: string): void;
-    homeClicked(): void;
-    indent(outdent?: boolean): void;
-    indentClicked(): void;
-    indexClicked(): void;
-    insertClicked(): void;
-    insertTemplate(text: string): void;
-    setPosition(pos: number): void;
-    leftClicked(): void;
-    linkClicked(descDefault: string, linkDefault: string, isImage: boolean): void;
-    listClicked(): void;
-    onFileSelect(file: any): void;
-    outdentClicked(): void;
-    paragraphClicked(): void;
-    pluginClicked(e: Event, key: string): void;
-    powerClicked(): void;
-    redoClicked(): void;
-    releaseClicked(): void;
-    renameTaskNamesClicked(inputs: JQuery[], duplicates: string[][], renameDuplicates: boolean): void;
-    rightClicked(): void;
-    ruleClicked(): void;
-    saveClicked(): void;
-    saveOldMode(mode: string): void;
-    savePreviewData(savePreviewPosition: boolean): void;
-    scrollToCaret(): void;
-    selectLine(select: boolean): {start: number, end: number};
-    selectWord(): boolean;
-    setAceControllerFunctions(): void;
-    setAceFunctions(): void;
-    setActiveTab(active: JQuery, area: string): void;
-    setEditorMinSize(): void;
-    setEditorText(text: string): void;
-    isSettings(text: string): boolean;
-    setInitialText(): void;
-    setLocalValue(name: string, value: string): void;
-    setTextAreaControllerFunctions(): void;
-    setTextAreaFunctions(): void;
-    showUnread(): void;
-    slideClicked(e: Event): void;
-    squareClicked(): void;
-    styleClicked(descDefault: string, styleDefault: string): void;
-    surroundClicked(begin: string, end: string, func?: any);
-    surroundedBy(before: string, after: string): boolean;
-    surroundedByItalic(): boolean;
-    tabClicked(e: Event, area: string);
-    tableClicked(e: Event): void;
-    texBlockClicked(): void;
-    texClicked(): void;
-    topClicked(): void;
-    undoClicked(): void;
-    unreadClicked(): void;
-    upClicked(): void;
-    wrapFn(fn?: () => void): void;
-    pageBreakClicked(): void;
-}
-
-timApp.directive("pareditor", [
-    function() {
-        "use strict";
-        return {
-            templateUrl: "/static/templates/parEditor.html",
-            restrict: "E",
-            scope: {
-                saveUrl: "@",
-                deleteUrl: "@",
-                previewUrl: "@",
-                unreadUrl: "@",
-                extraData: "=",
-                afterSave: "&",
-                afterCancel: "&",
-                afterDelete: "&",
-                options: "=",
-                isAce: "@",
-                initialTextUrl: "@",
-            },
-            controller: ["$scope", function($scope: IParEditorScope) {
-                $scope.options.showSettings = false;
-                const tag = $scope.options.localSaveTag || "";
-                const storage = $window.localStorage;
-                $scope.lstag = tag; // par/note/addAbove
-
-                $scope.getLocalBool = function(name, def) {
-                    let ret = def;
-                    if (!ret) {
-                        ret = false;
-                    }
-                    const val = storage.getItem(name + $scope.lstag);
-                    if (!val) {
-                        return ret;
-                    }
-                    return val === "true";
-                };
-
-                setEditorScope($scope);
-                var sn = storage.getItem("wrap" + $scope.lstag);
-                var n;
-                n = parseInt(sn);
-                if ( isNaN(n) )
-                    if ( sn === '' ) n = '';
-                    else n = -90;
-
-                $scope.wrap = {n: n};
-
-                $scope.$on("$destroy", () => {setEditorScope(null);});
-
-                const proeditor = $scope.getLocalBool("proeditor", tag === "par");
-                $scope.proeditor = proeditor;
-
-                $scope.setLocalValue = function(name, val) {
-                    $window.localStorage.setItem(name + $scope.lstag, val);
-                };
-
-                $scope.setEditorMinSize = function() {
-                    const editor = $("pareditor");
-                    $scope.previewReleased = false;
-
-                    const editorOffsetStr = storage.getItem("editorReleasedOffset" + tag);
-                    if (editorOffsetStr) {
-                        const editorOffset = JSON.parse(editorOffsetStr);
-                        editor.css("left", editorOffset.left - editor.offset().left);
-                    }
-
-                    if (storage.getItem("previewIsReleased" + tag) === "true") {
-                        $scope.releaseClicked();
-                    }
-                    $scope.minSizeSet = true;
-                };
-
-                $scope.forceWrap = function(force: boolean) {
-                    var n = $scope.wrap.n;
-                    if ( !n  ) return;
-                    if ( n < 0 ) n = -n;
-                    var text = $scope.getEditorText();
-                    if ( !force ) {
-                        if (text.indexOf("```") >= 0) return;
-                        if (text.indexOf("|") >= 0) return;
-                    }
-                    var r = wrapText(text, n);
-                    if (!r.modified)  return;
-                    if ($scope.editorIndex === 0) {
-                        var editor = $scope.editor[0];
-                        var start = editor.selectionStart;
-
-                        // $scope.setEditorText(r.s);
-
-                        // editor.select();
-                        // $timeout(() => {
-                            $($scope.editor).val(r.s);
-                            $timeout(() => {
-                                editor.selectionStart = start;
-                                editor.selectionEnd = start;
-                            });
-                        // });
-                    }
-                    else if ($scope.editorIndex === 1) { // ACE
-                        var editor = $scope.editor;
-                        var cursor = editor.selection.getCursor();
-                        var index = editor.session.doc.positionToIndex(cursor, 0);
-                        var range =  $scope.editor.getSelection().getRange(); // new Range(0,0, 10000,1000);// $scope.editor.session.doc.indexToPosition(100000);
-                        range.start.row = 0; // TODO: easier way to find full range
-                        range.end.row = 1000;
-                        range.start.column = 0;
-                        range.end.column = 1000;
-                        // $scope.setEditorText(r.s); // not good, undo does not work
-                        editor.session.replace(range, r.s);
-                        $timeout(() => {
-                            cursor = editor.session.doc.indexToPosition(index, 0);
-                            editor.selection.moveCursorToPosition(cursor);
-                            editor.selection.clearSelection();
-                        });
-                    }
-                }
-
-                $scope.checkWrap = function() {
-                    if ( $scope.wrap.n <= 0 ) return;
-                    $timeout(() => { // time to let new char happend
-                        $scope.forceWrap(false);
-                    });
-                }
-
-                /*
-                $scope.$watch('usercode', function() {
-                    if ( $scope.wrap.n > 0 ) $scope.checkWrap();
-                }, true);
-                */
-
-                $scope.deleteAttribute = function(key) {
-                    delete $scope.extraData.attrs[key];
-                };
-
-                $scope.deleteClass = function(classIndex) {
-                    $scope.extraData.attrs.classes.splice(classIndex, 1);
-                };
-
-                $scope.addClass = function() {
-                    $scope.extraData.attrs.classes.push("");
-                };
-
-                $scope.addAttribute = function() {
-                    if ($scope.newAttr === "classes") {
-                        $scope.extraData.attrs[$scope.newAttr] = [];
-                    } else {
-                        $scope.extraData.attrs[$scope.newAttr] = "";
-                    }
-                    $scope.newAttr = "";
-                };
-
-                $scope.settings = $window.sessionsettings;
-                let $plugintab;
-                $scope.pluginButtonList = {};
-
-                function getPluginsInOrder() {
-                    for (const plugin in $window.reqs) {
-                        if ($window.reqs.hasOwnProperty(plugin)) {
-                            const data = $window.reqs[plugin];
-                            if (data.templates) {
-                                const tabs = data.text || [plugin];
-                                for (let j = 0; j < tabs.length; j++) {
-                                    const tab = tabs[j];
-                                    if (!$scope.pluginButtonList[tab]) {
-                                        $scope.pluginButtonList[tab] = [];
-                                    }
-                                    for (let k = 0; k < data.templates[j].length; k++) {
-                                        const template = data.templates[j][k];
-                                        const text = (template.text || template.file);
-                                        const clickfn = "getTemplate('" + plugin + "','" + template.file + "', '" + j + "'); wrapFn()";
-                                        $scope.pluginButtonList[tab].push($scope.createMenuButton(text, template.expl, clickfn));
-                                    }
-                                }
-                            }
->>>>>>> abfd32f0
                         }
                         for (let k = 0; k < data.templates[j].length; k++) {
                             const template = data.templates[j][k];
@@ -629,14 +312,6 @@
                             this.pluginButtonList[tab].push(this.createMenuButton(text, template.expl, clickfn));
                         }
                     }
-
-                    const help = $("<a>", {
-                        "class": "helpButton",
-                        "text": "[?]",
-                        "title": "Help for plugin attributes",
-                        "onclick": "window.open('https://tim.jyu.fi/view/tim/ohjeita/csPlugin', '_blank')"
-                    });
-                    $plugintab.append($compile(help)($scope as any));
                 }
             }
         }
@@ -653,10 +328,33 @@
                 this.plugintab.append($compile(button)(this.scope));
             }
         }
+
+        const help = $("<a>", {
+            "class": "helpButton",
+            "text": "[?]",
+            "title": "Help for plugin attributes",
+            "onclick": "window.open('https://tim.jyu.fi/view/tim/ohjeita/csPlugin', '_blank')"
+        });
+        this.plugintab.append($compile(help)(this.scope as any));
     }
 
     async setInitialText() {
-        if (this.dataLoaded || !this.initialTextUrl) {
+        if (this.dataLoaded) return;
+        if (!this.initialTextUrl) {
+            var initialText = "";
+            if (this.options.texts) initialText = this.options.texts.initialText;
+            if (initialText) {
+                var pos = initialText.indexOf("⁞");
+                if (pos >= 0) initialText = initialText.replace("⁞", ""); // cursor pos
+                this.editor.setEditorText(initialText);
+                this.initialText = initialText;
+                angular.extend(this.extraData, {});
+                this.editorChanged();
+                $timeout(function() {
+                    if (pos >= 0) this.setPosition(pos);
+                }, 10);
+            }
+            this.dataLoaded = true;
             return;
         }
         this.editor.setEditorText("Loading text...");
@@ -667,6 +365,10 @@
         const data = response.data;
         this.editor.setEditorText(data.text);
         this.initialText = data.text;
+        if (isSettings(data.text)) {
+            this.options.showPlugins = false;
+            this.options.showSettings = true;
+        }
         angular.extend(this.extraData, data.extraData);
         this.editorChanged();
     }
@@ -682,7 +384,6 @@
                 if (previewOffset.top < 0 /*|| previewOffset.top > $window.innerHeight */) {
                     previewDiv.offset({top: 0, left: previewDiv.offset().left});
                 }
-<<<<<<< HEAD
                 if (previewOffset.left < 0 || previewOffset.left > $window.innerWidth) {
                     previewDiv.offset({top: previewDiv.offset().top, left: 0});
                 }
@@ -705,296 +406,18 @@
             this.setEditorMinSize();
         }
         const $textarea = $(`
-=======
-
-                $scope.dataLoaded = false; // allow load in first time what ever editor
-
-                $scope.isSettings = function(text) {
-                    return text.startsWith('``` {settings=""}')
-                };
-
-                $scope.setInitialText = function() {
-                    if ($scope.dataLoaded) return;
-                    if ( !$scope.initialTextUrl ) {
-                        var initialText = "";
-                        if ( $scope.options.texts ) initialText = $scope.options.texts.initialText;
-                        if ( initialText ) {
-                            var pos = initialText.indexOf("⁞");
-                            if ( pos >= 0 ) initialText = initialText.replace("⁞", ""); // cursor pos
-                            $scope.setEditorText(initialText);
-                            $scope.initialText = initialText;
-                            angular.extend($scope.extraData, {});
-                            $scope.editorChanged();
-                            $scope.aceReady();
-                            $timeout(function() {
-                                if ( pos >= 0 ) $scope.setPosition(pos);
-                            }, 10);
-                        }
-                        $scope.dataLoaded = true;
-                        return;
-                    }
-                    $scope.setEditorText("Loading text...");
-                    $http.get<{text: string, extraData: any}>($scope.initialTextUrl, {
-                        params: $scope.extraData,
-                    }).then(function(response) {
-                        const data = response.data;
-                        $scope.setEditorText(data.text);
-                        $scope.initialText = data.text;
-                        if ( $scope.isSettings(data.text) ) {
-                            $scope.options.showPlugins = false;
-                            $scope.options.showSettings = true;
-                        }
-                        angular.extend($scope.extraData, data.extraData);
-                        $scope.editorChanged();
-                        $scope.aceReady();
-                    }, function(response) {
-                        if (response.status === 404) {
-                            if ($scope.extraData.isComment) {
-                                $window.alert("This comment has been deleted.");
-                            } else {
-                                $window.alert("This paragraph has been deleted.");
-                            }
-                        } else {
-                            $window.alert("Error occurred: " + response.data.error);
-                        }
-                        $timeout(function() {
-                            $scope.element.remove();
-                        }, 1000);
-                    });
-                    $scope.dataLoaded = true; // prevent data load in future
-                };
-
-                $scope.adjustPreview = function() {
-                    window.setTimeout(function() {
-                        const $editor = $(".editorArea");
-                        const $previewContent = $(".previewcontent");
-                        const previewDiv = $("#previewDiv");
-                        // If preview is released make sure that preview doesn't go out of bounds
-                        if ($scope.previewReleased) {
-                            const previewOffset = previewDiv.offset();
-                            if (previewOffset.top < 0 /*|| previewOffset.top > $window.innerHeight */) {
-                                previewDiv.offset({top: 0, left: previewDiv.offset().left});
-                            }
-                            if (previewOffset.left < 0 || previewOffset.left > $window.innerWidth) {
-                                previewDiv.offset({top: previewDiv.offset().top, left: 0});
-                            }
-                        }
-                        // Check that editor doesn't go out of bounds
-                        const editorOffset = $editor.offset();
-                        if (editorOffset.top < 0) {
-                            $editor.offset({top: 0, left: $editor.offset().left});
-                        }
-                        if (editorOffset.left < 0) {
-                            $editor.offset({top: $editor.offset().top, left: 0});
-                        }
-                        $previewContent.scrollTop($scope.scrollPos);
-                    }, 25);
-
-                };
-
-                $scope.createAce = function(editor, text = null) {
-                    if (!$scope.minSizeSet) {
-                        $scope.setEditorMinSize();
-                    }
-                    $scope.isAce = true;
-                    const line = editor.renderer.lineHeight;
-                    const containertop = $(".editorContainer").position().top;
-                    const height = $(window).innerHeight() - containertop;
-                    const max = Math.floor((height / 2) / line);
-
-                    editor.$blockScrolling = Infinity;
-                    editor.renderer.setPadding(10);
-                    editor.renderer.setScrollMargin(2, 2, 2, 40);
-                    editor.renderer.setVScrollBarAlwaysVisible(true);
-                    if ( $scope.lstag === "addAbove") // for chat no extra behaviors to editor
-                        editor.getSession().setMode("ace/mode/text");
-                    else
-                        editor.getSession().setMode("ace/mode/markdown");
-                    editor.getSession().setUseWrapMode(false);
-                    editor.getSession().setWrapLimitRange(0, 79);
-                    editor.setOptions({
-                        maxLines: max,
-                        minLines: 5,
-                        autoScrollEditorIntoView: true,
-                        hScrollBarAlwaysVisible: false,
-                        vScrollBarAlwaysVisible: false,
-                    });
-
-                    editor.commands.addCommand({
-                        name: "saveFile",
-                        bindKey: {
-                            win: "Ctrl-S",
-                            mac: "Command-S",
-                            sender: "editor|cli",
-                        },
-                        exec(env, args, request) {
-                            $scope.saveClicked();
-                        },
-                    });
-                    editor.commands.addCommand({
-                        name: "bold",
-                        bindKey: {
-                            win: "Ctrl-B",
-                            mac: "Command-B",
-                            sender: "editor|cli",
-                        },
-                        exec(env, args, request) {
-                            $scope.surroundClicked("**", "**");
-                        },
-                    });
-                    editor.commands.addCommand({
-                        name: "italic",
-                        bindKey: {
-                            win: "Ctrl-I",
-                            mac: "Command-I",
-                            sender: "editor|cli",
-                        },
-                        exec(env, args, request) {
-                            $scope.surroundClicked("*", "*", $scope.surroundedByItalic);
-                        },
-                    });
-                    editor.commands.addCommand({
-                        name: "code",
-                        bindKey: {
-                            win: "Ctrl-O",
-                            mac: "Command-O",
-                            sender: "editor|cli",
-                        },
-                        exec(env, args, request) {
-                            $scope.surroundClicked("`", "`");
-                        },
-                    });
-                    editor.commands.addCommand({
-                        name: "codeBlock",
-                        bindKey: {
-                            win: "Ctrl-Alt-O",
-                            mac: "Command-Alt-O",
-                            sender: "editor|cli",
-                        },
-                        exec(env, args, request) {
-                            $scope.codeBlockClicked();
-                        },
-                    });
-                    editor.commands.addCommand({
-                        name: "h1",
-                        bindKey: {
-                            win: "Ctrl-1",
-                            mac: "Command-1",
-                            sender: "editor|cli",
-                        },
-                        exec(env, args, request) {
-                            $scope.headerClicked("#");
-                        },
-                    });
-                    editor.commands.addCommand({
-                        name: "h2",
-                        bindKey: {
-                            win: "Ctrl-2",
-                            mac: "Command-2",
-                            sender: "editor|cli",
-                        },
-                        exec(env, args, request) {
-                            $scope.headerClicked("##");
-                        },
-                    });
-                    editor.commands.addCommand({
-                        name: "h3",
-                        bindKey: {
-                            win: "Ctrl-3",
-                            mac: "Command-3",
-                            sender: "editor|cli",
-                        },
-                        exec(env, args, request) {
-                            $scope.headerClicked("###");
-                        },
-                    });
-                    editor.commands.addCommand({
-                        name: "h4",
-                        bindKey: {
-                            win: "Ctrl-4",
-                            mac: "Command-4",
-                            sender: "editor|cli",
-                        },
-                        exec(env, args, request) {
-                            $scope.headerClicked("####");
-                        },
-                    });
-                    editor.commands.addCommand({
-                        name: "endLine",
-                        bindKey: {
-                            win: "Ctrl-Enter",
-                            mac: "Command-Enter",
-                            sender: "editor|cli",
-                        },
-                        exec(env, args, request) {
-                            $scope.endLineClicked();
-                        },
-                    });
-                    editor.commands.addCommand({
-                        name: "insertParagraph",
-                        bindKey: {
-                            win: "Shift-Enter",
-                            mac: "Shift-Enter",
-                            sender: "editor|cli",
-                        },
-                        exec(env, args, request) {
-                            $scope.paragraphClicked();
-                        },
-                    });
-                    editor.commands.addCommand({
-                        name: "commentBlock",
-                        bindKey: {
-                            win: "Ctrl-Y",
-                            mac: "Command-Y",
-                            sender: "editor|cli",
-                        },
-                        exec(env, args, request) {
-                            $scope.commentClicked();
-                        },
-                    });
-
-                    if (text) {
-                        editor.getSession().setValue(text);
-                    }
-
-                    editor.commands.addCommand({
-                        name: 'pageBreak',
-                        bindKey: {
-                            win: 'Ctrl-M',
-                            mac: 'Command-M',
-                            sender: 'editor|cli'
-                        },
-                        exec: function (env, args, request) {
-                            $scope.pageBreakClicked();
-                        },
-                    });
-                };
-
-                $scope.setAceControllerFunctions = function() {
-                    $scope.getEditorText = function() {
-                        return $scope.editor.getSession().getValue();
-                    };
-                    $scope.setEditorText = function(text) {
-                        if ( !text ) return;
-                        $scope.editor.getSession().setValue(text);
-                    };
-                };
-
-                $scope.createTextArea = function(text) {
-                    if (!$scope.minSizeSet) {
-                        $scope.setEditorMinSize();
-                    }
-                    $scope.isAce = false;
-                    const $textarea = $(`
->>>>>>> abfd32f0
 <textarea rows="10"
       id="teksti"
       wrap="off">
 </textarea>`);
-<<<<<<< HEAD
         $(".editorContainer").append($textarea);
-        this.editor = new TextAreaParEditor($("#teksti"), () => this.wrapFn(), () => this.saveClicked());
+        this.editor = new TextAreaParEditor($("#teksti"), {
+            wrapFn: () => this.wrapFn(),
+            saveClicked: () => this.saveClicked(),
+            getWrapValue: () => this.wrap.n,
+        });
         this.editor.setEditorText(text);
+        $textarea.on("input", () => this.editorChanged());
     }
 
     editorReady() {
@@ -1244,1619 +667,6 @@
                         duplicate.push("");
                         duplicate.push(duplicates[i][1]);
                         duplicateData.push(duplicate);
-=======
-                    $compile($textarea)($scope as any);
-                    $(".editorContainer").append($textarea);
-                    $scope.editor = $("#teksti");
-                    $scope.editorIndex = 0;
-
-                    $scope.editor.keydown(function(e) {
-                        if (e.ctrlKey) {
-                            if (e.keyCode === 83) {
-                                $scope.saveClicked();
-                                e.preventDefault();
-                            } else if (e.keyCode === 66) {
-                                $scope.surroundClicked("**", "**");
-                                e.preventDefault();
-                            } else if (e.keyCode === 73) {
-                                $scope.surroundClicked("*", "*", $scope.surroundedByItalic);
-                                e.preventDefault();
-                            } else if (e.altKey) {
-                                if (e.keyCode === 79) {
-                                    $scope.codeBlockClicked();
-                                    e.preventDefault();
-                                }
-                            } else if (e.keyCode === 79) {
-                                $scope.surroundClicked("`", "`");
-                                e.preventDefault();
-                            } else if (e.keyCode === 89) {
-                                $scope.commentClicked();
-                                e.preventDefault();
-                            } else if (e.keyCode === 49) {
-                                $scope.headerClicked("#");
-                                e.preventDefault();
-                            } else if (e.keyCode === 50) {
-                                $scope.headerClicked("##");
-                                e.preventDefault();
-                            } else if (e.keyCode === 51) {
-                                $scope.headerClicked("###");
-                                e.preventDefault();
-                            } else if (e.keyCode === 52) {
-                                $scope.headerClicked("####");
-                                e.preventDefault();
-                            } else if (e.keyCode === 13) {
-                                $scope.endLineClicked();
-                                e.preventDefault();
-                            }
-                        } else if (e.keyCode === 9) {
-                            const outdent = e.shiftKey;
-                            $scope.indent(outdent);
-                            e.preventDefault();
-                        } else if (e.shiftKey) {
-                            if (e.keyCode === 13) {
-                                $scope.paragraphClicked();
-                                e.preventDefault();
-                            }
-                        }
-                        $scope.checkWrap();
-                    });
-                    if (text) {
-                        $scope.textAreaText = text;
-                    }
-                };
-
-                $scope.setTextAreaControllerFunctions = function() {
-                    $scope.getEditorText = function() {
-                        return $scope.textAreaText;
-                    };
-                    $scope.setEditorText = function(text) {
-                        $scope.textAreaText = text;
-                    };
-                };
-
-                $scope.aceReady = function() {
-                    $scope.editor.focus();
-                    $scope.bottomClicked();
-                };
-
-                $scope.aceLoaded = function(editor) {
-                    $scope.editor = editor;
-                    $scope.editorIndex = 1;
-                    $scope.createAce(editor as IAceEditor);
-                    $scope.setInitialText();
-
-                    editor.focus();
-                    $scope.aceReady();
-
-                    $scope.editor.keyBinding.addKeyboardHandler(
-                        function() {
-                            $scope.checkWrap();
-                        }
-                    );
-
-                    /*iPad does not open the keyboard if not manually focused to editable area
-                     var iOS = /(iPad|iPhone|iPod)/g.test($window.navigator.platform);
-                     if (!iOS) editor.focus();*/
-                };
-
-                $(".editorContainer").on("resize", $scope.adjustPreview);
-
-                $scope.editorChanged = function() {
-                    $scope.$evalAsync(() => {
-                        $scope.outofdate = true;
-                        if ($scope.timer) {
-                            $timeout.cancel($scope.timer);
-                        }
-
-                        $scope.timer = $timeout(() => {
-                            const text = $scope.getEditorText();
-                            $scope.scrollPos = $(".previewcontent").scrollTop();
-                            $http.post($scope.previewUrl, angular.extend({
-                                text,
-                            }, $scope.extraData)).then(async (response) => {
-                                const data = response.data;
-                                const compiled = await ParCompiler.compile(data, $scope);
-                                const $previewDiv = angular.element(".previewcontent");
-                                $previewDiv.empty().append(compiled);
-                                $scope.outofdate = false;
-                                $scope.parCount = $previewDiv.children().length;
-                                $(".editorContainer").resize();
-                                $scope.$apply();
-                            }, (response) => {
-                                $window.alert("Failed to show preview: " + response.data.error);
-                            });
-                            $scope.outofdate = true;
-                        }, 500);
-                    });
-                };
-
-                /* Add citation info to help tab */
-                document.getElementById("helpCite").setAttribute("value", '#- {rd="' + $scope.extraData.docId + '" rl="no" rp="' + $scope.extraData.par + '"}');
-
-            }],
-            link($scope: IParEditorScope, $element, $attrs) {
-                $scope.element = $element;
-
-                $scope.tables = {};
-
-                $scope.tables.normal = "Otsikko1 Otsikko2 Otsikko3 Otsikko4\n" +
-                    "-------- -------- -------- --------\n" +
-                    "1.rivi   x        x        x       \n" +
-                    "2.rivi   x        x        x       ";
-
-                $scope.tables.example = "Table:  Otsikko taulukolle\n\n" +
-                    "Otsikko    Vasen laita    Keskitetty    Oikea laita\n" +
-                    "---------- ------------- ------------ -------------\n" +
-                    "1. rivi      2                  3         4\n" +
-                    "2. rivi        1000      2000             30000";
-
-                $scope.tables.noheaders = ":  Otsikko taulukolle\n\n" +
-                    "---------- ------------- ------------ -------------\n" +
-                    "1. rivi      2                  3         4\n" +
-                    "2. rivi        1000      2000             30000\n" +
-                    "---------- ------------- ------------ -------------\n";
-
-                $scope.tables.multiline = "Table:  Otsikko taulukolle voi\n" +
-                    "jakaantua usealle riville\n\n" +
-                    "-----------------------------------------------------\n" +
-                    "Ekan       Toisen\         kolmas\            neljäs\\\n" +
-                    "sarkkeen   sarakkeen\     keskitettynä      oikeassa\\\n" +
-                    "otsikko    otsikko                           reunassa\n" +
-                    "---------- ------------- -------------- -------------\n" +
-                    "1. rivi     toki\              3         4\n" +
-                    "voi olla    sisältökin\n" +
-                    "useita        voi\\\n" +
-                    "rivejä      olla \n" +
-                    "            monella\\\n" +
-                    "            rivillä\n" +
-                    "            \n" +
-                    "2. rivi        1000      2000             30000\n" +
-                    "-----------------------------------------------------\n";
-                $scope.tables.strokes = ": Viivoilla tehty taulukko\n\n" +
-                    "+---------------+---------------+----------------------+\n" +
-                    "| Hedelmä       | Hinta         | Edut                 |\n" +
-                    "+===============+===============+======================+\n" +
-                    "| Banaani       |  1.34 €       | - valmis kääre       |\n" +
-                    "|               |               | - kirkas väri        |\n" +
-                    "+---------------+---------------+----------------------+\n" +
-                    "| Appelsiini    |  2.10 €       | - auttaa keripukkiin |\n" +
-                    "|               |               | - makea              |\n" +
-                    "+---------------+---------------+----------------------+\n";
-
-                $scope.tables.pipe = ": Taulukko, jossa tolpat määräävat sarkkeiden paikat.\n\n" +
-                    "|Oikea  | Vasen | Oletus | Keskitetty |\n" +
-                    "|------:|:-----|---------|:------:|\n" +
-                    "|   12  |  12  |    12   |    12  |\n" +
-                    "|  123  |  123 |   123   |   123  |\n" +
-                    "|    1  |    1 |     1   |     1  |\n";
-
-                $(document).on("webkitfullscreenchange mozfullscreenchange fullscreenchange MSFullscreenChange", function(event) {
-                    const editor = $($element).find("#pareditor").get(0);
-                    const doc: any = document;
-                    if (!doc.fullscreenElement &&    // alternative standard method
-                        !doc.mozFullScreenElement && !doc.webkitFullscreenElement && !doc.msFullscreenElement) {
-                        editor.removeAttribute("style");
-                    }
-                });
-
-                $scope.timer = null;
-                $scope.outofdate = false;
-                $scope.parCount = 0;
-                const touchDevice = false;
-
-                $scope.wrapFn = function(func = null) {
-                    if (!touchDevice) {
-                        // For some reason, on Chrome, re-focusing the editor messes up scroll position
-                        // when clicking a tab and moving mouse while clicking, so
-                        // we save and restore it manually.
-                        const s = $(window).scrollTop();
-                        $scope.editor.focus();
-                        $(window).scrollTop(s);
-                    }
-                    if (func !== null) {
-                        func();
-                    }
-                    if ($scope.isIE) {
-                        $scope.editorChanged();
-                    }
-                };
-
-                $scope.changeMeta = function() {
-                    $("meta[name='viewport']").remove();
-                    const $meta = $($scope.oldmeta);
-                    $("head").prepend($meta);
-                };
-
-                $scope.deleteClicked = function() {
-                    if (!$scope.options.showDelete) {
-                        $scope.cancelClicked(); // when empty and save clicked there is no par
-                        return;
-                    }
-                    if ($scope.deleting) {
-                        return;
-                    }
-                    if (!$window.confirm("Delete - are you sure?")) {
-                        return;
-                    }
-                    $scope.deleting = true;
-
-                    $http.post($scope.deleteUrl, $scope.extraData).
-                        then(function(response) {
-                            const data = response.data;
-                            $scope.afterDelete({
-                                extraData: $scope.extraData,
-                                saveData: data,
-                            });
-                            if ($scope.options.destroyAfterSave) {
-                                $element.remove();
-                            }
-                            $scope.deleting = false;
-                        }, function(response) {
-                            $window.alert("Failed to delete: " + response.data.error);
-                            $scope.deleting = false;
-                        });
-                    if ($scope.options.touchDevice) {
-                        $scope.changeMeta();
-                    }
-                };
-
-                $scope.showUnread = function() {
-                    return $scope.extraData.par !== "NEW_PAR" && $element.parents(".par").find(".readline.read").length > 0;
-                };
-
-                $scope.unreadClicked = function() {
-                    if ($scope.options.touchDevice) {
-                        $scope.changeMeta();
-                    }
-                    $http.put($scope.unreadUrl + "/" + $scope.extraData.par, {}).then(function(response) {
-                        $element.parents(".par").find(".readline").removeClass("read read-modified");
-                        if ($scope.initialText === $scope.getEditorText()) {
-                            $element.remove();
-                            $scope.afterCancel({
-                                extraData: $scope.extraData,
-                            });
-                        }
-                        getActiveDocument().refreshSectionReadMarks();
-                    }, function(response) {
-                        $log.error("Failed to mark paragraph as unread");
-                    });
-                };
-
-                $scope.cancelClicked = function() {
-                    if ($scope.options.touchDevice) {
-                        $scope.changeMeta();
-                    }
-                    $element.remove();
-                    $scope.afterCancel({
-                        extraData: $scope.extraData,
-                    });
-                };
-
-                $scope.releaseClicked = function() {
-                    const div = $("#previewDiv");
-                    const content = $(".previewcontent");
-                    const editor = $(".editorArea");
-                    $scope.previewReleased = !($scope.previewReleased);
-                    const tag = $scope.options.localSaveTag || "";
-                    const storage = $window.localStorage;
-
-                    if (div.css("position") === "absolute") {
-                        // If preview has been clicked back in, save the preview position before making it static again
-                        if ($scope.minSizeSet) {
-                            $scope.savePreviewData(true);
-                        }
-                        div.css("position", "static");
-                        div.find(".draghandle").css("visibility", "hidden");
-                        content.css("max-width", "");
-                        div.css("display", "default");
-                        editor.css("overflow", "hidden");
-                        content.css("max-height", "40vh");
-                        content.css("overflow-x", "");
-                        content.css("width", "");
-                        div.css("padding", 0);
-                        document.getElementById("releaseButton").innerHTML = "&#8594;";
-                    } else {
-                        let top = div.offset().top;
-                        let left = div.offset().left;
-                        // If preview has just been released or it was released last time editor was open
-                        if ($scope.minSizeSet || storage.getItem("previewIsReleased" + tag) === "true") {
-                            if (storage.getItem("previewReleasedOffset" + tag)) {
-                                const savedOffset = (JSON.parse(storage.getItem("previewReleasedOffset" + tag)));
-                                left = editor.offset().left + savedOffset.left;
-                                top = editor.offset().top + savedOffset.top;
-                            } else {
-                                if ($(window).width() < editor.width() + div.width()) {
-                                    top += 5;
-                                    left += 5;
-                                } else {
-                                    top = editor.offset().top;
-                                    left = editor.offset().left + editor.width() + 3;
-                                }
-                            }
-                        }
-                        div.css("position", "absolute");
-                        editor.css("overflow", "visible");
-                        div.find(".draghandle").css("visibility", "visible");
-                        div.css("display", "table");
-                        div.css("width", "100%");
-                        div.css("padding", 5);
-                        const height = window.innerHeight - 90;
-                        content.css("max-height", height);
-                        content.css("max-width", window.innerWidth - 90);
-                        content.css("overflow-x", "auto");
-                        document.getElementById("releaseButton").innerHTML = "&#8592;";
-                        div.offset({left, top});
-                    }
-                    $scope.adjustPreview();
-                };
-
-                $scope.savePreviewData = function(savePreviewPosition) {
-                    const tag = $scope.options.localSaveTag || "";
-                    const storage = $window.localStorage;
-                    const editorOffset = $(".editorArea").offset();
-                    storage.setItem("editorReleasedOffset" + tag, JSON.stringify(editorOffset));
-                    if (savePreviewPosition) {
-                        // Calculate distance from editor's top and left
-                        const previewOffset = $("#previewDiv").offset();
-                        const left = previewOffset.left - editorOffset.left;
-                        const top = previewOffset.top - editorOffset.top;
-                        storage.setItem("previewReleasedOffset" + tag, JSON.stringify({left, top}));
-                    }
-                    storage.setItem("previewIsReleased" + tag, $scope.previewReleased.toString());
-                };
-
-                /**
-                 * Called when user wants to cancel changes after entering duplicate task-ids
-                 */
-                $scope.cancelPluginRenameClicked = function() {
-                    // Cancels recent changes to paragraph/document
-                    $http.post("/cancelChanges/", angular.extend({
-                        newPars: $scope.newPars,
-                        originalPar: $scope.originalPar,
-                        docId: $scope.extraData.docId,
-                        parId: $scope.extraData.par,
-                    }, $scope.extraData)).then(function(response) {
-                        // Remove the form and return to editor
-                        $element.find("#pluginRenameForm").get(0).remove();
-                        $scope.renameFormShowing = false;
-                        $scope.saving = false;
-                        $scope.deleting = false;
-                    }, function(response) {
-                        $window.alert("Failed to cancel save: " + response.data.error);
-                    });
-                };
-
-                /**
-                 * Function that handles different cases of user input in plugin rename form
-                 * after user has saved multiple plugins with the same taskname
-                 * @param inputs - The input fields in plugin rename form
-                 * @param duplicates - The duplicate tasks, contains duplicate taskIds and relevant parIds
-                 * @param renameDuplicates - Whether user wants to rename task names or not
-                 */
-                $scope.renameTaskNamesClicked = function(inputs, duplicates, renameDuplicates = false) {
-                    // If user wants to ignore duplicates proceed like normal after saving
-                    if (!renameDuplicates) {
-                        $scope.renameFormShowing = false;
-                        if ($scope.options.destroyAfterSave) {
-                            $scope.afterSave({
-                                extraData: $scope.extraData,
-                                saveData: $scope.data,
-                            });
-                            $element.remove();
-                            return;
-                        }
-                    }
-                    const duplicateData = [];
-                    let duplicate;
-
-                    // if duplicates are to be renamed automatically (user pressed "rename automatically")
-                    if (typeof inputs === "undefined") {
-                        if (renameDuplicates) {
-                            if (duplicates.length > 0) {
-                                for (let i = 0; i < duplicates.length; i++) {
-                                    duplicate = [];
-                                    duplicate.push(duplicates[i][0]);
-                                    duplicate.push("");
-                                    duplicate.push(duplicates[i][1]);
-                                    duplicateData.push(duplicate);
-                                }
-                            }
-                        }
-                    } else {
-                        // use given names from the input fields
-                        for (let j = 0; j < duplicates.length; j++) {
-                            duplicate = [];
-                            duplicate.push(duplicates[j][0]);
-                            duplicate.push((inputs[j][0] as HTMLInputElement).value);
-                            duplicate.push(duplicates[j][1]);
-                            duplicateData.push(duplicate);
-                        }
-                    }
-                    // Save the new task names for duplicates
-                    $http.post<{duplicates: string[]}>("/postNewTaskNames/", angular.extend({
-                        duplicates: duplicateData,
-                        renameDuplicates,
-                    }, $scope.extraData)).then(function(response) {
-                        const data = response.data;
-                        // If no new duplicates were founds
-                        if (data.duplicates.length <= 0) {
-                            $scope.renameFormShowing = false;
-                            $scope.afterSave({
-                                extraData: $scope.extraData,
-                                saveData: $scope.data,
-                            });
-                            if ($scope.options.destroyAfterSave) {
-                                $element.remove();
-                            }
-                        }
-                        // If there still are duplicates remake the form
-                        if (data.duplicates.length > 0) {
-                            $element.find("#pluginRenameForm").get(0).remove();
-                            $scope.createPluginRenameForm(data);
-                        }
-                        if (angular.isDefined($scope.extraData.access)) {
-                            $localStorage.noteAccess = $scope.extraData.access;
-                        }
-                    }, function(response) {
-                        $window.alert("Failed to save: " + response.data.error);
-                    });
-                    if ($scope.options.touchDevice) {
-                        $scope.changeMeta();
-                    }
-                };
-
-                /**
-                 * Function that creates a form for renaming plugins with duplicate tasknames
-                 * @param data - The data received after saving editor text
-                 */
-                $scope.createPluginRenameForm = function(data) {
-                    // Hides other texteditor elements when form is created
-                    $scope.renameFormShowing = true;
-                    $scope.duplicates = data.duplicates;
-                    // Get the editor div
-                    const $editorTop = $(".editorArea");
-                    // Create a new div
-                    let $actionDiv = $("<div>", {class: "pluginRenameForm", id: "pluginRenameForm"});
-                    $actionDiv.css("position", "relative");
-                    // Add warning and info texts
-                    $actionDiv.append($("<strong>", {
-                        text: "Warning!",
-                    }));
-                    $actionDiv.append($("<p>", {
-                        text: "There are multiple objects with the same task name in this document.",
-                    }));
-                    $actionDiv.append($("<p>", {
-                        text: "Plugins with duplicate task names might not work properly.",
-                    }));
-                    $actionDiv.append($("<p>", {
-                        text: 'Rename the duplicates by writing new names in the field(s) below and click "Save",',
-                    }));
-                    $actionDiv.append($("<p>", {
-                        text: 'choose "Rename automatically" or "Ignore" to proceed without renaming.',
-                    }));
-                    $actionDiv.append($("<strong>", {
-                        text: "Rename duplicates:",
-                    }));
-
-                    // Create the rename form
-                    const $form = $("<form>");
-                    $scope.inputs = [];
-                    let input;
-                    let span;
-
-                    // Add inputs and texts for each duplicate
-                    for (let i = 0; i < data.duplicates.length; i++) {
-                        // Make a span element
-                        span = $("<span>");
-                        span.css("display", "block");
-                        // Add a warning if the plugin has answers related to it
-                        const $warningSpan = $("<span>", {
-                            class: "pluginRenameExclamation",
-                            text: "!",
-                            title: "There are answers related to this task. Those answers might be lost upon renaming this task.",
-                        });
-                        if (data.duplicates[i][2] !== "hasAnswers") {
-                            $warningSpan.css("visibility", "hidden");
-                        }
-                        span.append($warningSpan);
-                        // Add the duplicate name
-                        span.append($("<label>", {
-                            class: "pluginRenameObject",
-                            text: data.duplicates[i][0],
-                            for: "newName" + i,
-                        }));
-                        // Add input field for a new name to the duplicate
-                        input = $("<input>", {
-                            class: "pluginRenameObject",
-                            type: "text",
-                            id: data.duplicates[i][1],
-                        });
-                        // Add the span to the form
-                        $scope.inputs.push(input);
-                        span.append(input);
-                        $form.append(span);
-                    }
-                    // Make a new div for buttons
-                    const $buttonDiv = $("<div>");
-                    // A button for saving with input field values or automatically if no values given
-                    $buttonDiv.append($("<button>", {
-                        "class": "timButton, pluginRenameObject",
-                        "text": "Save",
-                        "title": "Rename task names with given names (Ctrl + S)",
-                        "ng-click": "renameTaskNamesClicked(inputs, duplicates, true)",
-                    }));
-                    // Button for renaming duplicates automatically
-                    $buttonDiv.append($("<button>", {
-                        "class": "timButton, pluginRenameObject",
-                        "text": "Rename Automatically",
-                        "title": "Rename duplicate task names automatically",
-                        "ng-click": "renameTaskNamesClicked(undefined, duplicates, true)",
-                    }));
-                    // Button for ignoring duplicates
-                    $buttonDiv.append($("<button>", {
-                        "class": "timButton, pluginRenameObject",
-                        "text": "Ignore",
-                        "title": "Proceed without renaming",
-                        "ng-click": "renameTaskNamesClicked(undefined, undefined, false)",
-                    }));
-                    // Button that allows user to return to edit and cancel save
-                    $buttonDiv.append($("<button>", {
-                        "class": "timButton, pluginRenameObject",
-                        "text": "Cancel",
-                        "title": "Return to editor",
-                        "ng-click": "cancelPluginRenameClicked()",
-                    }));
-                    // Add the new divs to editor container
-                    $actionDiv.append($form);
-                    $actionDiv.append($buttonDiv);
-                    $actionDiv = $compile($actionDiv)($scope as any);
-                    $editorTop.append($actionDiv);
-                    // Focus the first input element
-                    $scope.inputs[0].focus();
-                    $scope.pluginRenameForm = $actionDiv;
-                    // Add hotkey for quick saving (Ctrl + S)
-                    $scope.pluginRenameForm.keydown(function(e) {
-                        if (e.ctrlKey) {
-                            if (e.keyCode === 83) {
-                                $scope.renameTaskNamesClicked($scope.inputs, $scope.duplicates, true);
-                                e.preventDefault();
-                            }
-                        }
-                    });
-                };
-
-                $scope.saveClicked = function() {
-                    if ($scope.saving) {
-                        return;
-                    }
-                    $scope.saving = true;
-                    // if ( $scope.wrap.n != -1) //  wrap -1 is not saved
-                    $window.localStorage.setItem("wrap"+$scope.lstag, ""+$scope.wrap.n);
-                    
-                    if ($scope.renameFormShowing) {
-                        $scope.renameTaskNamesClicked($scope.inputs, $scope.duplicates, true);
-                    }
-                    if ($scope.previewReleased) {
-                        $scope.savePreviewData(true);
-                    } else {
-                        $scope.savePreviewData(false);
-                    }
-                    const text = $scope.getEditorText();
-                    if (text.trim() === "") {
-                        $scope.deleteClicked();
-                        $scope.saving = false;
-                        return;
-                    }
-                    $http.post<{
-                        duplicates: string[],
-                        original_par: string,
-                        new_par_ids: string[],
-                    }>($scope.saveUrl, angular.extend({
-                        text,
-                    }, $scope.extraData)).then(function(response) {
-                        const data = response.data;
-                        if (data.duplicates.length > 0) {
-                            $scope.data = data;
-                            $scope.createPluginRenameForm(data);
-                            if (data.original_par !== null) {
-                                $scope.originalPar = data.original_par;
-                            }
-                            if (data.new_par_ids !== null) {
-                                $scope.newPars = data.new_par_ids;
-                            }
-                        }
-                        if (data.duplicates.length <= 0) {
-                            if ($scope.options.destroyAfterSave) {
-                                $element.remove();
-                            }
-                            $scope.afterSave({
-                                extraData: $scope.extraData,
-                                saveData: data,
-                            });
-                        }
-                        if (angular.isDefined($scope.extraData.access)) {
-                            $localStorage.noteAccess = $scope.extraData.access;
-                        }
-                        if (angular.isDefined($scope.extraData.tags.markread)) { // TODO: tee silmukassa
-                            $window.localStorage.setItem("markread", $scope.extraData.tags.markread.toString());
-                        }
-                        $window.localStorage.setItem("proeditor" + $scope.lstag, $scope.proeditor.toString());
-
-                        if ($scope.isAce) {
-                            $scope.setLocalValue("acewrap", $scope.editor.getSession().getUseWrapMode());
-                            $scope.setLocalValue("acebehaviours", $scope.editor.getBehavioursEnabled()); // some of these are in editor and some in session?
-                        }
-                        $scope.saving = false;
-
-                    }, function(response) {
-                        $window.alert("Failed to save: " + response.data.error);
-                        $scope.saving = false;
-                    });
-                    if ($scope.options.touchDevice) {
-                        $scope.changeMeta();
-                    }
-                };
-
-                $scope.selectLine = function(select) {
-                    const selection = $scope.editor.getSelection();
-                    const value = $scope.editor.val();
-                    let tempStart = selection.start;
-                    while (tempStart > 0) {
-                        tempStart--;
-                        if (value.charAt(tempStart) === "\n" || tempStart < 0) {
-                            tempStart += 1;
-                            break;
-                        }
-                    }
-                    let tempEnd = selection.start;
-                    while (tempEnd < value.length) {
-                        if (value.charAt(tempEnd) === "\n" || tempEnd >= value.length) {
-                            break;
-                        }
-                        tempEnd++;
-                    }
-                    if (select) {
-                        $scope.editor.setSelection(tempStart, tempEnd);
-                    }
-                    return {start: tempStart, end: tempEnd};
-                };
-
-                $scope.indent = function(outdent) {
-                    const tab = "    ";
-                    const tablength = tab.length;
-                    const selection = $scope.editor.getSelection();
-                    const pos = selection.start;
-                    const value = $scope.editor.val();
-
-                    if (selection.text !== "") {
-                        let tempStart = selection.start;
-                        while (tempStart--) {
-                            if (value.charAt(tempStart) === "\n") {
-                                selection.start = tempStart + 1;
-                                break;
-                            }
-                        }
-
-                        let toIndent = value.substring(selection.start, selection.end);
-                        const lines = toIndent.split("\n");
-
-                        if (outdent) {
-                            for (let i = 0; i < lines.length; i++) {
-                                if (lines[i].substring(0, tablength) === tab) {
-                                    lines[i] = lines[i].substring(tablength);
-                                }
-                            }
-                            toIndent = lines.join("\n");
-                            $scope.editor.setSelection(selection.start, selection.end);
-                            $scope.editor.replaceSelectedText(toIndent);
-                            $scope.editor.setSelection(selection.start, selection.start + toIndent.length);
-                        } else {
-                            for (let j = 0; j < lines.length; j++) {
-                                lines[j] = tab + lines[j];
-                            }
-                            toIndent = lines.join("\n");
-                            $scope.editor.setSelection(selection.start, selection.end);
-                            $scope.editor.replaceSelectedText(toIndent);
-                            $scope.editor.setSelection(selection.start, selection.start + toIndent.length);
-                        }
-
-                    } else {
-                        const left = value.substring(0, pos);
-                        const right = value.substring(pos);
-                        let edited = left + tab + right;
-
-                        if (outdent) {
-                            if (value.substring(pos - tablength, pos) === tab) {
-                                edited = value.substring(0, pos - tablength) + right;
-                                $scope.editor.val(edited);
-                                $scope.editor.setSelection(pos - tablength, pos - tablength);
-                            }
-                        } else {
-                            $scope.editor.val(edited);
-                            $scope.editor.setSelection(pos + tablength, pos + tablength);
-                        }
-                    }
-                };
-
-                $scope.setTextAreaFunctions = function() {
-
-                    $scope.saveOldMode("text");
-                    //Navigation
-                    $scope.undoClicked = function() {
-                        document.execCommand("undo", false, null);
-                    };
-
-                    $scope.redoClicked = function() {
-                        document.execCommand("redo", false, null);
-                    };
-
-                    $scope.scrollToCaret = function() {
-                        const editor = $scope.editor.get(0);
-                        const text = $scope.editor.val();
-                        const lineHeight = parseInt($scope.editor.css("line-height"));
-                        const height = $scope.editor.height();
-                        const currentLine = text.substr(0, editor.selectionStart).split("\n").length;
-                        const currentScroll = $scope.editor.scrollTop();
-                        const currentLineY = currentLine * lineHeight;
-                        if (currentLineY > currentScroll + height) {
-                            $scope.editor.scrollTop(currentLineY - height);
-                        } else if ((currentLineY - lineHeight) < currentScroll) {
-                            $scope.editor.scrollTop(currentLineY - lineHeight);
-                        }
-                    };
-
-                    $scope.leftClicked = function() {
-                        const editor = $scope.editor.get(0);
-                        editor.selectionStart = editor.selectionEnd -= 1;
-                        $scope.scrollToCaret();
-                    };
-
-                    $scope.setPosition = function(pos) {
-                        const editor = $scope.editor.get(0);
-                        editor.selectionStart = editor.selectionEnd = pos;
-                        $scope.scrollToCaret();
-                    }
-
-                    $scope.rightClicked = function() {
-                        const editor = $scope.editor.get(0);
-                        editor.selectionStart = editor.selectionEnd += 1;
-                        $scope.scrollToCaret();
-                    };
-
-                    $scope.upClicked = function() {
-                        const editor = $scope.editor.get(0);
-                        let pos = editor.selectionEnd;
-                        const prevLine = editor.value.lastIndexOf("\n", pos);
-                        const TwoBLine = editor.value.lastIndexOf("\n", prevLine - 1);
-                        if (prevLine === -1) {
-                            return;
-                        }
-                        pos = pos - prevLine;
-                        editor.selectionStart = editor.selectionEnd = TwoBLine + pos;
-                        $scope.scrollToCaret();
-                    };
-
-                    $scope.downClicked = function() {
-                        const editor = $scope.editor.get(0);
-                        let pos = editor.selectionEnd;
-                        const prevLine = editor.value.lastIndexOf("\n", pos);
-                        const nextLine = editor.value.indexOf("\n", pos + 1);
-                        if (nextLine === -1) {
-                            return;
-                        }
-                        pos = pos - prevLine;
-                        editor.selectionStart = editor.selectionEnd = nextLine + pos;
-                        $scope.scrollToCaret();
-                    };
-
-                    $scope.homeClicked = function() {
-                        const editor = $scope.editor.get(0);
-                        editor.selectionEnd = editor.selectionStart =
-                            editor.value.lastIndexOf("\n", editor.selectionEnd - 1) + 1;
-                        $scope.scrollToCaret();
-                    };
-
-                    $scope.endClicked = function() {
-                        const editor = $scope.editor.get(0);
-                        const pos = editor.selectionEnd;
-                        let i = editor.value.indexOf("\n", pos);
-                        if (i === -1) {
-                            i = editor.value.length;
-                        }
-                        editor.selectionStart = editor.selectionEnd = i;
-                        $scope.scrollToCaret();
-                    };
-
-                    $scope.topClicked = function() {
-                        const editor = $scope.editor.get(0);
-                        editor.selectionStart = editor.selectionEnd = 0;
-                        $scope.editor.scrollTop(0);
-                    };
-
-                    $scope.bottomClicked = function() {
-                        const editor = $scope.editor.get(0);
-                        editor.selectionStart = editor.selectionEnd = editor.value.length;
-                        $scope.editor.scrollTop($scope.editor.prop("scrollHeight"));
-                    };
-
-                    $scope.insertClicked = function() {
-                        const input = document.getElementById("teksti") as HTMLInputElement;
-                        input.addEventListener("keypress", () => {
-                            const s = input.selectionStart;
-                            input.value = input.value.substr(0, s) + input.value.substr(s + 1);
-                            input.selectionEnd = s;
-                        }, false);
-                    };
-                    //Navigation
-                    //Style
-                    $scope.indentClicked = function() {
-                        $scope.indent();
-                    };
-
-                    $scope.outdentClicked = function() {
-                        $scope.indent(true);
-                    };
-
-                    $scope.surroundClicked = function(before, after, func = null) {
-                        if ($scope.editor.getSelection().text === "") {
-                            $scope.selectWord();
-                        }
-                        const surrounded = (func) ? func() : $scope.surroundedBy(before, after);
-                        if (surrounded) {
-                            const selection = $scope.editor.getSelection();
-                            const word = selection.text;
-                            const start = selection.start - before.length;
-                            const end = selection.end + after.length;
-                            $scope.editor.setSelection(start, end);
-                            $scope.editor.replaceSelectedText(word, "select");
-                        } else {
-                            $scope.editor.surroundSelectedText(before, after, "select");
-                        }
-                    };
-
-                    $scope.codeBlockClicked = function() {
-                        $scope.editor.surroundSelectedText("```\n", "\n```", "select");
-                    };
-
-                    $scope.headerClicked = function(head) {
-                        const selection = $scope.selectLine(true);
-                        const tempEnd = selection.end;
-                        let line = $scope.editor.getSelection().text;
-                        let original = 0;
-                        while (line.charAt(0) === "#") {
-                            original++;
-                            line = line.substr(1);
-                        }
-                        line = line.substr(1);
-                        line = line.trim();
-                        $scope.editor.replaceSelectedText(head + " " + line);
-                        $scope.editor.setSelection(tempEnd + (head.length - original), tempEnd + (head.length - original));
-                        $scope.wrapFn();
-                    };
-
-                    $scope.selectWord = function() {
-                        const nonASCIISingleCaseWordChar = /[\u00df\u0587\u0590-\u05f4\u0600-\u06ff\u3040-\u309f\u30a0-\u30ff\u3400-\u4db5\u4e00-\u9fcc\uac00-\ud7af]/;
-                        const isWordCharBasic = function(ch) {
-                            return /\w/.test(ch) || ch > "\x80" &&
-                                (ch.toUpperCase() !== ch.toLowerCase() || nonASCIISingleCaseWordChar.test(ch)) && !/\s/.test(ch);
-                        };
-                        const selection = $scope.editor.getSelection();
-                        const doc = $scope.editor.val();
-                        const coords = $scope.selectLine(false);
-                        const line = doc.substring(coords.start, coords.end);
-                        const linestart = coords.start;
-                        const lineend = coords.end;
-                        if (line) {
-                            let tempStart = selection.start;
-                            while (tempStart > linestart && isWordCharBasic(doc.charAt(tempStart - 1))) {
-                                tempStart--;
-                            }
-                            let tempEnd = selection.start;
-                            while (tempEnd < lineend && isWordCharBasic(doc.charAt(tempEnd))) {
-                                tempEnd++;
-                            }
-                            if (tempStart !== tempEnd) {
-                                $scope.editor.setSelection(tempStart, tempEnd);
-                                return true;
-                            }
-                        }
-                        return false;
-                    };
-
-                    $scope.surroundedBy = function(before, after) {
-                        const value = $scope.editor.val();
-                        const selection = $scope.editor.getSelection();
-                        const word = value.substring(selection.start - before.length, selection.end + after.length);
-                        return (word.indexOf(before) === 0 && word.lastIndexOf(after) === (word.length - after.length));
-                    };
-                    //Style
-                    //Insert
-                    /**
-                     * @param descDefault Placeholder for description
-                     * @param linkDefault Placeholder for link address
-                     * @param isImage true, if link is an image
-                     */
-                    $scope.linkClicked = function(descDefault, linkDefault, isImage) {
-                        const image = (isImage) ? "!" : "";
-                        if ($scope.editor.getSelection().text === "") {
-                            if ($scope.selectWord()) {
-                                descDefault = $scope.editor.getSelection().text;
-                            }
-                        } else {
-                            descDefault = $scope.editor.getSelection().text;
-                        }
-                        $scope.editor.replaceSelectedText(image + "[" + descDefault + "](" + linkDefault + ")");
-                    };
-
-                    $scope.listClicked = function() {
-                        $scope.selectLine(true);
-                        $scope.editor.replaceSelectedText("- " + $scope.editor.getSelection().text);
-                    };
-
-                    $scope.insertTemplate = function(text) {  // for textArea
-                        $scope.closeMenu(null, true);
-                        const pluginnamehere = "PLUGINNAMEHERE";
-                        const searchEndIndex = $scope.editor.getSelection().start;
-                        $scope.editor.replaceSelectedText(text);
-                        const searchStartIndex = $scope.editor.getSelection().start;
-                        const index = $scope.editor.val().lastIndexOf(pluginnamehere, searchStartIndex);
-                        if (index > searchEndIndex) {
-                            $scope.editor.setSelection(index, index + pluginnamehere.length);
-                        }
-                        $scope.wrapFn();
-                    };
-
-                    $scope.editorStartsWith = function(text) {
-                        return $scope.editor.val().startsWith(text);
-                    };
-
-                    $scope.changeValue = function(attributes, text) {
-                        const sel = $scope.editor.getSelection();
-                        const t = $scope.editor.val();
-                        if (t.length === 0) {
-                            return;
-                        }
-                        let st = sel.start;
-                        if (t[st] === "\n") {
-                            st--;
-                        }
-                        let b = t.lastIndexOf("\n", st);
-                        let e = t.indexOf("\n", st);
-                        if (b < 0) {
-                            b = 0;
-                        } else {
-                            b++;
-                        }
-                        if (e < 0) {
-                            e = t.length;
-                        }
-                        if (e <= b) {
-                            return;
-                        }
-
-                        let line = t.substring(b, e);
-                        for (let i = 0; i < attributes.length; i++) {
-                            const ma = line.match(" *" + attributes[i]);
-                            if (ma) {
-                                line = ma[0] + " " + text;
-                                $scope.editor.setSelection(b, e);
-                                $scope.editor.replaceSelectedText(line);
-                                break;
-                            }
-                        }
-                    };
-
-                    $scope.ruleClicked = function() {
-                        $scope.endClicked();
-                        $scope.editor.replaceSelectedText("\n#-\n---\n#-\n");
-                    };
-
-                    $scope.paragraphClicked = function() {
-                        $scope.endClicked();
-                        $scope.editor.replaceSelectedText("\n#-\n");
-                    };
-
-                    /*
-                     * Creates a comment section of selected text, comment block or comments the cursor line
-                     */
-                    $scope.commentClicked = function() {
-                        const editor = $scope.editor.get(0);
-                        // If text is selected surround selected text with comment brackets
-                        if (editor.selectionEnd - editor.selectionStart === 0) {
-                            const pos = editor.selectionEnd;
-                            const endOfLastLine = editor.value.lastIndexOf("\n", pos - 1);
-                            // If the cursor is in the beginning of a line, make the whole line a comment
-                            if (pos - endOfLastLine === 1) {
-                                $scope.selectLine(true);
-                            }
-                        }
-                        $scope.surroundClicked("{!!!", "!!!}");
-                    };
-
-                    $scope.endLineClicked = function() {
-                        const editor = $scope.editor.get(0);
-                        const selection = $scope.editor.getSelection();
-                        const value = $scope.editor.val();
-                        const pos = selection.start;
-                        $scope.selectLine(true);
-                        const lineToBreak = $scope.editor.getSelection().text;
-                        let toKeepInLine;
-                        if (lineToBreak.length > 0) {
-                            toKeepInLine = value.substring(editor.selectionStart, pos);
-                        } else {
-                            toKeepInLine = "";
-                        }
-                        let toNextLine;
-                        if ((editor.selectionEnd - pos) > 0) {
-                            toNextLine = value.substring(pos, editor.selectionEnd);
-                        } else {
-                            toNextLine = "";
-                        }
-                        toNextLine = toNextLine.trim();
-                        $scope.editor.replaceSelectedText(toKeepInLine + "\\\n" + toNextLine);
-                        $scope.endClicked();
-                    };
-
-                    //Insert
-                    //Special characters
-                    $scope.charClicked = function($event, char) {
-                        let character = $($event.target).text();
-                        console.log(char);
-                        if (typeof char !== "undefined") {
-                            character = char;
-                        }
-                        $scope.editor.replaceSelectedText(character);
-                        $scope.wrapFn();
-                    };
-                    //Special characters
-                    //TEX
-                    $scope.indexClicked = function() {
-                        $scope.editor.surroundSelectedText("_{", "}", "select");
-                    };
-
-                    $scope.powerClicked = function() {
-                        $scope.editor.surroundSelectedText("^{", "}", "select");
-                    };
-
-                    $scope.squareClicked = function() {
-                        $scope.editor.surroundSelectedText("\\sqrt {", "}", "select");
-                    };
-                    //TEX
-
-                    $scope.pageBreakClicked = function () {
-                        var editor = $scope.editor.get(0);
-                        var selection = $scope.editor.getSelection();
-                        var value = $scope.editor.val();
-                        var cursor = selection.start;
-                        $scope.selectLine(true);
-
-                        var lineToBreak = $scope.editor.getSelection().text;
-                        var toKeepInLine;
-
-                        if(lineToBreak.length > 0) {
-                            toKeepInLine = value.substring(editor.selectionStart, cursor) + "\n";
-                        } else {
-                            toKeepInLine = "";
-                        }
-                        var toNextLine;
-                        if ((editor.selectionEnd - cursor) > 0) {
-                            toNextLine = value.substring(cursor, editor.selectionEnd);
-                        } else {
-                            toNextLine = "";
-                        }
-                        toNextLine = toNextLine.trim();
-
-                        var breakline = '\n#-{print="false"}\n<div id="CSSpagebreak"><p>!================!Page Break!================!</p></div>\n#-\n';
-
-                        $scope.editor.replaceSelectedText(toKeepInLine + breakline +"\n" + toNextLine);
-                    };
-
-                    $scope.setTextAreaControllerFunctions();
-                };
-
-                $scope.setAceFunctions = function() {
-                    $scope.saveOldMode("ace");
-
-                    $scope.snippetManager = $scope.ace.require("ace/snippets").snippetManager;
-
-                    //Navigation
-                    $scope.undoClicked = function() {
-                        $scope.editor.undo();
-                    };
-
-                    $scope.redoClicked = function() {
-                        $scope.editor.redo();
-                    };
-
-                    $scope.gotoCursor = function() {
-                        const firstrow = $scope.editor.renderer.getFirstFullyVisibleRow();
-                        const lastrow = $scope.editor.renderer.getLastFullyVisibleRow();
-                        const cursor = $scope.editor.getCursorPosition();
-                        if (cursor.row < firstrow) {
-                            $scope.editor.renderer.scrollToLine(cursor.row, false, true, function() {
-                            });
-                        } else if (cursor.row > lastrow) {
-                            $scope.editor.renderer.scrollToLine(cursor.row - (lastrow - firstrow), false, true, function() {
-                            });
-                        }
-                    };
-
-                    $scope.setPosition = function(pos) {
-                        var range = $scope.editor.session.doc.indexToPosition(pos)
-                        $scope.editor.moveCursorTo(range.row, range.column); // TODO: find a way to move to postion
-                        $scope.gotoCursor();
-                    }
-
-                    $scope.leftClicked = function() {
-                        $scope.editor.navigateLeft(1);
-                        $scope.gotoCursor();
-                    };
-
-                    $scope.rightClicked = function() {
-                        $scope.editor.navigateRight(1);
-                        $scope.gotoCursor();
-                    };
-
-                    $scope.upClicked = function() {
-                        $scope.editor.navigateUp(1);
-                        $scope.gotoCursor();
-                    };
-
-                    $scope.downClicked = function() {
-                        $scope.editor.navigateDown(1);
-                        $scope.gotoCursor();
-                    };
-
-                    $scope.homeClicked = function() {
-                        $scope.editor.navigateLineStart();
-                        $scope.gotoCursor();
-                    };
-
-                    $scope.endClicked = function() {
-                        $scope.editor.navigateLineEnd();
-                        $scope.gotoCursor();
-                    };
-
-                    $scope.topClicked = function() {
-                        $scope.editor.navigateFileStart();
-                        $scope.gotoCursor();
-                    };
-
-                    $scope.bottomClicked = function() {
-                        $scope.editor.navigateFileEnd();
-                        $scope.gotoCursor();
-                    };
-
-                    $scope.insertClicked = function() {
-                        $scope.editor.setOverwrite(!$scope.editor.getOverwrite());
-                    };
-                    //Navigation
-                    //Style
-                    $scope.indentClicked = function() {
-                        $scope.editor.indent();
-                    };
-
-                    $scope.outdentClicked = function() {
-                        $scope.editor.blockOutdent();
-                    };
-
-                    $scope.surroundClicked = function(before, after, func) {
-                        if (($scope.editor.session.getTextRange($scope.editor.getSelectionRange()) === "")) {
-                            $scope.selectWord();
-                        }
-                        const text = $scope.editor.session.getTextRange($scope.editor.getSelectionRange());
-                        const surrounded = (func) ? func() : $scope.surroundedBy(before, after);
-                        if (surrounded) {
-                            const range = $scope.editor.getSelectionRange();
-                            range.start.column -= before.length;
-                            range.end.column += after.length;
-                            $scope.editor.selection.setRange(range);
-                            $scope.snippetManager.insertSnippet($scope.editor, "${0:" + text + "}");
-                        } else {
-                            $scope.snippetManager.insertSnippet($scope.editor, before + "${0:$SELECTION}" + after);
-                        }
-                    };
-
-                    $scope.selectWord = function() {
-                        const cursor = $scope.editor.getCursorPosition();
-                        const wordrange = $scope.editor.getSession().getAWordRange(cursor.row, cursor.column);
-                        const word = ($scope.editor.session.getTextRange(wordrange));
-                        if (/^\s*$/.test(word)) {
-                            return false;
-                        }
-                        const wordtrim = word.trim();
-                        const difference = word.length - wordtrim.length;
-                        wordrange.end.column -= difference;
-                        $scope.editor.selection.setRange(wordrange);
-                        return true;
-                    };
-
-                    $scope.surroundedBy = function(before, after) {
-                        const range = $scope.editor.getSelectionRange();
-                        range.start.column -= before.length;
-                        range.end.column += after.length;
-                        const word = ($scope.editor.session.getTextRange(range));
-                        return (word.indexOf(before) === 0 && word.lastIndexOf(after) === (word.length - after.length));
-                    };
-
-                    $scope.codeBlockClicked = function() {
-                        $scope.snippetManager.insertSnippet($scope.editor, "```\n${0:$SELECTION}\n```");
-                    };
-
-                    $scope.headerClicked = function(head) {
-                        const cursor = $scope.editor.getCursorPosition();
-                        let line = $scope.editor.session.getLine(cursor.row);
-                        const range = $scope.editor.getSelection().getRange();
-                        range.start.column = 0;
-                        range.end.column = line.length;
-                        while (line.charAt(0) === "#") {
-                            line = line.substr(1);
-                        }
-                        line = line.trim();
-                        $scope.editor.selection.setRange(range);
-                        $scope.editor.insert(head + " " + line);
-                        $scope.wrapFn();
-                    };
-
-                    //Style
-                    //Insert
-                    /**
-                     * @param descDefault Placeholder for description
-                     * @param styleDefault Placeholder for link address
-                     */
-                    $scope.styleClicked = function(descDefault, styleDefault) {
-                        if (($scope.editor.session.getTextRange($scope.editor.getSelectionRange()) === "")) {
-                            if ($scope.selectWord()) {
-                                descDefault = $scope.editor.session.getTextRange($scope.editor.getSelectionRange());
-                            }
-                        } else {
-                            descDefault = $scope.editor.session.getTextRange($scope.editor.getSelectionRange());
-                        }
-                        $scope.snippetManager.insertSnippet($scope.editor, "[" + descDefault + "]{.${0:" + styleDefault + "}}");
-                    };
-
-                    /**
-                     * @param descDefault Placeholder for description
-                     * @param linkDefault Placeholder for link address
-                     * @param isImage true, if link is an image
-                     */
-                    $scope.linkClicked = function(descDefault, linkDefault, isImage) {
-                        const image = (isImage) ? "!" : "";
-                        if (($scope.editor.session.getTextRange($scope.editor.getSelectionRange()) === "")) {
-                            if ($scope.selectWord()) {
-                                descDefault = $scope.editor.session.getTextRange($scope.editor.getSelectionRange());
-                            }
-                        } else {
-                            descDefault = $scope.editor.session.getTextRange($scope.editor.getSelectionRange());
-                        }
-                        $scope.snippetManager.insertSnippet($scope.editor, image + "[" + descDefault + "](${0:" + linkDefault + "})");
-                    };
-
-                    $scope.listClicked = function() {
-                        $scope.snippetManager.insertSnippet($scope.editor, "- ${0:$SELECTION}");
-                    };
-
-                    $scope.paragraphClicked = function() {
-                        $scope.editor.navigateLineEnd();
-                        $scope.snippetManager.insertSnippet($scope.editor, "\n#-\n");
-                    };
-
-                    $scope.endLineClicked = function() {
-                        const pos = $scope.editor.getCursorPosition();
-                        const line = $scope.editor.session.getLine(pos.row);
-                        const range = $scope.editor.getSelection().getRange();
-                        range.start.column = 0;
-                        range.end.column = line.length;
-                        let toKeepInLine;
-                        if (line.length > 0) {
-                            toKeepInLine = line.substring(0, pos.column);
-                        } else {
-                            toKeepInLine = "";
-                        }
-                        let toNextLine;
-                        if ((line.length - pos.column) > 0) {
-                            toNextLine = line.substring(pos.column, line.end);
-                        } else {
-                            toNextLine = "";
-                        }
-                        toNextLine = toNextLine.trim();
-                        $scope.editor.selection.setRange(range);
-                        $scope.editor.insert(toKeepInLine + "\\" + "\n" + toNextLine);
-                        $scope.wrapFn();
-                    };
-
-                    $scope.insertTemplate = function(text) { // for ACE-editor
-                        $scope.closeMenu(null, true);
-                        const range = $scope.editor.getSelectionRange();
-                        const start = range.start;
-                        $scope.snippetManager.insertSnippet($scope.editor, text);
-                        const line = $scope.editor.session.getLine(start.row);
-                        const pluginnamehere = "PLUGINNAMEHERE";
-                        const index = line.lastIndexOf(pluginnamehere);
-                        if (index > -1) {
-                            range.start.column = index;
-                            range.end.row = start.row;
-                            range.end.column = index + pluginnamehere.length;
-                            $scope.editor.selection.setRange(range);
-                        }
-                        $scope.wrapFn();
-                    };
-
-                    $scope.editorStartsWith = function(text) {
-                        return $scope.editor.session.getLine(0).startsWith(text);
-                    };
-
-                    $scope.changeValue = function(attributes, text) {
-                        const pos = $scope.editor.getCursorPosition();
-                        let line = $scope.editor.session.getLine(pos.row);
-                        for (let i = 0; i < attributes.length; i++) {
-                            const ma = line.match(" *" + attributes[i]);
-                            if (ma) {
-                                const len = line.length;
-                                line = ma[0] + " " + text;
-                                const range = $scope.editor.getSelectionRange();
-                                range.start.column = 0;
-                                range.end.column = len + 1;
-                                $scope.editor.session.replace(range, line);
-                                break;
-                            }
-                        }
-
-                    };
-
-                    $scope.ruleClicked = function() {
-                        $scope.editor.navigateLineEnd();
-                        $scope.snippetManager.insertSnippet($scope.editor, "\n#-\n---\n#-\n");
-                    };
-
-                    /*
-                     * Creates a comment section of selected text, comment block or comments the cursor line
-                     */
-                    $scope.commentClicked = function() {
-                        const selection = $scope.editor.getSelection();
-                        const range = selection.getRange();
-                        const pos = $scope.editor.getCursorPosition();
-                        // If cursor is at the start of a line and there is no selection
-                        if (pos.column === 0 && (range.start.row === range.end.row && range.start.column === range.end.column)) {
-                            $scope.editor.selection.selectLine(true);
-                        } else {
-                            // If there is nothing but a comment block in line erase it
-                            range.start.column -= 4;
-                            range.end.column += 4;
-                            const text = $scope.editor.session.getTextRange(range);
-                            if (text === "{!!!!!!}") {
-                                $scope.editor.selection.setRange(range);
-                                $scope.snippetManager.insertSnippet($scope.editor, "");
-                                return $scope.wrapFn();
-                            }
-                        }
-                        $scope.surroundClicked("{!!!", "!!!}");
-                        $scope.wrapFn();
-                    };
-
-                    //Insert
-                    //Special characters
-                    $scope.charClicked = function($event, char) {
-                        let character = $($event.target).text();
-                        console.log(char);
-                        if (typeof char !== "undefined") {
-                            character = char;
-                        }
-                        $scope.editor.insert(character);
-                        $scope.wrapFn();
-                    };
-                    //Special characters
-                    //TEX
-                    $scope.texClicked = function() {
-                        $scope.snippetManager.insertSnippet($scope.editor, "$${0:$SELECTION}$");
-                    };
-
-                    $scope.texBlockClicked = function() {
-                        $scope.snippetManager.insertSnippet($scope.editor, "$$${0:$SELECTION}$$");
-                    };
-
-                    $scope.indexClicked = function() {
-                        $scope.snippetManager.insertSnippet($scope.editor, "_{${0:$SELECTION}}");
-                    };
-
-                    $scope.powerClicked = function() {
-                        $scope.snippetManager.insertSnippet($scope.editor, "^{${0:$SELECTION}}");
-                    };
-
-                    $scope.squareClicked = function() {
-                        $scope.snippetManager.insertSnippet($scope.editor, "\\sqrt{${0:$SELECTION}}");
-                    };
-                    //TEX
-
-                    $scope.pageBreakClicked = function () {
-                        var cursor = $scope.editor.getCursorPosition();
-                        var line = $scope.editor.session.getLine(cursor.row);
-                        var range = $scope.editor.getSelection().getRange();
-                        range.start.column = 0;
-                        range.end.column = line.length;
-
-                        var toKeepInLine;
-                        if(line.length > 0) {
-                            toKeepInLine = line.substring(0, cursor.column) + "\n";
-                        } else {
-                            toKeepInLine = "";
-                        }
-                        var toNextLine;
-                        if ((line.length - cursor.column) > 0) {
-                            toNextLine = line.substring(cursor.column, line.end);
-                        } else {
-                            toNextLine = "";
-                        }
-                        toNextLine = toNextLine.trim();
-
-                        var breakline = '\n#-{print="false"}\n<div id="CSSpagebreak"><p>!================!Page Break!================!</p></div>\n#-\n';
-
-                        $scope.editor.selection.setRange(range);
-                        $scope.editor.insert(toKeepInLine + breakline +"\n" + toNextLine);
-                        $scope.wrapFn();
-                    };
-
-                    $scope.setAceControllerFunctions();
-                };
-
-                $scope.saveOldMode = function(oldMode) {
-                    $window.localStorage.setItem("oldMode" + $scope.options.localSaveTag, oldMode);
-                };
-
-                $scope.surroundedByItalic = function() {
-                    return (($scope.surroundedBy("*", "*") && !$scope.surroundedBy("**", "**")) || $scope.surroundedBy("***", "***"));
-                };
-
-                $scope.onFileSelect = function(file) {
-                    $scope.uploadedFile = "";
-                    $scope.editor.focus();
-                    $scope.file = file;
-
-                    if (file) {
-                        $scope.file.progress = 0;
-                        $scope.file.error = null;
-                        file.upload = $upload.upload({
-                            data: {
-                                file,
-                            },
-                            method: "POST",
-                            url: "/upload/",
-                        });
-
-                        file.upload.then(function(response) {
-                            $timeout(function() {
-                                var isplugin = ($scope.editorStartsWith("``` {"));
-                                var start = "[File](";
-                                if (response.data.image) {
-                                    $scope.uploadedFile = "/images/" + response.data.image;
-                                    start = "![Image](";
-                                } else {
-                                    $scope.uploadedFile = "/files/" + response.data.file;
-                                }
-                                if (isplugin) {
-                                    $scope.insertTemplate($scope.uploadedFile);
-                                } else {
-                                    $scope.insertTemplate(start + $scope.uploadedFile + ")");
-                                }
-                            });
-                        }, function(response) {
-                            if (response.status > 0) {
-                                $scope.file.error = response.data.error;
-                            }
-                        }, function(evt) {
-                            $scope.file.progress = Math.min(100, Math.floor(100.0 *
-                                evt.loaded / evt.total));
-                        });
-
-                        file.upload.finally(function() {
-                        });
-                    }
-                };
-
-                $scope.closeMenu = function(e, force) {
-                    const container = $(MENU_BUTTON_CLASS_DOT);
-                    if (force || (!container.is(e.target) && container.has(e.target as Element).length === 0)) {
-                        container.remove();
-                        $(document).off("mouseup.closemenu");
-                    }
-                };
-
-                $scope.createMenuButton = function(text, title, clickfunction) {
-                    const $span = $("<span>", {class: "actionButtonRow"});
-                    const button_width = 130;
-                    $span.append($("<button>", {
-                        "class": "timButton editMenuButton",
-                        "text": text,
-                        "title": title,
-                        "ng-click": clickfunction,
-                        // "width": button_width,
-                    }));
-                    return $span;
-                };
-
-                $scope.createMenu = function($event, buttons) {
-                    $scope.closeMenu(null, true);
-                    const $button = $($event.target);
-                    const coords = {left: $button.position().left, top: $button.position().top};
-                    let $actionDiv = $("<div>", {class: MENU_BUTTON_CLASS});
-
-                    for (let i = 0; i < buttons.length; i++) {
-                        $actionDiv.append(buttons[i]);
-                    }
-
-                    $actionDiv.append($scope.createMenuButton("Close menu", "", "closeMenu(null, true); wrapFn()"));
-                    $actionDiv.offset(coords);
-                    $actionDiv.css("position", "absolute"); // IE needs this
-                    $actionDiv = $compile($actionDiv)($scope as any);
-                    $button.parent().prepend($actionDiv);
-                    $(document).on("mouseup.closemenu", $scope.closeMenu);
-                };
-
-                $scope.tableClicked = function($event) {
-                    const buttons = [];
-                    for (const key in $scope.tables) {
-                        if ($scope.tables.hasOwnProperty(key)) {
-                            const text = key.charAt(0).toUpperCase() + key.substring(1);
-                            const clickfn = "insertTemplate(tables['" + key + "']); wrapFn()";
-                            buttons.push($scope.createMenuButton(text, "", clickfn));
-                        }
-                    }
-                    $scope.createMenu($event, buttons);
-                };
-
-                $scope.slideClicked = function($event) {
-                    const buttons = [];
-                    buttons.push($scope.createMenuButton("Slide break", "Break text to start a new slide", "wrapFn(ruleClicked)"));
-                    buttons.push($scope.createMenuButton("Slide fragment", "Content inside the fragment will be hidden and shown when next is clicked in slide view", "surroundClicked('§§', '§§'); wrapFn()"));
-                    buttons.push($scope.createMenuButton("Fragment block", "Content inside will show as a fragment and may contain inner slide fragments", "surroundClicked('<§', '§>'); wrapFn()"));
-                    $scope.createMenu($event, buttons);
-                };
-
-                $scope.pluginClicked = function($event, key) {
-                    $scope.createMenu($event, $scope.pluginButtonList[key]);
-                };
-
-                $scope.getTemplate = function(plugin, template, index) {
-                    $.ajax({
-                        type: "GET",
-                        url: "/" + plugin + "/template/" + template + "/" + index,
-                        dataType: "text",
-                        processData: false,
-                        success(data) {
-                            data = data.replace(/\\/g, "\\\\");
-                            $scope.insertTemplate(data);
-                        },
-                        error() {
-                            $log.error("Error getting template");
-                        },
-                    });
-                    if (!touchDevice) {
-                        $scope.editor.focus();
-                    }
-                };
-
-                $scope.tabClicked = function($event, area) {
-                    const active = $($event.target).parent();
-                    setsetting("editortab", area);
-                    $scope.setActiveTab(active, area);
-                    $scope.wrapFn();
-                };
-
-                /**
-                 * Sets active tab
-                 * @param active tab <li> element
-                 * @param area area to make visible
-                 */
-                $scope.setActiveTab = function(active, area) {
-                    const naviArea = $("#" + area);
-                    const buttons = $(".extraButtonArea");
-                    const tabs = $(".tab");
-                    for (let i = 0; i < buttons.length; i++) {
-                        $(buttons[i]).attr("class", "extraButtonArea hidden");
-                    }
-                    for (let j = 0; j < tabs.length; j++) {
-                        $(tabs[j]).removeClass("active");
->>>>>>> abfd32f0
                     }
                 }
             }
@@ -3028,6 +838,8 @@
             return;
         }
         this.saving = true;
+        // if ( $scope.wrap.n != -1) //  wrap -1 is not saved
+        $window.localStorage.setItem("wrap"+this.lstag, ""+this.wrap.n);
         if (this.renameFormShowing) {
             this.renameTaskNamesClicked(this.inputs, this.duplicates, true);
         }
@@ -3118,17 +930,18 @@
 
             file.upload.then((response) => {
                 $timeout(() => {
+                    var isplugin = (this.editor.editorStartsWith("``` {"));
+                    var start = "[File](";
                     if (response.data.image) {
                         this.uploadedFile = "/images/" + response.data.image;
-                        if (this.editor.editorStartsWith("``` {")) {
-                            this.editor.insertTemplate(this.uploadedFile);
-                        }
-                        else {
-                            this.editor.insertTemplate("![Image](" + this.uploadedFile + ")");
-                        }
+                        start = "![Image](";
                     } else {
                         this.uploadedFile = "/files/" + response.data.file;
-                        this.editor.insertTemplate("[File](" + this.uploadedFile + ")");
+                    }
+                    if (isplugin) {
+                        this.editor.insertTemplate(this.uploadedFile);
+                    } else {
+                        this.editor.insertTemplate(start + this.uploadedFile + ")");
                     }
                 });
             }, (response) => {
@@ -3157,11 +970,11 @@
         const $span = $("<span>", {class: "actionButtonRow"});
         const button_width = 130;
         $span.append($("<button>", {
-            "class": "timButton",
+            "class": "timButton editMenuButton",
             "text": text,
             "title": title,
             "ng-click": clickfunction,
-            "width": button_width,
+            // "width": button_width,
         }));
         return $span;
     }
@@ -3324,7 +1137,11 @@
             $(".editorContainer").append(neweditorElem);
             const neweditor = ace.edit("ace_editor");
 
-            this.editor = new AceParEditor(ace, neweditor, () => this.wrapFn(), () => this.saveClicked());
+            this.editor = new AceParEditor(ace, neweditor, {
+                wrapFn: () => this.wrapFn(),
+                saveClicked: () => this.saveClicked(),
+                getWrapValue: () => this.wrap.n,
+            }, this.lstag === "addAbove" ? "ace/mode/text" : "ace/mode/markdown");
             if (!this.minSizeSet) {
                 this.setEditorMinSize();
             }
