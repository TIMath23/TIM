--- conflicted
+++ resolved
@@ -226,17 +226,10 @@
         }
 
         // Local tests have been passed. Now launch server side checks.
-<<<<<<< HEAD
-        // this.timeoutID = window.setTimeout(
-        // () => this.checkListNameAvailability(),
-        //  5 * 1000
-        // ;
-=======
         this.timeoutID = window.setTimeout(
             () => this.checkServerNameRequirements(),
             2 * 1000
         );
->>>>>>> 91e6b920
 
         if (this.errorMessage.length > 0) return false;
         else return true;
