import {HttpClient} from "@angular/common/http";
import {Component, NgModule, OnInit} from "@angular/core";
import {CommonModule} from "@angular/common";
import {to2} from "tim/util/utils";
import {FormsModule} from "@angular/forms";
import {
    archivePolicyNames,
    ArchiveType,
    CreateListOptions,
    MemberInfo,
} from "tim/messaging/listOptionTypes";
import {documentglobals} from "tim/util/globals";
import {Users} from "../user/userService";

@Component({
    selector: "tim-message-list-admin",
    template: `
        <form name="list-options-form">
            <h1>Message list management</h1>
            <div>
                <label for="list-name" class="list-name">List name: </label>
                <input type="text" name="list-name" id="list-name"
                       [(ngModel)]="listname"/><span>@</span>
                <select id="domain-select" name="domain-select" [(ngModel)]="domain">
                    <option [disabled]="domains.length < 2" *ngFor="let domain of domains">{{domain}}</option>
                </select>
            </div>
            <div>
<<<<<<< HEAD
                <!-- VIESTIM: For testing list adding with owner email address. -->
                <label for="owner-address" class="owner-address">List owner's address: </label>
=======
                <!-- TODO: Add owners here? Should we at least display owner information and give a way to change 
                      owners, or should that be done by directly changing the owner of the document? -->
                <!--
                <label for="owner-address">List owner's adress</label>
>>>>>>> 3f73f23c
                <input type="text" name="owner-address" id="owner-adress" [(ngModel)]="ownerEmail"/>
                -->
            </div>
            <div>
                <label for="list-description" class="short-description">Short description: </label>
                <input type="text" name="list-description" id="list-description" [(ngModel)]="listDescription"/>
            </div>
            <div>
                <label for="list-info" class="long-description">Long description: </label>
                <textarea name="list-info" class="list-info" 
                          [(ngModel)]="listInfo">A more detailed information thingy for this list.</textarea>
            </div>
            <div>
            </div>
            <div>
                <p class="list-archive-policy-header">List archive policy:</p>
                <ul style="list-style-type: none">
                    <li *ngFor="let option of archiveOptions">
                        <input
                                name="items-radio"
                                type="radio"
                                id="archive-{{option.archiveType}}"
                                [value]="option.archiveType"
                                [(ngModel)]="archive"
                        />
                        <label for="archive-{{option}}">{{option.policyName}}</label>
                    </li>
                </ul>
            </div>
            <div>
                <input type="checkbox" name="notify-owner-on-list-change" id="notify-owner-on-list-change"
                       [(ngModel)]="notifyOwnerOnListChange"/>
                <label for="notify-owner-on-list-change">Notify me on list changes (e.g. user subscribes)</label>
            </div>
            <div>
                <label for="add-multiple-members">Add members</label> <br/>
                <textarea id="add-multiple-members" name="add-multiple-members"
                          [(ngModel)]="membersTextField"></textarea>
                <button (click)="addNewListMember()">Add new members</button>
            </div>
            <div>
                <p>List members</p>
                <ul>
                    <li *ngFor="let member of membersList">
                        <!-- TODO: Clean up representation. -->
                        <span>{{member.name}}</span>
                        <span>{{member.email}}</span>
                        <span>send</span>
                        <span>delivery</span>
                    </li>
                </ul>
            </div>
            <div>
                <button (click)="deleteList()">Delete List</button>
            </div>
        </form>
    `,
    styleUrls: ["message-list-admin.component.scss"],
})
export class MessageListAdminComponent implements OnInit {
    listname: string = "";

    // List has a private members only archive by default.
    archive: ArchiveType = ArchiveType.GROUPONLY;

    domain: string = "";
    domains: string[] = [];

    membersTextField?: string;
    membersList: MemberInfo[] = [];

    urlPrefix: string = "/messagelist";

    ownerEmail: string = "";

    archiveOptions = archivePolicyNames;

    notifyOwnerOnListChange: boolean = false;

    listInfo: string = "";
    listDescription: string = "";

    ngOnInit(): void {
        if (Users.isLoggedIn()) {
            // Get domains.
            void this.getDomains();

            // Load message list options.
            const docId = documentglobals().curr_item.id;
            void this.loadValues(docId);

            // Load message list's members.
            if (!this.listname) {
                // getListmembers() might launch it's HTTP call before loadValues() finishes with setting listname,
                // so if this happens we schedule the call for list members. The time is a so called sleeve constant,
                // and it is not based on anything other than it seems to work on small scale testing.
                window.setTimeout(() => this.getListMembers(), 2 * 1000);
            } else {
                void this.getListMembers();
            }
        }
    }

    private async getDomains() {
        const result = await to2(
            this.http.get<string[]>(`${this.urlPrefix}/domains`).toPromise()
        );
        if (result.ok) {
            this.domains = result.result;
            if (!this.domains.length) {
                this.domain = this.domains[0];
            }
        } else {
            console.error(result.result.error.error);
        }
    }

    constructor(private http: HttpClient) {}

    /**
     * Compile email addresses separated by line breaks into a list
     * @private
     */
    private parseMembers(): string[] {
        if (!this.membersTextField) {
            return [];
        }
        return this.membersTextField.split("\n").filter((e) => e);
    }

    async addNewListMember() {
        const memberCandidates = this.parseMembers();
        if (memberCandidates.length == 0) {
            return;
        }
        const result = await to2(
            this.http
                .post(`${this.urlPrefix}/addmember`, {
                    memberCandidates: memberCandidates,
                    msgList: this.listname,
                })
                .toPromise()
        );
        if (result.ok) {
            // TODO: Sending succeeded.
            console.log("Sending members succeeded.");
        } else {
            // TODO: Sending failed.
            console.error(result.result.error.error);
        }
    }

    /**
     * Get all list members.
     */
    async getListMembers() {
        const result = await to2(
            this.http
                .get<MemberInfo[]>(
                    `${this.urlPrefix}/getmembers/${this.listname}`
                )
                /** .map(response => {
                const array = JSON.parse(response.json()) as any[];
                const memberinfos = array.map(data => new MemberInfo(data));
                return memberinfos;
            )
    }*/
                .toPromise()
        );
        if (result.ok) {
            console.log(result.result);
            this.membersList = result.result;
        } else {
            console.error(result.result.error.error);
        }
    }

    /**
     * Helper for list deletion.
     */
    async deleteList() {
        // TODO: Confirm with user if they are really sure they want to delete the entire message list. Technically it
        //  could be reversible, but such an hassle that not letting it happen by a single button press should be
        //  allowed.
        const result = await to2(
            this.http
                .delete(`/messagelist/deletelist`, {
                    params: {
                        listname: this.listname,
                        domain: this.domain,
                    },
                })
                .toPromise()
        );
        if (result.ok) {
            // TODO: Inform the user deletion was succesfull.
            console.log(result.result);
        } else {
            // TODO: Inform the user deletion was not succesfull.
            console.error(result.result);
        }
    }

    /**
     * Load values for message list.
     * @param docID List is defined by it's management document, so we get list's options and members with it.
     */
    async loadValues(docID: number) {
        const result = await to2(
            this.http
                .get<CreateListOptions>(`${this.urlPrefix}/getlist/${docID}`)
                .toPromise()
        );
        if (result.ok) {
            // TODO: After server side value loading is complete, remove the console logging and uncomment line below.
            this.setValues(result.result);
        } else {
            console.error(result.result.error.error);
            // TODO: Check what went wrong.
        }
    }

    /**
     * Helper for setting list values after loading.
     * @param listOptions
     */
    setValues(listOptions: CreateListOptions) {
        this.listname = listOptions.listname;
        this.archive = listOptions.archive;

        this.domain = listOptions.domain;

        this.ownerEmail = "";

        this.notifyOwnerOnListChange =
            listOptions.notifyOwnerOnListChange ?? false;

        this.listInfo = listOptions.listInfo;
        this.listDescription = listOptions.listDescription;

        // TODO: Add existing list members.
    }
}

@NgModule({
    declarations: [MessageListAdminComponent],
    exports: [MessageListAdminComponent],
    imports: [CommonModule, FormsModule],
})
export class NewMsgListModule {}<|MERGE_RESOLUTION|>--- conflicted
+++ resolved
@@ -26,15 +26,10 @@
                 </select>
             </div>
             <div>
-<<<<<<< HEAD
-                <!-- VIESTIM: For testing list adding with owner email address. -->
-                <label for="owner-address" class="owner-address">List owner's address: </label>
-=======
                 <!-- TODO: Add owners here? Should we at least display owner information and give a way to change 
                       owners, or should that be done by directly changing the owner of the document? -->
                 <!--
                 <label for="owner-address">List owner's adress</label>
->>>>>>> 3f73f23c
                 <input type="text" name="owner-address" id="owner-adress" [(ngModel)]="ownerEmail"/>
                 -->
             </div>
