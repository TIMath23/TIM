import {HttpClient} from "@angular/common/http";
import {Component, NgModule, OnInit} from "@angular/core";
import {CommonModule} from "@angular/common";
import {to2} from "tim/util/utils";
import {FormsModule} from "@angular/forms";
import {
    archivePolicyNames,
    ArchiveType,
    CreateListOptions,
    MemberInfo,
} from "tim/messaging/listOptionTypes";
import {documentglobals} from "tim/util/globals";
import {Users} from "../user/userService";

@Component({
    selector: "tim-message-list-admin",
    template: `
        <form name="list-options-form">
            <h1>Message list management</h1>
            <div>
                <label for="list-name">List name: </label>
                <input type="text" name="list-name" id="list-name"
                       [(ngModel)]="listname"/><span>@</span>
                <select id="domain-select" name="domain-select" [(ngModel)]="domain">
                    <option [disabled]="domains.length < 2" *ngFor="let domain of domains">{{domain}}</option>
                </select>
            </div>
            <div>
                <!-- TODO: Add owners here? Should we at least display owner information and give a way to change 
                      owners, or should that be done by directly changing the owner of the document? -->
                <!--
                <label for="owner-address">List owner's adress</label>
                <input type="text" name="owner-address" id="owner-adress" [(ngModel)]="ownerEmail"/>
                -->
            </div>
            <div>
                <label for="list-description">Short description</label>
                <input type="text" name="list-description" id="list-description" [(ngModel)]="listDescription"/>
            </div>
            <div>
                <label for="list-info">Long description</label>
                <textarea name="list-info"
                          [(ngModel)]="listInfo">A more detailed information thingy for this list.</textarea>
            </div>
            <div>
            </div>
            <div>
                <b>List archive policy:</b>
                <ul style="list-style-type: none">
                    <li *ngFor="let option of archiveOptions">
                        <input
                                name="items-radio"
                                type="radio"
                                id="archive-{{option.archiveType}}"
                                [value]="option.archiveType"
                                [(ngModel)]="archive"
                        />
                        <label for="archive-{{option}}">{{option.policyName}}</label>
                    </li>
                </ul>
            </div>
            <div>
                <input type="checkbox" name="notify-owner-on-list-change" id="notify-owner-on-list-change"
                       [(ngModel)]="notifyOwnerOnListChange"/>
                <label for="notify-owner-on-list-change">Notify me on list changes (e.g. user subscribes)</label>
            </div>
            <div>
                <label for="add-multiple-members">Add members</label> <br/>
                <textarea id="add-multiple-members" name="add-multiple-members"
                          [(ngModel)]="membersTextField"></textarea>
                <button (click)="addNewListMember()">Add new members</button>
            </div>
            <div>
                <p>List members</p>
                <ul>
                    <li *ngFor="let member of membersList">
                        <!-- TODO: Clean up representation. -->
                        <span>{{member.name}}</span>
                        <span>{{member.email}}</span>
                        <span>send</span>
                        <span>delivery</span>
                    </li>
                </ul>
            </div>
<<<<<<< HEAD
            <div *ngIf="emailAdminURL">
                <a [href]="emailAdminURL">Advanced email list settings</a>
=======
            <div>
                <button (click)="deleteList()">Delete List</button>
>>>>>>> b33e7097
            </div>
        </form>
    `,
})
export class MessageListAdminComponent implements OnInit {
    listname: string = "";

    // List has a private members only archive by default.
    archive: ArchiveType = ArchiveType.GROUPONLY;

    domain: string = "";
    domains: string[] = [];

    membersTextField?: string;
    membersList: MemberInfo[] = [];

    urlPrefix: string = "/messagelist";

    ownerEmail: string = "";

    archiveOptions = archivePolicyNames;

    notifyOwnerOnListChange: boolean = false;

    listInfo: string = "";
    listDescription: string = "";

    emailAdminURL?: string;

    ngOnInit(): void {
        if (Users.isLoggedIn()) {
            // Get domains.
            void this.getDomains();

            // Load message list options.
            const docId = documentglobals().curr_item.id;
            void this.loadValues(docId);

            // Load message list's members.
            if (!this.listname) {
                // getListmembers() might launch it's HTTP call before loadValues() finishes with setting listname,
                // so if this happens we schedule the call for list members. The time is a so called sleeve constant,
                // and it is not based on anything other than it seems to work on small scale testing.
                window.setTimeout(() => this.getListMembers(), 2 * 1000);
            } else {
                void this.getListMembers();
            }
        }
    }

    private async getDomains() {
        const result = await to2(
            this.http.get<string[]>(`${this.urlPrefix}/domains`).toPromise()
        );
        if (result.ok) {
            this.domains = result.result;
            if (!this.domains.length) {
                this.domain = this.domains[0];
            }
        } else {
            console.error(result.result.error.error);
        }
    }

    constructor(private http: HttpClient) {}

    /**
     * Compile email addresses separated by line breaks into a list
     * @private
     */
    private parseMembers(): string[] {
        if (!this.membersTextField) {
            return [];
        }
        return this.membersTextField.split("\n").filter((e) => e);
    }

    async addNewListMember() {
        const memberCandidates = this.parseMembers();
        if (memberCandidates.length == 0) {
            return;
        }
        const result = await to2(
            this.http
                .post(`${this.urlPrefix}/addmember`, {
                    memberCandidates: memberCandidates,
                    msgList: this.listname,
                })
                .toPromise()
        );
        if (result.ok) {
            // TODO: Sending succeeded.
            console.log("Sending members succeeded.");
        } else {
            // TODO: Sending failed.
            console.error(result.result.error.error);
        }
    }

    /**
     * Get all list members.
     */
    async getListMembers() {
        const result = await to2(
            this.http
                .get<MemberInfo[]>(
                    `${this.urlPrefix}/getmembers/${this.listname}`
                )
                /** .map(response => {
                const array = JSON.parse(response.json()) as any[];
                const memberinfos = array.map(data => new MemberInfo(data));
                return memberinfos;
            )
    }*/
                .toPromise()
        );
        if (result.ok) {
            console.log(result.result);
            this.membersList = result.result;
        } else {
            console.error(result.result.error.error);
        }
    }

    /**
     * Helper for list deletion.
     */
    async deleteList() {
        // TODO: Confirm with user if they are really sure they want to delete the entire message list. Technically it
        //  could be reversible, but such an hassle that not letting it happen by a single button press should be
        //  allowed.
        const result = await to2(
            this.http
                .delete(`/messagelist/deletelist`, {
                    params: {
                        listname: this.listname,
                        domain: this.domain,
                    },
                })
                .toPromise()
        );
        if (result.ok) {
            // TODO: Inform the user deletion was succesfull.
            console.log(result.result);
        } else {
            // TODO: Inform the user deletion was not succesfull.
            console.error(result.result);
        }
    }

    /**
     * Load values for message list.
     * @param docID List is defined by it's management document, so we get list's options and members with it.
     */
    async loadValues(docID: number) {
        const result = await to2(
            this.http
                .get<CreateListOptions>(`${this.urlPrefix}/getlist/${docID}`)
                .toPromise()
        );
        if (result.ok) {
            // TODO: After server side value loading is complete, remove the console logging and uncomment line below.
            this.setValues(result.result);
        } else {
            console.error(result.result.error.error);
            // TODO: Check what went wrong.
        }
    }

    /**
     * Helper for setting list values after loading.
     * @param listOptions
     */
    setValues(listOptions: CreateListOptions) {
        this.listname = listOptions.listname;
        this.archive = listOptions.archive;

        this.domain = listOptions.domain;

        this.ownerEmail = "";

        this.notifyOwnerOnListChange = listOptions.notifyOwnerOnListChange;

        this.listInfo = listOptions.listInfo;
        this.listDescription = listOptions.listDescription;

        this.emailAdminURL = listOptions.emailAdminURL;
    }
}

@NgModule({
    declarations: [MessageListAdminComponent],
    exports: [MessageListAdminComponent],
    imports: [CommonModule, FormsModule],
})
export class NewMsgListModule {}<|MERGE_RESOLUTION|>--- conflicted
+++ resolved
@@ -82,13 +82,11 @@
                     </li>
                 </ul>
             </div>
-<<<<<<< HEAD
             <div *ngIf="emailAdminURL">
                 <a [href]="emailAdminURL">Advanced email list settings</a>
-=======
+            </div>
             <div>
                 <button (click)="deleteList()">Delete List</button>
->>>>>>> b33e7097
             </div>
         </form>
     `,
