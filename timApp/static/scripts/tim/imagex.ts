import angular from "angular";
import ngSanitize from "angular-sanitize";
import {editorChangeValue} from "tim/editorScope";
import * as timHelper from "tim/timHelper";
import {markAsUsed} from "tim/utils";
import {$window} from "./ngimport";

markAsUsed(ngSanitize);

const imagexApp: any = angular.module("imagexApp", ["ngSanitize"]);
imagexApp.TESTWITHOUTPLUGINS = false; // if one wants to test without imagex plugins

declare const videoApp: any;
declare const teacherMode: boolean;

imagexApp.directive("imagexRunner",
    ["$sanitize", "$compile",
        function($sanitize, $compile1) {
            "use strict";
            // Tata kutsutaan yhden kerran kun plugin otetaan kayttoon
            imagexApp.sanitize = $sanitize;
            imagexApp.compile = $compile1;
            return imagexApp.directiveFunction();
        }],
);

let globalPreviewColor = "#fff";

imagexApp.directiveFunction = function() {
    "use strict";
    // Koska tata kutsutaan direktiivista, tata kutsutaan yhden kerran
    return {
        scope: {},
        controller: ["$scope", "$http", "$transclude", "$sce", "$interval", imagexApp.Controller],
        link: imagexApp.initScope,
        restrict: "AE",
        /*
         compile: function(tElement, attrs) {
         var content = tElement.children();
         },
         */
        transclude: true,
        replace: "true",
        template: imagexApp.directiveTemplate(),
        // templateUrl: 'html/paliTempl.html'
    };
};

function FreeHand(emt) {
    this.params = {};
    this.params.w = 2;
    this.params.color = "Red";
    this.params.lineMode = false; // freeHand mode, true would be line mode
    this.prevPos = null;
    this.freeDrawing = [];
    this.redraw = null;
    this.emotion = emt;
    this.videoPlayer = {currentTime: 1e60, fakeVideo: true};  // fake
}

FreeHand.prototype.draw = function(ctx) {
    if (this.emotion) {
        if (teacherMode)
            if (this.videoPlayer.fakeVideo)
                drawCirclesVideo(ctx, this.freeDrawing, this.videoPlayer);
            else
                //Siirrä johonkin missä kutsutaan vain kerran.
                this.videoPlayer.ontimeupdate = drawCirclesVideo.bind(this, ctx, this.freeDrawing, this.videoPlayer);
    }
    else drawFreeHand(ctx, this.freeDrawing);
};

FreeHand.prototype.startSegment = function(pxy) {
    if (!pxy) return;
    const p = [Math.round(pxy.x), Math.round(pxy.y)];
    const ns: any = {};
    if (!this.emotion) {
        ns.color = this.params.color;
        ns.w = this.params.w;
    }
    ns.lines = [p];
    this.freeDrawing.push(ns);
    this.prevPos = p;
};

FreeHand.prototype.endSegment = function() {
    this.drawingSurfaceImageData = null;
};

FreeHand.prototype.startSegmentDraw = function(redraw, pxy) {
    if (!pxy) return;
    let p;
    if (this.emotion) {
        if (this.freeDrawing.length != 0) return;
        p = [Math.round(pxy.x), Math.round(pxy.y),
        Date.now() / 1000, this.videoPlayer.currentTime];
    } else p = [Math.round(pxy.x), Math.round(pxy.y)];
    this.redraw = redraw;
    const ns: any = {};
    if (!this.emotion) {
        ns.color = this.params.color;
        ns.w = this.params.w;
    }
    ns.lines = [p];
    this.freeDrawing.push(ns);
    this.prevPos = p;
};

FreeHand.prototype.addPoint = function(pxy) {
    if (!pxy) return;
    this.scope;
    //if (!this.params.startTime) var startTime = 0;
    //else var startTime = this.params.startTime;
    //var ns = {};

    let p;
    if (this.emotion) {
        p = [Math.round(pxy.x), Math.round(pxy.y),
        Date.now() / 1000, this.videoPlayer.currentTime];
    } else p = [Math.round(pxy.x), Math.round(pxy.y)];
    const n = this.freeDrawing.length;
    if (n == 0) this.startSegment(p);
    else {
        const ns = this.freeDrawing[n - 1];
        //    ns.lines = [p];
        ns.lines.push(p);
    }
    if (!this.params.lineMode || this.emotion)
        this.prevPos = p;
};

FreeHand.prototype.popPoint = function(minlen) {
    const n = this.freeDrawing.length;
    if (n == 0) return;
    const ns = this.freeDrawing[n - 1];
    if (ns.lines.length > minlen) ns.lines.pop();
};

FreeHand.prototype.popSegment = function(minlen) {
    const n = this.freeDrawing.length;
    if (n <= minlen) return;
    this.freeDrawing.pop();
    if (this.redraw) this.redraw();
};

FreeHand.prototype.addPointDraw = function(ctx, pxy) {
    if (!pxy) return;
    if (this.params.lineMode) {
        this.popPoint(1);
        if (this.redraw) this.redraw();
    }
    if (!this.emotion)
        this.line(ctx, this.prevPos, [pxy.x, pxy.y]);
    this.addPoint(pxy);
};

FreeHand.prototype.clear = function() {
    this.freeDrawing = [];
    if (this.redraw) this.redraw();
};

FreeHand.prototype.setColor = function(newColor) {
    this.params.color = newColor;
    if (this.update) this.update();
    this.startSegment(this.prevPos);
};

FreeHand.prototype.setWidth = function(newWidth) {
    this.params.w = newWidth;
    if (this.params.w < 1) this.params.w = 1;
    if (this.update) this.update();
    this.startSegment(this.prevPos);
};

FreeHand.prototype.incWidth = function(dw) {
    this.setWidth(parseInt(this.params.w) + dw);
};

FreeHand.prototype.setLineMode = function(newMode) {
    this.params.lineMode = newMode;
    if (this.update) this.update();
};

FreeHand.prototype.flipLineMode = function(newMode) {
    this.setLineMode(!this.params.lineMode);
};

FreeHand.prototype.line = function(ctx, p1, p2) {
    if (!p1 || !p2) return;
    ctx.beginPath();
    ctx.strokeStyle = this.params.color;
    ctx.lineWidth = this.params.w;
    ctx.moveTo(p1[0], p1[1]);
    ctx.lineTo(p2[0], p2[1]);
    ctx.stroke();
};

function pad(num, size) {
    var s = "000000000" + num;
    return s.substr(s.length-size);
}

function dateToString(d) {
    const t = new Date(d * 1000);
    //return t.toLocaleTimeString('fi-FI');
    //return t.format("HH:mm:ss.f");
    return pad(t.getHours(),2) + ":" + pad(t.getMinutes(),2) + ":" + pad(t.getSeconds(),2) + "." + pad(t.getMilliseconds(),3);
}

function drawText(ctx, s, x, y) {
    ctx.save();
    ctx.textBaseline = "top";
    ctx.font = "10px Arial";
    const width = ctx.measureText(s).width;
    ctx.fillStyle = "#ffff00";
    ctx.fillRect(x, y, width + 1, parseInt(ctx.font, 10));
    ctx.fillStyle = "#000000";
    ctx.fillText(s, x, y);
    ctx.restore();
}

function drawCirclesVideo(ctx, dr, videoPlayer) {
    for (let dri = 0; dri < dr.length; dri++) {
        const seg = dr[dri];
        if (seg.lines.length < 2) continue;
        ctx.beginPath();
        ctx.strokeStyle = seg.color;
        ctx.lineWidth = seg.w;
        ctx.moveTo(seg.lines[0][0], seg.lines[0][1]);
        let s = dateToString(seg.lines[0][2]);
        drawText(ctx, s, seg.lines[0][0], seg.lines[0][1]);
        for (let lni = 1; lni < seg.lines.length; lni++) {
            if (videoPlayer.currentTime < seg.lines[lni][3])
                break;
            ctx.lineTo(seg.lines[lni][0], seg.lines[lni][1]);
            if (videoPlayer.fakeVideo) {
                s = dateToString(seg.lines[lni][2]);
                drawText(ctx, s, seg.lines[lni][0], seg.lines[lni][1]);
            }
        }
        ctx.stroke();
    }
}

function drawFreeHand(ctx, dr) {
    for (let dri = 0; dri < dr.length; dri++) {
        const seg = dr[dri];
        if (seg.lines.length < 2) continue;
        ctx.beginPath();
        ctx.strokeStyle = seg.color;
        ctx.lineWidth = seg.w;
        ctx.moveTo(seg.lines[0][0], seg.lines[0][1]);
        for (let lni = 1; lni < seg.lines.length; lni++) {
            ctx.lineTo(seg.lines[lni][0], seg.lines[lni][1]);
        }
        ctx.stroke();
    }
}

imagexApp.directiveTemplate = function() {
    "use strict";
    // Koska tata kutsutaan directiveFunction-metodista, tata kutsutaan yhden kerran

    if (imagexApp.TESTWITHOUTPLUGINS) return "";
    return '<div class="csRunDiv no-popup-menu">' +
        "<p>Header comes here</p>" +
        '<p ng-if="stem" class="stem" ng-bind-html="stem"></p>' +
        "<div>" +
        '<canvas id="canvas" tabindex="1" width={{canvaswidth}} height={{canvasheight}} no-popup-menu ></canvas>' +
        '<div class="content">' +
        "</div>" +
        "</div>" +
        '<p class="csRunMenu">&nbsp;<button ng-if="button" class="timButton" ng-disabled="isRunning" ng-click="imagexScope.save();">{{button}}</button>&nbsp&nbsp' +
        '<button ng-if="buttonPlay" ng-disabled="isRunning" ng-click="imagexScope.videoPlay();">{{buttonPlay}}</button>&nbsp&nbsp' +
        '<button ng-if="buttonRevert" ng-disabled="isRunning" ng-click="imagexScope.videoBeginning();">{{buttonRevert}}</button>&nbsp&nbsp' +
        '<button ng-show="finalanswer && userHasAnswered" ng-disabled="isRunning" ng-click="imagexScope.showAnswer();">Showanswer</button>&nbsp&nbsp' +
        '<a ng-if="button" ng-disabled="isRunning" ng-click="imagexScope.resetExercise();">{{resetText}}</a>&nbsp&nbsp' +
        '<a href="" ng-if="muokattu" ng-click="imagexScope.initCode()">{{resetText}}</a>' +

        '<label ng-show="freeHandVisible">FreeHand <input type="checkbox" name="freeHand" value="true" ng-model="freeHand"></label> ' +
        "<span>" +
        '<span ng-show="freeHand">' +
        '<label ng-show="freeHandLineVisible">Line <input type="checkbox" name="freeHandLine" value="true" ng-model="lineMode"></label> ' +
        '<span ng-show="freeHandToolbar">' +
        '<input ng-show="true" id="freeWidth" size="1"  style="width: 1.7em" ng-model="w" /> ' +
        '<input colorpicker="hex" id="freeHandColor" type="text" ng-style="{\'background-color\': color}" ng-model="color" size="4"  />&nbsp; ' +
        '<span style="background-color: red; display: table-cell; text-align: center; width: 30px;" ng-click="imagexScope.setFColor(\'#f00\');">R</span>' +
        '<span style="background-color: blue; display: table-cell; text-align: center; width: 30px;" ng-click="imagexScope.setFColor(\'#00f\');">B</span>' +
        '<span style="background-color: yellow; display: table-cell; text-align: center; width: 30px;" ng-click="imagexScope.setFColor(\'#ff0\');">Y</span>' +
        '<span style="background-color: #0f0; display: table-cell; text-align: center; width: 30px;" ng-click="imagexScope.setFColor(\'#0f0\');">G</span>' +
        "&nbsp;" +
        '<a href="" ng-click="imagexScope.undo()">Undo</a>' +
        "</span>" +
        "</span>" +
        "</span>" +
        "</p>" +
        '<div ng-show="preview" >' +
        "<span>" +
        '<span ng-style="{\'background-color\': previewColor}" style="display: table-cell; text-align: center; width: 30px;" ng-click="imagexScope.getPColor();">&lt;-</span> ' +
        '<input ng-model="previewColor" colorpicker="hex" type="text"  ng-model="previewColor" id="previewColorInput" ng-click="imagexScope.getPColor();" size="10"/> ' +
        '<label> Coord: <input  id="coords" ng-click="imagexScope.getPColor();" size="10"/></label>' +
        "</span>" +
        "</div>" +
        '<span class="tries" ng-if="max_tries"> Tries: {{tries}}/{{max_tries}}</span>' +
        '<pre class="" ng-if="error && preview">{{error}}</pre>' +
        '<pre class="" ng-show="result">{{result}}</pre>' +
        '<div  class="replyHTML" ng-if="replyHTML" ><span ng-bind-html="imagexScope.svgImageSnippet()"></span></div>' +
        '<img ng-if="replyImage" class="grconsole" ng-src="{{replyImage}}" alt=""  />' +

        '<p class="plgfooter">Here comes footer</p>' +
        "</div>";
};

imagexApp.initDrawing = function(scope, canvas) {

    //piirtää ympyrän
    function drawFillCircle(ctx, r, p1, p2, c, tr) {
        if (!p1 || !p2) return;
        const p = ctx.getContext("2d");
        p.globalAlpha = tr;
        p.beginPath();
        p.fillStyle = c;
        p.arc(p1, p2, r, 0, 2 * Math.PI);
        p.fill();
        p.globalAlpha = 1;
    }

    function toRange(range, p) {
        if (!range) return p;
        if (p.length < 2) return p;
        if (p < range[0]) return range[0];
        if (p > range[1]) return range[1];
        return p;
    }

    function getPos(canvas, p) {
        const rect = canvas.getBoundingClientRect();
        const posX = p.clientX;
        const posY = p.clientY;
        return {
            x: posX - rect.left,
            y: posY - rect.top,
        };
    }

    function isObjectOnTopOf(position, object, name, grabOffset) {
        if (!position)
            return false;
        if (!object)
            return false;
        const sina = Math.sin(-object.a * to_radians);
        const cosa = Math.cos(-object.a * to_radians);
        const rotatedX = cosa * (position.x - object.x) - sina * (position.y - object.y);
        const rotatedY = cosa * (position.y - object.y) + sina * (position.x - object.x);

        if (object.name === "target") {
            if (object.type === "rectangle") {
                if (rotatedX >= -object.r1 / 2 && rotatedX <= object.r1 / 2 &&
                    rotatedY >= -object.r2 / 2 && rotatedY <= object.r2 / 2) {
                    if (name && object.name === name) return true;
                    else if (!name) return true;
                }
            }

            else if (object.type === "ellipse") {
                if ((Math.pow(rotatedX, 2) / Math.pow(object.r1 / 2, 2)) +
                    (Math.pow(rotatedY, 2) / Math.pow(object.r2 / 2, 2)) <= 1) {
                    if (name && object.name === name) return true;
                    else if (!name) return true;
                }
            }
        }
        else if (object.name === "dragobject") {
            if (object.type === "img" || object.type === "textbox") {
                if (rotatedX >= - object.pinPosition.off.x - object.pinPosition.x &&
                    rotatedX <= object.r1 - object.pinPosition.off.x - object.pinPosition.x &&
                    rotatedY >= - object.pinPosition.off.y - object.pinPosition.y &&
                    rotatedY <= object.r2 - object.pinPosition.off.y - object.pinPosition.y
                    + grabOffset) {
                    if (name && object.name === name) return true;
                    else if (!name) return true;
                }
            }
            if (object.type === "vector") {
                if (rotatedX >= - object.pinPosition.off.x - object.pinPosition.x &&
                    rotatedX <= object.r1 - object.pinPosition.off.x - object.pinPosition.x &&
                    rotatedY >= -object.r2 / 2 - object.arrowHeadWidth / 2
                    - object.pinPosition.off.y - object.pinPosition.y &&
                    rotatedY <= object.r2 / 2 + object.arrowHeadWidth / 2
                    - object.pinPosition.off.y - object.pinPosition.y + grabOffset) {
                    if (name && object.name === name) return true;
                    else if (!name) return true;
                }
            }
        }
    }

    function areObjectsOnTopOf(position, objects, name) {
        for (let i = objects.length - 1; i >= 0; i--) {
            const collision = isObjectOnTopOf(position, objects[i], name, 0);
            if (collision) {
                return objects[i];
            }
        }
        if (grabOffset) {
            for (let i = objects.length - 1; i >= 0; i--) {
                const collision = isObjectOnTopOf(position, objects[i], name, grabOffset);
                if (collision && objects[i].name === "dragobject") {
                    return objects[i];
                }
            }
        }
        return null;
    }

    function DragTask(canvas) {
        const th = this;
        this.canvas = canvas;
        this.drawObjects = [];
        this.activeDragObject = null;
        this.mousePosition = {x: 0, y: 0};
        this.freeHand = scope.freeHandDrawing;
        let topmostIndex;
        let topmostElement;
        this.draw = function() {
            this.ctx = canvas.getContext("2d");
            this.ctx.fillStyle = getValue1(scope.background, "color", "white");
            this.ctx.fillRect(0, 0, canvas.width, canvas.height);

            scope.incompleteImages = 0;

            for (let i = 0; i < this.drawObjects.length; i++) {
                try {
                    this.drawObjects[i].ctx = this.ctx;
                    if (this.activeDragObject) {
                        const dobj = this.activeDragObject;
                        let p;
                        if (dobj.lock != "x")
                            dobj.x = toRange(dobj.xlimits, this.mousePosition.x - dobj.xoffset);
                        if (dobj.lock != "y")
                            dobj.y = toRange(dobj.ylimits, this.mousePosition.y - dobj.yoffset);
                        if (this.drawObjects[i] == dobj) {
                            topmostIndex = i;
                            topmostElement = this.drawObjects[i];
                        }
                    }
                    if (this.activeDragObject != this.drawObjects[i]) {
                        // kutsutaan objektin omaa piirtoa
                        this.drawObjects[i].draw(this.drawObjects[i]);
                    }
                    if (this.drawObjects[i].name == "dragobject") {
                        if (this.activeDragObject) {
                            const onTopOf = areObjectsOnTopOf(this.activeDragObject,
                                this.drawObjects, "target");
                            if (onTopOf && onTopOf.objectCount < onTopOf.maxObjects) {
                                onTopOf.color = onTopOf.snapColor;
                            }
                            const onTopOfB = areObjectsOnTopOf(this.drawObjects[i],
                                this.drawObjects, "target");
                            if (onTopOfB && this.drawObjects[i] !== this.activeDragObject)
                                onTopOfB.color = onTopOfB.dropColor;
                        }
                        else {
                            const onTopOfA = areObjectsOnTopOf(this.drawObjects[i],
                                this.drawObjects, "target");
                            if (onTopOfA) {
                                onTopOfA.color = onTopOfA.dropColor;
                                //onTopOfA.objectCount++;
                            }
                        }
                    }

                    else if (this.drawObjects[i].name === "target") {
                        this.drawObjects[i].color = this.drawObjects[i].origColor;

                    }
                    //$log.info(onTopOf);
                }

                catch (err) {
                    scope.error += "draw " + this.drawObjects[i].id + ": " + err + "\n";
                }
            }
            this.freeHand.draw(this.ctx);
            if (scope.incompleteImages !== 0) {
                setTimeout(this.draw, 500);
                // tee tahan rajoitus
            }
            if (this.activeDragObject) this.activeDragObject.draw(this.activeDragObject);
        }.bind(this);

        this.interval = setTimeout(this.draw, 20);

        let mouseDown = false;

        this.canvas.style.touchAction = "double-tap-zoom"; // To get IE and EDGE touch to work

        //if () this.freeHand.startSegmentDraw(this.redraw, this.mousePosition);

        this.downEvent = function(event, p) {
            this.mousePosition = getPos(this.canvas, p);
            this.activeDragObject =
                areObjectsOnTopOf(this.mousePosition, this.drawObjects, "dragobject");

            if (scope.emotion) {
                drawFillCircle(this.canvas, 30, this.mousePosition.x, this.mousePosition.y, "black", 0.5);
                this.freeHand.startSegmentDraw(this.canvas, this.mousePosition);
                this.freeHand.addPointDraw(this.canvas, this.mousePosition);
                if ( scope.autosave ) scope.imagexScope.save();
            }

            if (this.activeDragObject) {
                this.canvas.style.cursor = "pointer";
                this.activeDragObject.xoffset = this.mousePosition.x - this.activeDragObject.x;
                this.activeDragObject.yoffset = this.mousePosition.y - this.activeDragObject.y;
                // event.preventDefault();
                this.draw();
            }
            else if (scope.freeHand) {
                this.canvas.style.cursor = "pointer";
                mouseDown = true;
                //this.freeHand.lineMode = scope.lineMode;

                //drawFillCircle(this.canvas,50,this.mousePosition.x, this.mousePosition.y, "red", 0.3);
                if (!scope.emotion) this.freeHand.startSegmentDraw(this.redraw, this.mousePosition);
            }

            if (this.canvas.coords && scope.preview) {
                this.canvas.coords.value =
                    "[" + Math.round(this.mousePosition.x) + ", "
                    + Math.round(this.mousePosition.y) + "]";
                //scope.coords.select();
                //document.execCommand('copy');
                if (typeof (editorChangeValue) !== "undefined")
                    editorChangeValue(["position:"], this.canvas.coords.value);
            }

        };

        this.redraw = function() {
            th.draw();
        };
        this.freeHand.redraw = this.redraw;

        this.moveEvent = function(event, p) {
            if (this.activeDragObject) {
                // if (this.activeDragObject)
                if (event != p) event.preventDefault();
                this.mousePosition = getPos(this.canvas, p);
                if (!scope.emotion) this.draw();
            } else if (mouseDown) {
                if (event != p) event.preventDefault();
                if (!scope.emotion) this.freeHand.addPointDraw(this.ctx, getPos(this.canvas, p));
            }
        };

        this.upEvent = function(event, p) {

            if (this.activeDragObject) {
                this.canvas.style.cursor = "default";
                if (event != p) event.preventDefault();
                this.mousePosition = getPos(this.canvas, p);

                const isTarget = areObjectsOnTopOf(this.activeDragObject,
                    this.drawObjects, "target");
                this.drawObjects.splice(topmostIndex, 1);
                this.drawObjects.splice(this.drawObjects.length, 0, topmostElement);

                if (isTarget) {
                    if (isTarget.objectCount < isTarget.maxObjects) {
                        if (isTarget.snap) {
                            this.activeDragObject.x = isTarget.x + isTarget.snapOffset[0];
                            this.activeDragObject.y = isTarget.y + isTarget.snapOffset[1];
                        }
                    }
                }

                this.activeDragObject = null;
                if (!scope.emotion) this.draw();

            } else if (mouseDown) {
                this.canvas.style.cursor = "default";
                mouseDown = false;
                this.freeHand.endSegment();
            }
            setTimeout(this.draw, 1000);
            if (!scope.emotion) this.draw(); // TODO: Miksi tama on taalla?
        };

        function te(event) {
            return event.touches[0] || event.changedTouches[0];
        }

        this.canvas.style.msTouchAction = "none";
        this.canvas.addEventListener("mousemove", function(event) {th.moveEvent(event, event);});
        this.canvas.addEventListener("touchmove", function(event) {th.moveEvent(event, te(event));});
        this.canvas.addEventListener("mousedown", function(event) {th.downEvent(event, event);});
        this.canvas.addEventListener("touchstart", function(event) {th.downEvent(event, te(event));});
        this.canvas.addEventListener("mouseup", function(event) {th.upEvent(event, event);});
        this.canvas.addEventListener("touchend", function(event) {th.upEvent(event, te(event));});

        if (scope.freeHandShortCuts)
            // this.canvas.parentElement.parentElement.addEventListener( "keypress", function(event) {
            this.canvas.addEventListener("keypress", function(event) {
                const c = String.fromCharCode(event.keyCode);
                if (event.keyCode == 26) {th.freeHand.popSegment(0);}
                if (c == "c") {th.freeHand.clear(); th.draw();}
                if (c == "r") th.freeHand.setColor("#f00");
                if (c == "b") th.freeHand.setColor("#00f");
                if (c == "y") th.freeHand.setColor("#ff0");
                if (c == "g") th.freeHand.setColor("#0f0");
                if (c == "+") th.freeHand.incWidth(+1);
                if (c == "-") th.freeHand.incWidth(-1);
                if (c == "1") th.freeHand.setWidth(1);
                if (c == "2") th.freeHand.setWidth(2);
                if (c == "3") th.freeHand.setWidth(3);
                if (c == "4") th.freeHand.setWidth(4);
                if (c == "l") th.freeHand.flipLineMode();
                if (c == "f" && scope.freeHandShortCut) {scope.freeHand = !scope.freeHand; scope.$apply();}
            }, false);

        // Lisatty eventlistenereiden poistamiseen.
        /*
        this.removeEventListeners = function() {
            this.canvas.removeEventListener('mousemove', moveEvent);
            this.canvas.removeEventListener('touchmove', moveEvent);
            this.canvas.removeEventListener('mousedown', downEvent);
            this.canvas.removeEventListener('touchstart', downEvent);
            this.canvas.removeEventListener('mouseup', upEvent);
            this.canvas.removeEventListener('touchend', upEvent);
        }
        */

        this.addRightAnswers = function() {
            // have to add handler for drawing finalanswer here. no way around it.
            if (scope.rightAnswersSet) {dt.draw(); return;}
            if (!scope.answer || !scope.answer.rightanswers) return;

            const rightdrags = scope.answer.rightanswers;
            const dragtable = scope.objects;
            let j = 0;
            for (j = 0; j < rightdrags.length; j++) {
                let p = 0;
                for (p = 0; p < objects.length; p++) {
                    if (objects[p].id === rightdrags[j].id) {
                        let values: any = {beg: objects[p], end: rightdrags[j]};
                        rightdrags[j].x = rightdrags[j].position[0];
                        rightdrags[j].y = rightdrags[j].position[1];
                        const line = new Line(dt, values);
                        line.did = "-";
                        this.drawObjects.push(line);
                        //line.draw();
                        values = {};
                    }
                }
            }
            scope.rightAnswersSet = true;

            dt.draw();
        };

    }

    function Empty(objectValues) {}

    function DragObject(dt, values, defId) {
        this.did = defId;
        this.id = getValue(values.id, defId);
        values.id = this.id;

        this.draw = Empty;
        this.draggableObject = {};
        this.draggablePin = getValueDef(values, "pin.draggable", false);
        if (this.draggablePin) {
            this.type = "pin";
            this.draggableObject.type = getValueDef(values, "type", "textbox", true);
        }
        else
            this.type = getValueDef(values, "type", "textbox", true);
        this.name = "dragobject";
        this.ctx = dt.ctx;
        if (values.state === "state") {
            this.position = values.position;
            this.x = this.position[0] - values.pinpointoffsetx;
            this.y = this.position[1] - values.pinpointoffsety;
        }
        else {
            this.position = getValueDef(values, "position", [0, 0]);
            this.x = this.position[0];
            this.y = this.position[1];
        }
        this.draggableObject.x = this.x;
        this.draggableObject.y = this.y;

        this.origPos = {};
        this.origPos.x = this.x;
        this.origPos.y = this.y;
        this.origPos.pos = this.position;
        this.lock = getValueDef(values, "lock", "");
        this.xlimits = getValueDef(values, "xlimits", null);
        this.ylimits = getValueDef(values, "ylimits", null);

        // If default values of type, size, a or position are changed, check also imagex.py
        if (this.type === "vector") this.size = getValueDef(values, "size", [50, 4]);
        else this.size = getValueDef(values, "size", [10, 10]);
        this.r1 = getValue(this.size[0], 10);
        this.r2 = getValue(this.size[1], this.r1);
        this.target = null;
        this.currentTarget = null;
        this.ispin = isKeyDef(values, "pin", false);
        this.a = -getValueDef(values, "a", 0);
        this.imgproperties = {};
        this.textboxproperties = {};
        this.vectorproperties = {};

        this.init = shapeFunctions[this.type].init;
        this.pinInit = shapeFunctions.pin.init;
        this.pinInit2 = shapeFunctions.pin.init2;
        this.textbox = {};
        this.textbox.init = shapeFunctions.textbox.init;
        this.textbox.init(values);

        if (this.type === "vector" || this.draggableObject.type === "vector") {
            this.vectorInit = shapeFunctions.vector.init;
            this.vectorInit(values);
            this.vectorDraw = shapeFunctions.vector.draw;
        }

        if (this.type === "img" || this.draggableObject.type === "img") {
            this.init2 = shapeFunctions.img.init2;
            this.imageDraw = shapeFunctions.img.draw;
        }

        this.pinInit(values);
        // this.pinDraw = shapeFunctions['pin'].draw;
        this.textbox.draw = shapeFunctions.textbox.draw;

        this.init(values);
        this.draw = shapeFunctions.pin.draw;
        // this.draw = shapeFunctions[this.type].draw;
    }

    function Target(dt, values, defId) {
        this.did = defId;
        this.id = getValue(values.id, defId);
        values.id = this.id;
        this.name = "target";
        this.ctx = dt.ctx;
        this.maxObjects = getValue(values.maxObjects, 1000);
        this.objectCount = 0;
        // If default values of type, size, a or position are changed, check also imagex.py
        this.position = getValueDef(values, "position", [0, 0]);
        this.x = this.position[0];
        this.y = this.position[1];
        this.a = -getValueDef(values, "a", 0);
        this.snap = getValueDef(values, "snap", true);
        this.snapOffset = getValueDef(values, "snapOffset", [0, 0]);
        this.type = getValueDef(values, "type", "rectangle", true);
        this.size = getValueDef(values, "size", [10, 10]);
        this.imgproperties = {};
        this.textboxproperties = {};
        this.vectorproperties = {};
        this.r1 = getValue(this.size[0], 10);
        this.r2 = getValue(this.size[1], this.r1);
        this.color = getValueDef(values, "color", "Blue");
        this.origColor = getValueDef(values, "color", "Blue");
        this.snapColor = getValueDef(values, "snapColor", "Cyan");
        this.dropColor = getValueDef(values, "dropColor", this.snapColor);
        this.init = shapeFunctions[this.type].init;
        this.init(values);
        //this.textboxInit = shapeFunctions['textbox'].init;
        //this.textBoxDraw = shapeFunctions['textbox'].draw;
        this.draw = shapeFunctions[this.type].draw;

    }

    function FixedObject(dt, values, defId?) {
        this.did = defId;
        this.id = getValue(values.id, defId);
        values.id = this.id;
        if (values.name === "background") {
            this.type = "img";
            this.name = "background";
        }
        else {
            this.type = getValueDef(values, "type", "rectangle", true);
            this.name = "fixedobject";
        }
        this.ctx = dt.ctx;
        // If default values of type, size, a or position are changed, check also imagex.py
        this.position = getValueDef(values, "position", [0, 0]);
        this.x = this.position[0];
        this.y = this.position[1];
        this.a = -getValueDef(values, "a", 0);
        this.color = getValueDef(values, "color", "Blue");
        this.size = getValueDef(values, "size", [10, 10]);
        this.r1 = getValue(this.size[0], 10);
        this.r2 = getValue(this.size[1], this.r1);
        this.imgproperties = {};
        this.textboxproperties = {};
        this.vectorproperties = {};

        this.init = shapeFunctions[this.type].init;
        if (this.name === "fixedobject") {
            this.textbox = {};
            this.textbox.init = shapeFunctions.textbox.init;
            this.textbox.init(values);
            this.textbox.draw = shapeFunctions.textbox.draw;
        }
        if (this.type === "img") {
            this.init2 = shapeFunctions.img.init2;
        }
        this.imageDraw = shapeFunctions.img.draw;
        this.vectorDraw = shapeFunctions.vector.draw;

        this.init(values);
        this.draw = shapeFunctions[this.type].draw;
    }

    // Kutsuu viivaa piirtavaa funktiota.
    function Line(dt, values) {
        this.ctx = dt.ctx;
        this.beg = values.beg;
        this.end = values.end;
        this.color = getValueDef(values, "answerproperties.color", "green");
        this.lineWidth = getValueDef(values, "answerproperties.lineWidth", 2);

        this.draw = shapeFunctions.line.draw;
    }

    // Check if key exists in value, previous or defaults
    // if (  isKeyDef(initValues, "pin", false) ...;
    // there is no sence to call this with true because then it allways returns true
    function isKeyDef(value, key, defaultValue) {
        const keys = key.split(".");
        let v = value;
        let p = scope.previousValue;
        let d = scope.defaults;
        let ret = defaultValue;
        let k; // current key

        // Loop v and p to same level
        for (let i = 0; i < keys.length - 1; i++) {
            const k = keys[i];
            if (!p[k]) p[k] = {}; // if not on p, add
            p = p[k]; // for next round
            if (v && v[k]) v = v[k]; else v = null;
            if (d && d[k]) d = d[k]; else d = null;
        }

        if (keys.length < 1) return ret;
        k = keys[keys.length - 1];
        if (v && (typeof v[k] !== "undefined")) {
            if (v[k] != null) ret = true;
            p["iskey" + k] = ret;
            return ret;
        }
        if (p && (typeof p["iskey" + k] !== "undefined")) return p["iskey" + k];
        if (d && (typeof d[k] !== "undefined")) return true;
        return ret;
    }

    // Find value for key from value, prevous or defaults.  If nowhere return defaultValue
    function getValueDef(value, key, defaultValue, keepEmtpyAsNone = false) {
        const keys = key.split(".");
        let v = value;
        let p = scope.previousValue;
        let d = scope.defaults;
        let ret = defaultValue;
        let k; // current key

        // Loop v and p to same level
        for (let i = 0; i < keys.length - 1; i++) {
            const k = keys[i];
            if (!p[k]) p[k] = {}; // if not on p, add
            p = p[k]; // for next round
            if (v && v[k]) v = v[k]; else v = null;
            if (d && d[k]) d = d[k]; else d = null;
        }

        if (keys.length < 1) return ret;
        k = keys[keys.length - 1];
        if (v && (typeof v[k] !== "undefined")) {
            if (v[k] != null && (!keepEmtpyAsNone || v[k] != "")) {
                ret = v[k];
                p[k] = ret;
            }
            else p[k] = null;

            return ret;
        }
        if (p && (typeof p[k] !== "undefined") && p[k] != null) return p[k];
        if (d && (typeof d[k] !== "undefined") && d[k] != null) return d[k];
        return ret;
    }

    function getValue(value, defaultValue) {
        // function getValue(value, key, defaultValue) {
        // scope.default...
        // var keys = key.split["."];
        if (value == null || value == null || value === "" ||
            (value.constructor === Array && value.length == 0))
            return defaultValue;
        else return value;
    }

    function getValue1(value, key, defaultValue) {
        if (value == null || value == null || value === "" ||
            (value.constructor === Array && value.length == 0))
            return defaultValue;
        return getValue(value[key], defaultValue);
    }

    function getValue2(value, key1, key2, defaultValue) {
        if (value == null || value == null || value === "" ||
            (value.constructor === Array && value.length == 0))
            return defaultValue;
        return getValue1(value[key1], key2, defaultValue);
    }

    function isTouchDevice() {
        return typeof window.ontouchstart !== "undefined";
    }

    const isTouch = isTouchDevice();
    let grabOffset: number;
    if (isTouch) grabOffset = scope.extraGrabAreaHeight;
    else grabOffset = 0;

    const to_radians = Math.PI / 180;
    const doc_ctx = canvas;
    const dt = new DragTask(doc_ctx);
    scope.dt = dt;

    //var canvas = element[0];

    const shapeFunctions = {
        //Tama piirtaa viivan, mutta vain kerran.
        line: {
            init(initValues) {},
            draw(objectValues) {
                this.ctx = objectValues.ctx;
                //attribuuteista vari ja leveys seka aseta dash
                this.ctx.beginPath();
                this.ctx.moveTo(this.beg.x, this.beg.y);
                this.ctx.lineTo(this.end.x, this.end.y);
                this.ctx.lineWidth = this.lineWidth;
                this.ctx.strokeStyle = this.color;
                this.ctx.stroke();
            },
        },

        ellipse: {
            init(initValues) {},
            draw(objectValues) {
                this.ctx = objectValues.ctx;
                this.ctx.strokeStyle = this.color;
                this.ctx.lineWidth = 2;
                this.ctx.save();
                this.ctx.beginPath();
                this.ctx.translate(this.x, this.y);
                this.ctx.rotate(this.a * to_radians);
                this.ctx.scale(this.r1 / 2, this.r2 / 2);
                this.ctx.arc(0, 0, 1, 0, 2 * Math.PI, false);
                this.ctx.restore();
                this.ctx.stroke();
            },
        },

        rectangle: {
            init(initValues) {
                this.cornerRadius = getValue(initValues.cornerradius, 0);
                this.borderWidth = getValueDef(initValues, "borderWidth", 2);
                if (this.cornerRadius > this.r1 / 2 || this.cornerRadius > this.r2 / 2) {
                    if (this.cornerRadius > this.r1 / 2) this.cornerRadius = this.r1 / 2;
                    if (this.cornerRadius > this.r2 / 2) this.cornerRadius = this.r2 / 2;
                }
            },
            draw(objectValues) {
                this.ctx = objectValues.ctx;
                this.ctx.strokeStyle = this.color;
                this.ctx.lineWidth = this.borderWidth;
                this.ctx.save();
                this.ctx.translate(this.x, this.y);
                this.ctx.rotate(this.a * to_radians);
                this.ctx.beginPath();
                this.ctx.moveTo(-this.r1 / 2 - 1 + this.cornerRadius, -this.r2 / 2);
                this.ctx.lineTo(this.r1 / 2 - this.cornerRadius, -this.r2 / 2);
                this.ctx.arc(this.r1 / 2 - this.cornerRadius, -this.r2 / 2 + this.cornerRadius,
                    this.cornerRadius, 1.5 * Math.PI, 0);
                this.ctx.lineTo(this.r1 / 2, this.r2 / 2 - this.cornerRadius);
                this.ctx.arc(this.r1 / 2 - this.cornerRadius, this.r2 / 2 - this.cornerRadius,
                    this.cornerRadius, 0, 0.5 * Math.PI);
                this.ctx.lineTo(-this.r1 / 2 + this.cornerRadius, this.r2 / 2);
                this.ctx.arc(-this.r1 / 2 + this.cornerRadius, this.r2 / 2 - this.cornerRadius,
                    this.cornerRadius, 0.5 * Math.PI, Math.PI);
                this.ctx.lineTo(-this.r1 / 2, -this.r2 / 2 + this.cornerRadius);
                this.ctx.arc(-this.r1 / 2 + this.cornerRadius, -this.r2 / 2 +
                    this.cornerRadius, this.cornerRadius, Math.PI, 1.5 * Math.PI);
                this.ctx.restore();
                this.ctx.stroke();
            },
        },

        vector: {
            init(initValues) {
                this.r1 = this.size[0];
                this.r2 = this.size[1];
                this.arrowHeadWidth =
                    getValueDef(initValues, "vectorproperties.arrowheadwidth", this.r2 * 3);
                this.arrowHeadLength =
                    getValueDef(initValues, "vectorproperties.arrowheadlength", this.r2 * 5);
                this.vectorColor = getValueDef(initValues, "vectorproperties.color", "Black");
                this.drawtextbox = getValueDef(initValues, "vectorproperties.textbox", false);
            },
            draw(objectValues) {
                this.ctx = objectValues.ctx;
                this.ctx.strokeStyle = this.vectorColor;
                this.ctx.fillStyle = this.ctx.strokeStyle;
                if (objectValues.pinPosition) {
                    this.vectorX = - objectValues.pinPosition.off.x
                        - objectValues.pinPosition.x;
                    this.vectorY = - objectValues.pinPosition.off.y
                        - objectValues.pinPosition.y;
                }
                else {
                    this.vectorX = getValue(objectValues.position[0], 0);
                    this.vectorY = getValue(objectValues.position[1], 0);
                }
                this.ctx.save();
                if (objectValues.name === "fixedobject") {
                    this.ctx.translate(this.x, this.y);
                    this.ctx.rotate(this.a * to_radians);
                }
                if (objectValues.name === "dragobject") {
                    this.ctx.translate(this.vectorX, this.vectorY);
                }
                this.ctx.beginPath();
                this.ctx.lineTo(0, this.r2);
                this.ctx.lineTo(this.r1 - this.arrowHeadLength, this.r2);
                this.ctx.lineTo(this.r1 - this.arrowHeadLength, this.r2 / 2 +
                    this.arrowHeadWidth / 2);
                this.ctx.lineTo(this.r1, this.r2 / 2);
                this.ctx.lineTo(this.r1 - this.arrowHeadLength,
                    this.r2 / 2 - this.arrowHeadWidth / 2);
                this.ctx.lineTo(this.r1 - this.arrowHeadLength, 0);
                //this.ctx.lineTo(0, - this.r2 );
                this.ctx.lineTo(0, 0);
                this.ctx.fill();
                if (this.drawtextbox) {
                    this.textbox.draw(objectValues);
                }
                this.ctx.restore();
            },
        },

        img: {
            init(initValues) {
                this.ready = false;  // to prevent to use wrong values
                this.image = new Image();
                if (initValues.name === "background") {
                    this.image.src = getValue(initValues.src, "");
                    this.size = getValue(initValues.size, [null, null]);
                    // do not use bg size as a default
                }
                else {
                    this.image.src = getValueDef(initValues, "imgproperties.src", "");
                    this.size = getValueDef(initValues, "size", [null, null]);
                }
                this.initValues = initValues;
                this.imgproperties.textbox = getValueDef(initValues,
                    "imgproperties.textbox", false);
                if (this.imgproperties.textbox) this.textbox.init(initValues);
                if (!this.image.complete) return;
                this.init2();
            },
            init2() {
                const initValues = this.initValues;
                const r1 = getValue(this.image.width, 0);
                let r2 = getValue(this.image.height, 0);
                if (r1 == 0) return;
                // Look if size attribute overrides the image size
                this.r1 = getValue(this.size[0], r1);
                if (this.size[0] && !this.size[1]) r2 = this.r1 / r1 * r2;
                this.r2 = getValue(this.size[1], r2);
                this.size[0] = this.r1;
                this.size[1] = this.r2;
                this.ready = true;
                if (initValues.name === "background") return;
                initValues.r1 = this.r1;
                initValues.r2 = this.r2;
                initValues.x = getValue(initValues.position[0], 0);
                initValues.y = getValue(initValues.position[1], 0);
                if (this.ispin) this.pinInit2();
            },

            draw(objectValues) {
                if (!this.image.complete) {
                    scope.incompleteImages = + 1;
                    return;
                }
                if (!this.ready) this.init2();
                this.ctx = objectValues.ctx;
                if (objectValues.pinPosition) {
                    this.imageX = - objectValues.pinPosition.off.x
                        - objectValues.pinPosition.x;
                    this.imageY = - objectValues.pinPosition.off.y
                        - objectValues.pinPosition.y;
                }
                else {
                    this.imageX = getValue(objectValues.position[0], 0);
                    this.imageY = getValue(objectValues.position[1], 0);
                }
                this.ctx.save();
                this.ctx.translate(this.imageX, this.imageY);
                if (objectValues.name === "fixedobject" || objectValues.name === "background")
                    this.ctx.rotate(this.a * to_radians);
                this.ctx.drawImage(this.image, 0, 0, this.r1, this.r2);
                if (this.imgproperties.textbox) this.textbox.draw(objectValues);
                this.ctx.restore();
            },
        },

        textbox: {
            init(initValues) {

                this.margins = getValueDef(initValues, "textboxproperties.margins", [3]);
                if (typeof this.margins === "number") {
                    this.margin = this.margins;
                    this.margins = [];
                    this.margins.push(this.margin);

                }
                this.topMargin = this.margins[0];
                this.rightMargin = getValue(this.margins[1], this.topMargin);
                this.bottomMargin = getValue(this.margins[2], this.topMargin);
                this.leftMargin = getValue(this.margins[3], this.rightMargin);
                this.draggableObject = {};
                this.type = getValueDef(initValues, "type", "textbox");
                this.draggableObject.type = getValueDef(initValues, "type", null);
                this.textBoxOffset = getValueDef(initValues, "textboxproperties.position", [0, 0]);
                if (this.type === "img" || this.type === "vector") {
                    // this.textBoxOffset = getValueDef(initValues, "textboxproperties.position", [0, 0]);
                    this.x = getValue(this.textBoxOffset[0], 0);
                    this.y = getValue(this.textBoxOffset[1], 0);
                }

                const fontDraw = document.createElement("canvas");
                // TODO: scopessa voisi olla alustuksen aikana yksi dummy canvas
                // joka sitten poistetaan
                this.font = getValueDef(initValues, "textboxproperties.font", "14px Arial");
                const auxctx = fontDraw.getContext("2d");
                auxctx.font = this.font;
                this.text = getValueDef(initValues, "textboxproperties.text", initValues.id);
                if (!this.text) this.text = "";
                this.lines = this.text.split("\n");
                const lineWidths = [];

                // measure widest line
                for (let i = 0; i < this.lines.length; i++) {
                    lineWidths[i] = auxctx.measureText(this.lines[i]).width;
                }
                this.textwidth = Math.max.apply(null, lineWidths);  // Math.max(...lineWidths);
                this.textHeight = parseInt(auxctx.font, 10) * 1.1;
                this.textBoxSize = getValueDef(initValues, "textboxproperties.size", []);
                this.r1 = getValue(this.textBoxSize[0],
                    this.textwidth + this.leftMargin + this.rightMargin);
                this.r2 = getValue(this.textBoxSize[1], (this.textHeight * this.lines.length)
                    + this.topMargin + this.bottomMargin);
                this.borderColor = getValueDef(initValues,
                    "textboxproperties.borderColor", "Black");
                this.fillColor = getValueDef(initValues,
                    "textboxproperties.fillColor", "White");
                this.textColor = getValueDef(initValues,
                    "textboxproperties.textColor", "Black");
                this.borderWidth = getValueDef(initValues, "textboxproperties.borderWidth", 2);
                this.cornerRadius = getValueDef(initValues,
                    "textboxproperties.cornerradius", 0);
                if (this.cornerRadius > this.r1 / 2 || this.cornerRadius > this.r2 / 2) {
                    if (this.cornerRadius > this.r1 / 2) this.cornerRadius = this.r1 / 2;
                    if (this.cornerRadius > this.r2 / 2) this.cornerRadius = this.r2 / 2;
                }
                initValues.r1 = this.r1;
                initValues.r2 = this.r2;
                initValues.x = this.x;
                initValues.y = this.y;
                if (this.ispin) {
                    this.pinInit(initValues);
                }
            },

            draw(objectValues) {
                this.ctx = objectValues.ctx;
                this.ctx.font = getValue(this.font, "14px Arial");
                this.ctx.textBaseline = "top";
                if (objectValues.type === "textbox" && objectValues.name === "dragobject") {
                    this.textBoxX = - objectValues.pinPosition.off.x
                        - objectValues.pinPosition.x;
                    this.textBoxY = - objectValues.pinPosition.off.y
                        - objectValues.pinPosition.y;
                }
                else if (objectValues.name === "fixedobject") {
                    this.textBoxX = objectValues.x;
                    this.textBoxY = objectValues.y;
                }
                else {
                    this.textBoxX = objectValues.textbox.textBoxOffset[0];
                    this.textBoxY = objectValues.textbox.textBoxOffset[1];
                }
                this.ctx.save();
                this.ctx.translate(this.textBoxX, this.textBoxY);
                if (objectValues.name === "fixedobject") this.ctx.rotate(this.a * to_radians);
                this.ctx.beginPath();
                this.ctx.moveTo(this.cornerRadius - 1, 0);
                this.ctx.lineTo(this.r1 - this.cornerRadius, 0);
                this.ctx.arc(this.r1 - this.cornerRadius, this.cornerRadius,
                    this.cornerRadius, 1.5 * Math.PI, 0);
                this.ctx.lineTo(this.r1, this.r2 - this.cornerRadius);
                this.ctx.arc(this.r1 - this.cornerRadius, this.r2 - this.cornerRadius,
                    this.cornerRadius, 0, 0.5 * Math.PI);
                this.ctx.lineTo(this.cornerRadius, this.r2);
                this.ctx.arc(this.cornerRadius, this.r2 - this.cornerRadius,
                    this.cornerRadius, 0.5 * Math.PI, Math.PI);
                this.ctx.lineTo(0, this.cornerRadius);
                this.ctx.arc(this.cornerRadius, this.cornerRadius,
                    this.cornerRadius, Math.PI, 1.5 * Math.PI);
                this.ctx.fillStyle = this.fillColor;
                this.ctx.fill();
                this.ctx.fillStyle = this.textColor;

                // taalla laitetaan tekstia
                let textStart = this.topMargin;
                for (let i = 0; i < this.lines.length; i++) {
                    this.ctx.fillText(this.lines[i], this.leftMargin, textStart);
                    textStart += this.textHeight;
                }
                this.ctx.lineWidth = this.borderWidth;
                this.ctx.strokeStyle = this.borderColor;
                this.ctx.stroke();
                this.ctx.restore();
            },
        },

        pin: {
            init(initValues) {
                this.pinProperties = {}; // getValue(initValues.pinPoint, {});
                this.pinProperties.visible = getValueDef(initValues, "pin.visible", true);
                this.pinProperties.position = {};
                this.pinProperties.draggable = getValueDef(initValues, "pin.draggable", false);
                this.pinLength = getValueDef(initValues, "pin.length",
                    (this.type === "vector") ? 0 : 15);
                // this.pinLength = getValueDef(initValues, "pin.length", 15);
                this.pinColor = getValueDef(initValues, "pin.color",
                    getValueDef(initValues, "borderColor", "blue"));
                this.lineWidth = getValueDef(initValues, "textboxproperties.borderWidth", 2);
                this.pinDotRadius = getValueDef(initValues, "pin.dotRadius", 3);
                if (this.type === "vector")
                    this.pinPositionAlign =
                        getValueDef(initValues, "pin.position.align", "west");
                else this.pinPositionAlign = getValueDef(initValues,
                    "pin.position.align", "northwest");
                this.pinPositionStart = getValueDef(initValues, "pin.position.start", [0, 0]);
                this.pinProperties.position.coord = getValueDef(initValues,
                    "pin.position.coord", []);
                const pinst = getValueDef(initValues, "pin.position.start", [0, 0]);
                this.pinsx = getValue(pinst[0], 0);
                this.pinsy = getValue(pinst[1], 0);
                this.pinInit2();
            },

            init2() {
                // TODO: pinlenght so that it is allways same length.
                // Now 45 deg pins are longer
                this.pinPositions = {
                    west: {x: 0, y: this.r2 / 2, off: {x: -this.pinLength, y: 0}},
                    east: {x: this.r1, y: this.r2 / 2, off: {x: this.pinLength, y: 0}},
                    north: {x: this.r1 / 2, y: 0, off: {x: 0, y: -this.pinLength}},
                    south: {x: this.r1 / 2, y: this.r2, off: {x: 0, y: this.pinLength}},
                    southeast: {
                        x: this.r1, y: this.r2,
                        off: {x: this.pinLength, y: this.pinLength}
                    },
                    northeast: {
                        x: this.r1, y: 0,
                        off: {x: this.pinLength, y: -this.pinLength}
                    },
                    southwest: {
                        x: 0, y: this.r2,
                        off: {x: -this.pinLength, y: this.pinLength}
                    },
                    northwest: {x: 0, y: 0, off: {x: -this.pinLength, y: -this.pinLength}},
                    center: {x: this.r1 / 2, y: this.r2 / 2, off: {x: 0, y: 0}},
                };
                if (this.type === "vector") {
                    this.pinPosition = getValue(this.pinPositions[this.pinPositionAlign],
                        this.pinPositions.west);
                }
                else this.pinPosition = getValue(this.pinPositions[this.pinPositionAlign],
                    this.pinPositions.northwest);
                this.pinPosition.off.x = getValue(this.pinProperties.position.coord[0],
                    this.pinPosition.off.x);
                this.pinPosition.off.y = getValue(this.pinProperties.position.coord[1],
                    this.pinPosition.off.y);
                if (this.pinProperties && this.pinProperties.visible) {
                    this.dotPosition = {
                        x: this.pinPosition.x + this.pinPosition.off.x,
                        y: this.pinPosition.y + this.pinPosition.off.y
                    };
                }
                else this.dotPosition = {x: this.pinPosition.x, y: this.pinPosition.y};
            },

            draw(objectValues) {
                this.ctx = objectValues.ctx;
                this.ctx.save();
                this.ctx.translate(objectValues.x, objectValues.y);
                this.ctx.rotate(this.a * to_radians);
                this.ctx.strokeStyle = this.pinColor;
                this.ctx.fillStyle = this.pinColor;
                this.ctx.beginPath();
                if (this.pinProperties.visible) {
                    this.ctx.arc(0, 0, this.pinDotRadius, 0, 2 * Math.PI, false);
                    this.ctx.fill();
                    this.ctx.beginPath();
                    this.ctx.moveTo(0, 0);
                    this.ctx.lineWidth = this.lineWidth;
                    if (this.draggablePin)
                        this.ctx.lineTo(this.draggableObject.x, this.draggableObject.y);
                    else
                        this.ctx.lineTo(- this.pinPosition.off.x + this.pinsx,
                            - this.pinPosition.off.y + this.pinsy);
                    this.ctx.stroke();
                }
                if (this.type === "textbox" || this.draggableObject.type === "textbox")
                    this.textbox.draw(objectValues);
                if (this.type === "img" || this.draggableObject.type === "img")
                    this.imageDraw(objectValues);
                if (this.type === "vector" || this.draggableObject.type === "vector")
                    this.vectorDraw(objectValues);
                this.ctx.restore();
            },
        },
    };

    //scope.yamlobjects = scope.attrs.markup.objects;

    // Use these to reset excercise if there is no state.
    // This esoteric marking works as a deep copy.

    try {
        if (scope.attrs.markup.objects)
            scope.yamlobjects = JSON.parse(JSON.stringify(scope.attrs.markup.objects));
    } catch (err) {
        scope.yamlobjects = [];
    }
    const userObjects = scope.attrs.markup.objects;

    const userTargets = scope.attrs.markup.targets;
    const userFixedObjects = scope.attrs.markup.fixedobjects;
    const fixedobjects = [];
    const targets = [];
    const objects = [];

    scope.defaults = scope.attrs.markup.defaults;
    scope.previousValue = {};

    if (scope.attrs.markup.background) {
        scope.attrs.markup.background.name = "background";
        const background = new FixedObject(dt, scope.attrs.markup.background);
        dt.drawObjects.push(background);
    }

    scope.previousValue = {};
    scope.error = "";

    if (userFixedObjects) {
        for (let i = 0; i < userFixedObjects.length; i++) {
            if (userFixedObjects[i])
                try {
                    fixedobjects.push(new FixedObject(dt, userFixedObjects[i], "fix" + (i + 1)));
                } catch (err) {
                    scope.error += "init fix" + (i + 1) + ": " + err + "\n";
                }
        }
    }

    scope.previousValue = {};

    if (userTargets) {
        for (let i = 0; i < userTargets.length; i++) {
            if (userTargets[i])
                try {
                    targets.push(new Target(dt, userTargets[i], "trg" + (i + 1)));
                } catch (err) {
                    scope.error += "init trg" + (i + 1) + ": " + err + "\n";
                }
        }
    }

    scope.previousValue = {};

    if (userObjects) {
        for (let i = 0; i < userObjects.length; i++) {
            if (userObjects[i])
                try {
                    const newObject = new DragObject(dt, userObjects[i], "obj" + (i + 1));
                    objects.push(newObject);
                    if (!scope.drags) {
                        scope.drags = [];
                    }
                    scope.drags.push(newObject);
                } catch (err) {
                    scope.error += "init obj" + (i + 1) + ": " + err + "\n";
                }
        }
    }

    if (scope.attrs.state && scope.attrs.state.userAnswer) {
        scope.userHasAnswered = true;
        // used to reset object positions.
        // scope.yamlobjects = scope.attrs.state.markup.objects.yamlobjects;
        // lisatty oikeiden vastausten lukemiseen ja piirtamiseen.
        const userDrags = scope.attrs.state.userAnswer.drags;
        if (objects && userDrags && userDrags.length > 0) {
            for (let i = 0; i < objects.length; i++) {
                if (!objects[i]) continue; // looks like the first may be null
                for (let j = 0; j < userDrags.length; j++) {
                    if (objects[i].did === userDrags[j].did) {
                        objects[i].position[0] = userDrags[j].position[0];
                        objects[i].position[1] = userDrags[j].position[1];
                        objects[i].x = objects[i].position[0];
                        objects[i].y = objects[i].position[1];
                    }
                }
            }
        }
    }

    for (let i = 0; i < fixedobjects.length; i++) {
        dt.drawObjects.push(fixedobjects[i]);
    }

    for (let i = 0; i < targets.length; i++) {
        dt.drawObjects.push(targets[i]);
    }

    for (let i = 0; i < objects.length; i++) {
        dt.drawObjects.push(objects[i]);
    }

    dt.draw();

    scope.objects = objects;
};

const videos = {};

imagexApp.Controller = function($scope, $http, $transclude, $sce, $interval) {
    "use strict";
    // Tata kutsutaan kerran jokaiselle pluginin esiintymalle.
    // Angular kutsuu tata koska se on sanottu direktiivifunktiossa Controlleriksi.
    // Tahan tullaan ensin ja sitten initScope-metodiin
    // Siita ei ole mitaan hajua mista se keksii talle nuo parametrit???
    if (imagexApp.TESTWITHOUTPLUGINS) return;
    $scope.imagexScope = new ImagexScope($scope);
    $scope.attrs = {};
    $scope.sce = $sce;
    $scope.http = $http;
    $scope.interval = $interval;

    // Luodaan $scope.attrs joka on avattuna sisallossa olev JSON tai HEX
    $transclude(function(clone, scope) {timHelper.initAttributes(clone, $scope);});
    $scope.errors = [];
    $scope.muokattu = false;
    $scope.result = "";
};

imagexApp.initScope = function(scope, element, attrs) {
    "use strict";
    // Tata kutsutaan kerran jokaiselle pluginin esiintymalle.
    // Angular kutsuu tata koska se on sanottu direktiivifunktiossa Link-metodiksi.
    scope.cursor = "\u0383"; //"\u0347"; // "\u02FD";
    scope.plugin = element.parent().attr("data-plugin");
    scope.taskId = element.parent().attr("id");
    scope.app = imagexApp;

    // Etsitaan kullekin attribuutille arvo joko scope.attrs tai attrs-parametrista.
    // Jos ei ole, kaytetaan oletusta.
    timHelper.set(scope, attrs, "stem");
    timHelper.set(scope, attrs, "user_id");
    timHelper.set(scope, attrs, "emotion", false);
    timHelper.set(scope, attrs, "autosave", false);
    timHelper.set(scope, attrs, "followid", "");
    timHelper.set(scope, attrs, "button", "Save");
    timHelper.set(scope, attrs, "resetText", "Reset");
    timHelper.set(scope, attrs, "state.tries", 0);
    timHelper.set(scope, attrs, "max_tries");
    timHelper.set(scope, attrs, "cols", 20);
    timHelper.set(scope, attrs, "autoupdate", 500);
    timHelper.setn(scope, "tid", attrs, ".taskID"); //vain kokeilu etta "juuresta" ottaminen toimii
    timHelper.set(scope, attrs, "extraGrabAreaHeight", 30);
    timHelper.set(scope, attrs, "background");
    // Tassa on nyt kaikki raahattavat objektit
    timHelper.set(scope, attrs, "objects", "http://localhost/static/images/jyulogo.png");
    // Tassa pitaisi olla kaikki targetit
    timHelper.set(scope, attrs, "targets");
    timHelper.set(scope, attrs, "fixedobjects");
    timHelper.set(scope, attrs, "finalanswer");

    /*
    timHelper.set(scope, attrs, "circleRadius", 30);
    timHelper.set(scope, attrs, "circleColor");
    timHelper.set(scope, attrs, "circleTransparency", 0.5);
    */

    timHelper.set(scope, attrs, "canvaswidth", 800);
    timHelper.set(scope, attrs, "canvasheight", 600);
    //timHelper.set(scope,attrs,"preview", false);
    timHelper.set(scope, attrs, "preview", scope.attrs.preview);

    // Free hand drawing things:
    scope.freeHandDrawing = new FreeHand(scope.emotion);
    const vp = $window.videoApp && videoApp.videos[scope.followid];
    if (vp) {
        scope.freeHandDrawing.videoPlayer = vp;
        scope.videoPlayer = vp;
    }
    // scope.freeHandDrawing.emotion = scope.emotion;
    timHelper.set(scope, attrs, "buttonPlay", vp ? "Aloita/Pysäytä" : "");
    timHelper.set(scope, attrs, "buttonRevert", vp ? "Video alkuun" : "");
    timHelper.set(scope, attrs, "freeHand", false); // is free hand drawing on, if "use", it it off, but usable
    let use = false;
    if (scope.freeHand == "use") {scope.freeHand = false; use = true;}
    timHelper.set(scope, attrs, "freeHandVisible", scope.freeHand || use); // is the checkbox visible
    timHelper.set(scope, attrs, "freeHandToolbar", true); // is toolbat visible
    timHelper.set(scope, attrs, "freeHandLineVisible", true); // is line checkbox visible
    timHelper.set(scope, attrs, "freeHandLine", false); // is line drawing mode on
    timHelper.set(scope, attrs, "freeHandShortCuts", true); // general shortcuts like r,b tec
    timHelper.set(scope, attrs, "freeHandShortCut", scope.freeHand || use); // f for toggle freeHand on/off
    timHelper.set(scope, attrs, "freeHandColor", scope.freeHandDrawing.params.color); //
    timHelper.set(scope, attrs, "freeHandWidth", scope.freeHandDrawing.params.w);
    timHelper.set(scope, attrs, "state.freeHandData", null);
    timHelper.set(scope, attrs, "state.freeHandData", null);

    scope.w = scope.freeHandWidth;
    scope.color = scope.freeHandColor;
    scope.lineMode = scope.freeHandLine;
    scope.freeHandDrawing.params = scope; // to get 2 way binding to params
    if (scope.freeHandData) scope.freeHandDrawing.freeDrawing = scope.freeHandData;
    scope.freeHandDrawing.update = function() {
        const phase = scope.$root.$$phase;
        if (phase == "$apply" || phase == "$digest") return;
        scope.$apply();
    };

    // Otsikot.  Oletetaan etta 1. elementti korvaatan header-otsikolla ja viimeinen footerilla
    element[0].childNodes[0].outerHTML = timHelper.getHeading(scope, attrs, "header", "h4");
    const n = element[0].childNodes.length;
    if (n > 1) element[0].childNodes[n - 1].outerHTML =
        timHelper.getHeading(scope, attrs, "footer", 'p class="plgfooter"');
    scope.canvas = element.find("#canvas")[0]; //element[0].childNodes[1].childNodes[0];
    scope.colorInput = element.find("#freeHandColor")[0]; //element[0].childNodes[1].childNodes[0];
    imagexApp.initDrawing(scope, scope.canvas); //element[0].childNodes[1].childNodes[0]);

    scope.coords = element.find("#coords")[0];
    scope.previewColorInput = element.find("#previewColorInput")[0];
    scope.canvas.coords = scope.coords;
    scope.previewColor = globalPreviewColor;
    scope.attrs = {}; // not needed any more
};

// Tehdaan kaikista toiminnallisista funktioista oma luokka, jotta
// niita ei erikseen lisata jokaisen pluginin esiintyman kohdalla uudelleen.
function ImagexScope(scope) {
    "use strict";
    this.scope = scope;
}

ImagexScope.prototype.watchDrags = function() {
    "use strict";
    // var $scope = this.scope;
};

ImagexScope.prototype.initCode = function() {
    "use strict";
    const $scope = this.scope;
    $scope.error = "";
    $scope.result = "";
};

ImagexScope.prototype.undo = function() {
    this.scope.freeHandDrawing.popSegment(0);
};

ImagexScope.prototype.setFColor = function(color) {
    this.scope.freeHandDrawing.setColor(color);
};

ImagexScope.prototype.getPColor = function() {
    if (this.scope.preview) {
        if (typeof (editorChangeValue) !== "undefined") {
            globalPreviewColor = this.scope.previewColorInput.value;
            editorChangeValue(["[a-zA-Z]*[cC]olor[a-zA-Z]*:"], '"' + globalPreviewColor + '"');
        }
    }

};

ImagexScope.prototype.save = function() {
    "use strict";
    this.doSave(false);
    //$scope.evalAsync( $scope.drags);
};

ImagexScope.prototype.showAnswer = function() {
    "use strict";
    this.doshowAnswer();

};

// Get the important stuff from dragobjects
ImagexScope.prototype.getDragObjectJson = function() {
    const $scope = this.scope;
    const dragtable = $scope.drags;
    const json = [];
    if (!dragtable) {
        return json;
    }
    for (let i = 0; i < dragtable.length; i++) {
        json.push({
            did: dragtable[i].did, id: dragtable[i].id,
            position: [dragtable[i].x, dragtable[i].y]
        });
    }
    return json;
};

// This is pretty much identical to the normal save except that a query to
// show correct answer is also sent.
ImagexScope.prototype.doshowAnswer = function() {
    "use strict";
    const $scope = this.scope;
    if ($scope.answer && $scope.answer.rightanswers) {
        $scope.dt.addRightAnswers();
        return;
    }

    // These break the whole javascript if used, positions are updated somehow anyways.
    // $scope.$digest();
    // $scope.$apply();

    $scope.error = "... saving ...";
    $scope.isRunning = true;
    $scope.result = "";

    const params = {
        input: {
            markup: {taskId: $scope.taskId, user_id: $scope.user_id},
            drags: this.getDragObjectJson(),
            freeHandData: this.scope.freeHandDrawing.freeDrawing,
            finalanswerquery: true,
        },
    };
    let url = "/imagex/answer";
    if ($scope.plugin) {
        url = $scope.plugin;
        const i = url.lastIndexOf("/");
        if (i > 0) url = url.substring(i);
        url += "/" + $scope.taskId + "/answer/";  // Hack piti vahan muuttaa, jotta kone haviaa.
    }

    $scope.http({method: "PUT", url, data: params, headers: {"Content-Type": "application/json"}, timeout: 20000},
    ).success(function(data, status, headers, config) {
        $scope.isRunning = false;
        $scope.error = data.web.error;
        $scope.result = data.web.result;
        $scope.tries = data.web.tries;
        // for showing right answers.
        $scope.answer = data.web.answer;
        $scope.dt.addRightAnswers();
        //$scope.imagexScope.resetExercise();

    }).error(function(data, status) {
        $scope.isRunning = false;
        $scope.errors.push(status);
        $scope.error = "Ikuinen silmukka tai jokin muu vika?";
    });
};

// Reset the positions of dragobjects.
ImagexScope.prototype.resetExercise = function() {
    "use strict";
    // Set scope.
    const $scope = this.scope;
    $scope.error = "";
    $scope.result = "";
    $scope.freeHandDrawing.clear();
    // Objects dragged by user.
    const objects = $scope.objects; //$scope.objects;

    if (objects) {
        for (let i = 0; i < objects.length; i++) {
            const obj = objects[i];
            obj.x = obj.origPos.x;
            obj.y = obj.origPos.y;
            obj.position = obj.origPos.pos;
        }
    }
    // Draw the excercise so that reset appears instantly.

    const dobjs = $scope.dt.drawObjects;

    for (let i = dobjs.length - 1; i--;) {
        if (dobjs[i].did === "-") dobjs.splice(i, 1);
    }
    $scope.rightAnswersSet = false;

    $scope.dt.draw();
};

ImagexScope.prototype.svgImageSnippet = function() {
    const $scope = this.scope;
    const s = $scope.sce.trustAsHtml($scope.replyHTML);
    return s;
};

ImagexScope.prototype.videoPlay = function() {
    const video = this.scope.videoPlayer;
    if (video.fakeVideo) return;
    //    var $scope = this.scope;
    //this.scope.startTime = Date.now();
    if (video.paused)
        video.play();
    else
        video.pause();
    //return startTime;
};

ImagexScope.prototype.videoBeginning = function() {
    const video = this.scope.videoPlayer;
    if (video.fakeVideo) return;
    if (video.paused)
        video.currentTime = 0;
};

ImagexScope.prototype.doSave = function(nosave) {
    "use strict";
    const $scope = this.scope;

    $scope.error = "... saving ...";
    $scope.isRunning = true;
    $scope.result = "";

    const params = {
        input: {
            markup: {taskId: $scope.taskId, user_id: $scope.user_id},
            drags: this.getDragObjectJson(),
            freeHandData: this.scope.freeHandDrawing.freeDrawing,
            nosave: false,
        },
    };
<<<<<<< HEAD
    //    $log.info(params);
=======
>>>>>>> 39d42115

    if (nosave) params.input.nosave = true;
    let url = "/imagex/answer";
    if ($scope.plugin) {
        url = $scope.plugin;
        const i = url.lastIndexOf("/");
        if (i > 0) url = url.substring(i);
        url += "/" + $scope.taskId + "/answer/";  // Hack piti vahan muuttaa, jotta kone haviaa.
    }

    $scope.http({method: "PUT", url, data: params, headers: {"Content-Type": "application/json"}, timeout: 20000},
    ).success(function(data, status, headers, config) {
        $scope.isRunning = false;
        $scope.error = data.web.error;
        $scope.result = data.web.result;
        $scope.tries = data.web.tries;
        $scope.userHasAnswered = true;
        $scope.replyImage = data.web["-replyImage"];
        $scope.replyHTML = data.web["-replyHTML"];
    }).error(function(data, status) {
        $scope.isRunning = false;
        $scope.errors.push(status);
        $scope.error = "Ikuinen silmukka tai jokin muu vika?";
    });
};<|MERGE_RESOLUTION|>--- conflicted
+++ resolved
@@ -1759,10 +1759,6 @@
             nosave: false,
         },
     };
-<<<<<<< HEAD
-    //    $log.info(params);
-=======
->>>>>>> 39d42115
 
     if (nosave) params.input.nosave = true;
     let url = "/imagex/answer";
