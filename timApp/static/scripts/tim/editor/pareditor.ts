--- conflicted
+++ resolved
@@ -885,17 +885,7 @@
                 name: "Characters",
             },
             {
-<<<<<<< HEAD
-                entries: [
-                    {
-                        title: "Ctrl-e",
-                        func: () => this.onFormulaEditorAddFormula(),
-                        name: "Add formula",
-                    },
-                ],
-=======
                 entries: [],
->>>>>>> c9323b4f
                 name: "TeX",
             },
             {
