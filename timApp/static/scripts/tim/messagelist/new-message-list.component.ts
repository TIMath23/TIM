--- conflicted
+++ resolved
@@ -8,16 +8,6 @@
 @Component({
     selector: "tim-new-message-list",
     template: `
-<<<<<<< HEAD
-        <h1>Create new message list</h1>
-        <div>
-            <label for="list-name">List name: </label><input type="text" id="list-name" [(ngModel)]="listname"/>
-            <select id="domain-select" [(ngModel)]="domain">
-                <option *ngFor="let domain of domains">{{domain}}</option>
-            </select>
-        </div>
-        <div>
-=======
     <h1>Create new message list</h1>
     <div>
         <label for="list-name">List name: </label><input type="text" id="list-name" [(ngModel)]="listname"/>
@@ -32,25 +22,6 @@
         <input type="checkbox" id="if-archived" [(ngModel)]="archive"/> <label for="if-archived">Archive messages?</label>
     </div>
     <div>
-        <input type="radio" id="public-archive" name="archive-type" value="isPublic" />
-        <label for="public-archive">Public archive</label>
-    </div>
-    <div>
-        <input type="radio" id="secret-archive" name="archive-type" value="isSecret" />
-        <label for="secret-archive"> "Super secret archive"</label>
-    </div>
-    <div>
-        <label for="add-multiple-emails">Add multiple emails</label> <br />
-        <textarea id="add-multiple-emails" [(ngModel)]="emails"></textarea>
-    </div>
->>>>>>> 3b7c19b3
-
-        </div>
-        <div>
-            <input type="checkbox" id="if-archived" [(ngModel)]="archive"/> <label for="if-archived">Archive
-            messages?</label>
-        </div>
-        <div>
             <p>Radio buttons example</p>
             <p>Currently selected item: {{ archiveType }}</p>
             <label *ngFor="let item of items">
@@ -62,10 +33,11 @@
                 />
                 {{ item }}
             </label>
-        </div>
-        <div>
-            <textarea id="add-multiple-emails"></textarea>
-        </div>
+    </div>
+    <div>
+        <label for="add-multiple-emails">Add multiple emails</label> <br />
+        <textarea id="add-multiple-emails" [(ngModel)]="emails"></textarea>
+    </div>
 
         <div>
             <select id="search-groups" multiple>
@@ -110,11 +82,8 @@
                         listname: this.listname,
                         domain: this.domain,
                         archive: this.archive,
-<<<<<<< HEAD
+                        emails: this.parseEmails(),
                         archiveType: this.archiveType,
-=======
-                        emails: this.parseEmails(),
->>>>>>> 3b7c19b3
                     },
                 })
                 .toPromise()
