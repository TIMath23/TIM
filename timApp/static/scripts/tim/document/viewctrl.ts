--- conflicted
+++ resolved
@@ -1646,10 +1646,6 @@
     peerReviewInProcess(): boolean {
         if (this.docSettings.peer_review) {
             const currentTime = new Date().toISOString();
-<<<<<<< HEAD
-=======
-
->>>>>>> 620b2606
             if (
                 !this.docSettings.peer_review_start ||
                 !this.docSettings.peer_review_stop
@@ -1664,13 +1660,7 @@
                 this.docSettings.peer_review_stop
             ).toISOString();
 
-<<<<<<< HEAD
             console.log(startTime <= currentTime && currentTime < endTime);
-=======
-            console.log(startTime <= currentTime && currentTime < endTime)
-
->>>>>>> 620b2606
-
             if (startTime <= currentTime && currentTime < endTime) {
                 return true;
             }
