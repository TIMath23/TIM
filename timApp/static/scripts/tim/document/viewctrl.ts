import {IController, IDeferred, IPromise, IScope} from "angular";
import $ from "jquery";
import ngs, {ngStorage} from "ngstorage";
import {timApp} from "tim/app";
import {AreaHandler} from "tim/document/areas";
import {Document, setActiveDocument} from "tim/document/document";
import {ClipboardHandler, IClipboardMeta} from "tim/document/editing/clipboard";
import * as interceptor from "tim/document/interceptor";
import {NotesHandler} from "tim/document/notes";
import {getElementByParId, Paragraph, saveCurrentScreenPar} from "tim/document/parhelpers";
import {ParmenuHandler} from "tim/document/parmenu";
import * as popupMenu from "tim/document/popupMenu";
import {QuestionHandler} from "tim/document/question/questions";
import {initReadings} from "tim/document/readings";
import {timLogTime} from "tim/util/timTiming";
import {isPageDirty, markAsUsed, markPageNotDirty, to} from "tim/util/utils";
import {AnswerBrowserController, ITaskInfo, PluginLoaderCtrl} from "../answer/answerbrowser3";
import {IAnswer} from "../answer/IAnswer";
import {BookmarksController, IBookmarkGroup} from "../bookmark/bookmarks";
import {IPluginInfoResponse, ParCompiler} from "../editor/parCompiler";
import {IDocument} from "../item/IItem";
import {LectureController} from "../lecture/lectureController";
import {TimTableController} from "../plugin/timTable";
import {initCssPrint} from "../printing/cssPrint";
import {IUser} from "../user/IUser";
import {Users} from "../user/userService";
import {
    $compile,
    $filter,
    $http,
    $httpParamSerializer,
    $interval,
    $localStorage,
    $q,
    $timeout,
    $window,
} from "../util/ngimport";
import {AnnotationController} from "../velp/annotation";
import {ReviewController} from "../velp/reviewController";
import {DiffController} from "./diffDialog";
import {EditingHandler} from "./editing/editing";
import {PendingCollection} from "./editing/edittypes";
import * as helpPar from "./editing/helpPar";
import {onClick} from "./eventhandlers";
import {IDocSettings} from "./IDocSettings";
import {PopupMenuController} from "./popupMenu";
import {RefPopupHandler} from "./refpopup";
import {initSlideView} from "./slide";
import {IMenuFunctionEntry} from "./viewutils";

markAsUsed(ngs, popupMenu, interceptor, helpPar);

export interface ITimComponent {
    getName: () => string | undefined;
    getContent: () => string | undefined;
    getContentArray?: () => string[] | undefined;
    getAreas: () => string[];
    getTaskId: () => string | undefined;
    belongsToArea(area: string): boolean;
    isUnSaved: () => boolean;
    save: () => Promise<{saved: boolean, message: (string | undefined)}>;
    getPar: () => Paragraph;
    setPluginWords?: (words: string[]) => void;
    setForceAnswerSave?: (force: boolean) => void;
    resetField: () => string | undefined;
    supportsSetAnswer: () => boolean;
    setAnswer: (content: {[index: string]: string}) => {ok: boolean, message: (string | undefined)};
}

export interface IInsertDiffResult {
    type: "insert";
    after_id: string | null;
    content: IPluginInfoResponse;
}

export interface IReplaceDiffResult {
    type: "replace";
    content: IPluginInfoResponse;
    start_id: string;
    end_id: string | null;
}

export interface IDeleteDiffResult {
    type: "delete";
    content: IPluginInfoResponse;
    start_id: string;
    end_id: string | null;
}

export interface IChangeDiffResult {
    type: "change";
    content: IPluginInfoResponse;
    id: string;
}

export type DiffResult = IInsertDiffResult | IReplaceDiffResult | IDeleteDiffResult | IChangeDiffResult;

export let vctrlInstance: ViewCtrl | undefined;

export class ViewCtrl implements IController {
    private notification: string = "";
    private videoElements = new Map<string, HTMLVideoElement>();
    clipMeta: IClipboardMeta = {allowPasteContent: false, allowPasteRef: false, empty: true};
    selection: { pars?: JQuery; start?: Paragraph; end?: Paragraph } = {};
    public par: JQuery | undefined;

    static $inject = ["$scope"];

    public lectureMode: boolean;
    public inLecture: boolean;
    public item: IDocument;
    public docId: number;

    private hidePending: boolean;
    public group: any;
    public scope: IScope;
    public noBrowser: boolean;
    public docVersion: [number, number];
    private crumbs: any;
    private startIndex: number;
    public users: IUser[];
    public teacherMode: boolean;
    private velpMode: boolean;

    private timTables = new Map<string, TimTableController>();
    private timComponents: Map<string, ITimComponent> = new Map();
    private timComponentTags: Map<string, [string]> = new Map();

    private pendingUpdates: PendingCollection = new Map<string, string>();
    private document: Document;
    private showRefresh: boolean;
    public selectedUser: IUser;
    public editing: boolean = false;
    public $storage: ngStorage.StorageService & { defaultAction: string | null; noteAccess: string };
    private liveUpdates: number;
    private oldWidth: number;
    public defaultAction: IMenuFunctionEntry | undefined;
    public reviewCtrl: ReviewController;
    public lectureCtrl?: LectureController;
    public questionHandler: QuestionHandler;
    public areaHandler: AreaHandler;
    public clipboardHandler: ClipboardHandler;
    public editingHandler: EditingHandler;
    public notesHandler: NotesHandler;
    public parmenuHandler: ParmenuHandler;
    public refpopupHandler: RefPopupHandler;
    public popupmenu?: PopupMenuController;

    public bookmarksCtrl: BookmarksController | undefined;

    // For search box.
    private displaySearch = false;
    diffDialog?: DiffController;

    // To hide actions on both sides of the page.
    public actionsDisabled = false;

    // To give an alert if trying to go to another page when doing an adaptive feedback task.
    public doingTask = false;
    public docSettings: IDocSettings = $window.docSettings;

    // Form-mode related attributes.
    private formTaskInfosLoaded = false;

    constructor(sc: IScope) {
        timLogTime("ViewCtrl start", "view");

        this.noBrowser = $window.noBrowser;
        this.docId = $window.item.id;
        this.docVersion = $window.docVersion;
        this.crumbs = $window.crumbs;
        this.item = $window.item;
        this.startIndex = $window.startIndex;
        this.users = $window.users;
        this.group = $window.group;
        this.teacherMode = $window.teacherMode;
        this.velpMode = $window.velpMode;
        this.lectureMode = $window.lectureMode;
        this.inLecture = $window.in_lecture;
        this.scope = sc;

        this.document = new Document(this.docId);
        setActiveDocument(this.document);

        if (this.users.length > 0) {
            this.selectedUser = this.users[0];
        } else {
            this.selectedUser = Users.getCurrent();
        }
        this.hidePending = false;

        $($window).resize((e) => {
            if (e.target === $window as any) {
                const newWidth = $($window).width();
                if (newWidth !== this.oldWidth && newWidth) {
                    this.oldWidth = newWidth;
                    const selected = $(".par.lightselect, .par.selected");
                    if (selected.length > 0) {
                        selected[0].scrollIntoView();
                    }
                }
            }
        });

        this.questionHandler = new QuestionHandler(sc, this);
        this.areaHandler = new AreaHandler(sc, this);
        this.clipboardHandler = new ClipboardHandler(sc, this);
        this.editingHandler = new EditingHandler(sc, this);
        this.notesHandler = new NotesHandler(sc, this);
        this.parmenuHandler = new ParmenuHandler(sc, this);
        this.refpopupHandler = new RefPopupHandler(sc, this);
        if (!this.isSlideView()) {
            initReadings(this);
        } else {
            initSlideView(this.item);
        }
        onClick("html", ($this, e) => {
            // Clicking anywhere
            const tagName = (e.target as Element).tagName.toLowerCase();
            const jqTarget = $(e.target);
            const ignoreTags = ["button", "input", "label", "i"];
            const ignoreClasses = [
                "areaeditline",
                "draghandle",
                "editline",
                "menu-icon",
                "modal-dialog",
            ];

            let curElement = jqTarget;
            let limit = 10;
            while (curElement != null) {
                if (this.editing || ignoreTags.includes(tagName) || curElement.attr("position") === "absolute") {
                    return false;
                }

                for (const c of ignoreClasses) {
                    if (curElement.hasClass(c)) {
                        return false;
                    }
                }

                curElement = curElement.parent();
                if (--limit < 0) {
                    break;
                }
            }

            this.closePopupIfOpen();
            if (this.diffDialog) {
                this.diffDialog.close();
            }

            return false;

        }, true);

        // If you add 'mousedown' to bind, scrolling upon opening the menu doesn't work on Android
        $("body,html").bind("scroll wheel DOMMouseScroll mousewheel", (e) => {
            if (e.which > 0 || e.type === "mousedown" || e.type === "mousewheel") {
                $("html,body").stop();
            }
        });

        this.$storage = $localStorage.$default({
            defaultAction: "Close menu",
            noteAccess: "everyone",
        });

        $window.allowMove = false;
        this.oldWidth = $($window).width() || 500;
        this.showRefresh = isPageDirty();
        this.liveUpdates = $window.liveUpdates;

        if (Users.isLoggedIn() && this.liveUpdates) {
            this.startLiveUpdates();
        }

        try {
            const found = $filter("filter")(this.editingHandler.getEditorFunctions(),
                {desc: this.$storage.defaultAction, show: true}, true);
            if (found.length) {
                this.defaultAction = found[0];
            }
        } catch (e) {
        }
        this.reviewCtrl = new ReviewController(this);
        timLogTime("ViewCtrl end", "view");
    }

    $postLink() {
        initCssPrint();

        this.questionHandler.processQuestions();
        this.setHeaderLinks();
        this.noBeginPageBreak();
        this.document.rebuildSections();
        // from https://stackoverflow.com/a/7317311
        window.addEventListener("beforeunload", (e) => {
            saveCurrentScreenPar();

            if ((!this.editing && !this.checkUnSavedTimComponents() && !this.doingTask) || $window.IS_TESTING) {
                return undefined;
            }

            const msg = "You are currently editing something. Are you sure you want to leave the page?";

            (e || $window.event).returnValue = msg; // Gecko + IE
            return msg; // Gecko + Webkit, Safari, Chrome etc.
        });
        // Change hash whenever user scrolls the document.
        window.addEventListener("scroll", (e) => {
            saveCurrentScreenPar();
        });
    }

    public isTranslation() {
        return this.item.src_docid != null && this.item.src_docid !== this.item.id;
    }

    getVideo(followid: string) {
        return this.videoElements.get(followid);
    }

    registerVideo(followid: string, v: HTMLVideoElement): void {
        this.videoElements.set(followid, v);
    }

    isSlideView() {
        const p = document.location.pathname;
        return p.startsWith("/slidefff/") || p.startsWith("/show_slide/");
    }

    startLiveUpdates() {
        const sc = this.scope;
        const origLiveUpdates = this.liveUpdates;
        if (!origLiveUpdates) {
            return;
        }
        let stop: IPromise<any> | undefined;
        stop = $interval(async () => {
            const response = await $http.get<{ version: [number, number], diff: DiffResult[], live: number }>("/getParDiff/" + this.docId + "/" + this.docVersion[0] + "/" + this.docVersion[1]);
            this.docVersion = response.data.version;
            this.liveUpdates = response.data.live; // TODO: start new loop by this or stop if None
            const replaceFn = async (d: DiffResult, parId: string) => {
                const compiled = await ParCompiler.compile(d.content, sc);
                const e = getElementByParId(parId);
                e.replaceWith(compiled);
            };
            const afterFn = async (d: DiffResult, parId: string) => {
                const compiled = await ParCompiler.compile(d.content, sc);
                const e = getElementByParId(parId);
                e.after(compiled);
            };
            const beforeFn = async (d: DiffResult, e: JQuery) => {
                const compiled = await ParCompiler.compile(d.content, sc);
                e.before(compiled);
            };
            for (const d of response.data.diff) {
                if (d.type === "delete") {
                    if (d.end_id != null) {
                        getElementByParId(d.start_id).nextUntil(getElementByParId(d.end_id)).addBack().remove();
                    } else {
                        getElementByParId(d.start_id).nextAll(".par").addBack().remove();
                    }
                } else if (d.type === "replace") {
                    const first = getElementByParId(d.start_id);
                    if (d.start_id !== d.end_id) {
                        if (d.end_id != null) {
                            first.nextUntil(getElementByParId(d.end_id)).remove();
                        } else {
                            first.nextAll(".par").remove();
                        }
                    }
                    replaceFn(d, d.start_id);
                } else if (d.type === "insert") {
                    if (d.after_id == null) {
                        beforeFn(d, $(".par:first"));
                    } else {
                        afterFn(d, d.after_id);
                    }
                } else if (d.type === "change") {
                    replaceFn(d, d.id);
                }
            }
            $timeout(() => {
                this.document.rebuildSections();
            }, 1000);
            if (this.liveUpdates != origLiveUpdates) { // if value hase changes, stop and start new poll
                if (stop) {
                    $interval.cancel(stop);
                    stop = undefined;
                }
                $timeout(() => {
                    this.startLiveUpdates();
                }, 100);
            }
        }, Math.max(1000 * this.liveUpdates, 1000));
    }

    $onInit() {
        vctrlInstance = this;
        this.scope.$watchGroup([
            () => this.lectureMode,
            () => this.selection.start,
            () => this.selection.end,
            () => this.editing,
            () => this.getEditMode(),
            () => this.clipMeta.allowPasteContent,
            () => this.clipMeta.allowPasteRef,
            () => this.getAllowMove()], (newValues, oldValues, scope) => {
            const par = $(".editline.menuopen").parents(".par");
            this.parmenuHandler.updatePopupMenuIfOpen(this.parmenuHandler.getPopupAttrs(par.length > 0 ? par : undefined));
            if (this.editing) {
                this.notification = "Editor is already open.";
            } else {
                this.notification = "";
            }
        });
        this.reviewCtrl.loadDocumentAnnotations();
        this.editingHandler.insertHelpPar();
        // window.onbeforeunload = () => {
        //     const dirty = this.checkUnSavedTimComponents();
        //     if ( dirty ) { return "You have unsaved tasks!"; }  // IE shows this message
        //     // And for IE you can not return anything, otherwise it will show even null
        // };
    }

    /**
     * Registers a table controller to the view controller.
     * All table controllers need to register for toggling edit mode of
     * the table to work.
     * @param {TimTableController} controller The table controller.
     * @param {string} parId The ID of the table paragraph.
     */
    public addTable(controller: TimTableController, parId: string) {
        console.log("table added!");
        this.timTables.set(parId, controller);
    }

    /**
     * Returns a table controller related to a specific table paragraph.
     * @param {string} parId The paragraph's ID.
     * @returns {TimTableController} The table controller related to the given table paragraph, or undefined.
     */
    public getTableControllerFromParId(parId: string) {
        return this.timTables.get(parId);
    }

    public addTimComponent2(component: ITimComponent, tag?: (string | undefined)) {
        this.addTimComponent(component, tag);
    }

    /**
     * Registers an ITimComponent to the view controller by its name attribute if it has one.
<<<<<<< HEAD
     * @param {string | null | undefined} tag optional tag for accessing  group of ITimComponents
=======
>>>>>>> 93c5d12a
     * @param {ITimComponent} component The component to be registered.
     * @param {string | undefined} tag for accessing  group of ITimComponents
     */
    public addTimComponent(component: ITimComponent, tag?: (string | null)) {
        if (this.docSettings.form_mode) {
            const id = component.getTaskId();
            if (id && this.getFormAnswerBrowser(id)) {
                return;
            }
        }
        // Registering with any other name than docId.taskId breaks
        // form functionality
        const name = component.getTaskId();
        if (name) {
            this.timComponents.set(name, component);
            if (tag) {
                const prev = this.timComponentTags.get(tag);
                if (prev != undefined) {
                    prev.push(name);
                    this.timComponentTags.set(tag, prev);
                } else {
                    this.timComponentTags.set(tag, [name]);
                }
            }
        }
    }

    /**
     * Returns an ITimComponent where register ID matches the given string.
     * If docID is not present then automatically append with current docID
     * @param {string} name The register ID of the ITimComponent.
     * @returns {ITimComponent | undefined} Matching component if there was one.
     */
    public getTimComponentByName(name: string): ITimComponent | undefined {
        if (name.split(".").length < 2) {
            name = this.docId + "." + name;
        }
        return this.timComponents.get(name);
    }

    public getTimComponentsByTag(tag: string): ITimComponent[] {
        const returnList: ITimComponent[] = [];
        const arr = this.timComponentTags.get(tag);
        if (arr) {
            for (const name of arr) {
                const t = this.getTimComponentByName(name);
                if (t) {
                    returnList.push(t);
                }
            }
        }
        return returnList;
    }

    /**
     * Gets ITimComponents nested within specified area component.
     * @param{string} area name of the area object.
     * @returns {ITimComponent[]} List of ITimComponents nested within the area.
     */
    public getTimComponentsByArea(area: string): ITimComponent[] {
        const returnList: ITimComponent[] = [];
        for (const [k, v] of this.timComponents) {
            if (v.belongsToArea(area)) { returnList.push(v); }
        }
        return returnList;
    }

    /**
     * Searches for registered ITimComponent whose ID matches the given regexp.
     * @param {string} re The RegExp to be used in search.
     * @returns {ITimComponent[]} List of ITimComponents where the ID matches the regexp.
     */
    public getTimComponentsByRegex(re: string): ITimComponent[] {
        const returnList: ITimComponent[] = [];
        const reg = new RegExp("^" + re + "$");
        const regWithDoc = new RegExp("^" + this.docId + "." + re + "$");
        for (const [k, v] of this.timComponents) {
            if (reg.test(k)) {
                returnList.push(v);
            } else if (regWithDoc.test(k)) {
                returnList.push(v);
            }
        }
        return returnList;
    }

    /**
     * @returns {ITimComponent[]} List of all registered ITimComponents
     */
    public getAllTimComponents(): ITimComponent[] {
        return Array.from(this.timComponents.values());
    }

    /**
     * @returns {boolean} True if at least one registered ITimComponent was in unsaved state
     */
    public checkUnSavedTimComponents(): boolean {
        let unsavedTimComponents = false;
        for (const t of this.timComponents.values()) {
            if (t.isUnSaved()) {
                unsavedTimComponents = true;
                break;
            }
        }
        return unsavedTimComponents;
    }

    isEmptyDocument() {
        return this.docVersion[0] === 0 && this.docVersion[1] === 0; // TODO can be empty otherwise too
    }

    reload() {
        markPageNotDirty();
        window.location.reload();
    }

    closeRefreshDlg() {
        this.showRefresh = false;
    }

    async changeUser(user: IUser, updateAll: boolean) {
        this.selectedUser = user;
        if (updateAll) {
            for (const lo of this.ldrs.values()) {
                lo.loadPlugin();
                // await lo.abLoad.promise;
            }
            for (const lo of this.ldrs.values()) {
                await lo.abLoad.promise;
            }
        }

        if (this.docSettings.form_mode) {
            const taskList = [];
            for (const fab of this.formAbs.values()) {
                taskList.push(fab.taskId);
            }
            const answerResponse = await $http.post<{ answers: { [index: string]: IAnswer }, userId: number }>("/userAnswersForTasks", {
                tasks: taskList,
                user: user.id,
            });
            if (!this.formTaskInfosLoaded) {
                const taskInfoResponse = await $http.post<{ [index: string]: ITaskInfo }>(
                    "/infosForTasks",  // + window.location.search,  // done in interceptor
                    {
                    tasks: taskList,
                });
                this.formTaskInfosLoaded = true;
                for (const fab of this.formAbs.values()) {
                    fab.setInfo(taskInfoResponse.data[fab.taskId]);
                }
            }
            if (answerResponse.data.userId == this.selectedUser.id) {
                for (const fab of this.formAbs.values()) {
                    const ans = answerResponse.data.answers[fab.taskId];
                    if (ans === undefined) {
                        fab.changeUserAndAnswers(user, []);
                    } else {
                        fab.changeUserAndAnswers(user, [ans]);
                    }
                    const timComp = this.getTimComponentByName(fab.taskId.split(".")[1]);
                    if (timComp) {
                        if (fab.selectedAnswer) {
                            timComp.setAnswer(JSON.parse(fab.selectedAnswer.content));
                        } else {
                            timComp.resetField();
                        }
                    }
                }
            }
        }

        // TODO: do not call changeUser separately if updateAll enabled
        // - handle /answers as single request for all related plugins instead of separate requests
        // - do the same for /taskinfo and /getState requests
        for (const ab of this.abs.values()) {
            ab.changeUser(user, updateAll);
        }
    }

    public async updateFields(taskids: string[]) {
        // TODO: if(!taskids) use all formAbs / regular abs
        // TODO: Parse regular abs to another array
        // TODO: Refactor (repeated lines from changeUser)
        const formAbMap = new Map<string, AnswerBrowserController>();
        const fabIds: string[] = [];
        for (const t of taskids) {
            const fab = this.getFormAnswerBrowser(t);
            if (fab) {
                formAbMap.set(t, fab);
                fabIds.push(t);
            }
        }
        const answerResponse = await $http.post<{ answers: { [index: string]: IAnswer }, userId: number }>("/userAnswersForTasks", {
            tasks: fabIds,
            user: this.selectedUser.id,
        });
        for (const fab of formAbMap.values()) {
            const ans = answerResponse.data.answers[fab.taskId];
            if (ans === undefined) {
                fab.changeUserAndAnswers(this.selectedUser, []);
            } else {
                fab.changeUserAndAnswers(this.selectedUser, [ans]);
            }
            const timComp = this.getTimComponentByName(fab.taskId.split(".")[1]);
            if (timComp) {
                if (fab.selectedAnswer) {
                    timComp.setAnswer(JSON.parse(fab.selectedAnswer.content));
                } else {
                    timComp.resetField();
                }
            }
        }
        // console.log("debug line");
    }

    async beginUpdate() {
        const response = await $http.get<{ changed_pars: { [id: string]: string } }>("/getUpdatedPars/" + this.docId);
        this.updatePendingPars(new Map<string, string>(Object.entries(response.data.changed_pars)));
    }

    pendingUpdatesCount() {
        return this.pendingUpdates.size;
    }

    showUpdateDialog() {
        return !this.hidePending && this.pendingUpdatesCount() > 0;
    }

    updatePendingPars(pars: PendingCollection) {
        for (const [k, v] of pars) {
            this.pendingUpdates.set(k, v);
        }
        this.hidePending = false;
        if (this.pendingUpdatesCount() < 10) {
            this.updatePending();
        }
    }

    updatePending() {
        for (const [key, val] of this.pendingUpdates) {
            const par = getElementByParId(key);
            const n = $(val);
            par.replaceWith(n);
            const compiled = $($compile(n)(this.scope));
            this.applyDynamicStyles(compiled);
            ParCompiler.processAllMathDelayed(compiled);
        }
        this.document.rebuildSections();
        this.pendingUpdates.clear();
        this.questionHandler.processQuestions();
    }

    applyDynamicStyles(par: Paragraph) {
        if ($window.editMode) {
            par.addClass("editmode");

            // Show hidden paragraphs if in edit mode
            par.find(".mdcontent").css("display", "initial");
        }
    }

    setHeaderLinks() {
        const pars = $(".parContent");
        pars.each((index, elem) => {
            const p = $(elem);
            p.find("h1, h2, h3, h4, h5, h6").each((i, e) => {
                const h = $(e);
                const id = h.attr("id");
                if (id) {
                    h.append($("<a>", {
                        text: "#",
                        href: "#" + id,
                        class: "headerlink",
                        title: "Permanent link",
                    }));
                }
            });
        });
    }

    getEditMode() {
        return $window.editMode;
    }

    getAllowMove() {
        return $window.allowMove;
    }

    registerPopupMenu(param: PopupMenuController) {
        this.popupmenu = param;
    }

    async closePopupIfOpen() {
        if (this.popupmenu) {
            this.popupmenu.close();
            await this.popupmenu.closePromise();
            this.popupmenu = undefined;
        }
    }

    /**
     * Add bookmark controller.
     * @param {BookmarksController} bookmarksCtrl
     */
    registerBookmarks(bookmarksCtrl: BookmarksController) {
        this.bookmarksCtrl = bookmarksCtrl;
    }

    /**
     * Remove page break from the first header to avoid empty page in browser print.
     */
    private noBeginPageBreak() {
        const headers = $(".parContent h1");
        if (headers.length > 0) {
            headers.first().addClass("no-page-break-before");
            return;
        }
    }

    private abs = new Map<string, AnswerBrowserController>();
    private formAbs = new Map<string, AnswerBrowserController>();

    /**
     * Registers answerbrowser to related map
     * If form_mode is enabled and answerBrowser is from timComponent
     * that supports setting answer then add it to formAbs
     * else add it to regular ab map
     * @param ab AnswerBrowserController to be registered
     */
    registerAnswerBrowser(ab: AnswerBrowserController) {
        if (this.docSettings.form_mode) {
            const timComp = this.getTimComponentByName(ab.taskId.split(".")[1]);
            if (timComp && timComp.supportsSetAnswer()) {
                // TODO: Should propably iterate like below in case of duplicates
                this.formAbs.set(ab.taskId, ab);
                return;
            }
        }
        // TODO: Task can have two instances in same document (regular field and label version)
        // - for now just add extra answerbrowsers for them (causes unnecessary requests when changing user...)
        // - maybe in future answerbrowser could find all related plugin instances and update them when ab.changeuser gets called?
        // - fix registerPluginLoader too
        // if (this.abs.has((ab.taskId))) {
        //     let index = 1;
        //     while (this.abs.has(ab.taskId + index)) {
        //         index++;
        //     }
        //     this.abs.set(ab.taskId + index, ab);
        // } else { this.abs.set(ab.taskId, ab); }
        this.abs.set(ab.taskId, ab);
    }

    getAnswerBrowser(taskId: string) {
        return (this.abs.get(taskId) || this.formAbs.get(taskId));
    }

    getFormAnswerBrowser(taskId: string) {
        return this.formAbs.get(taskId);
    }

    private ldrs = new Map<string, PluginLoaderCtrl>();

    registerPluginLoader(loader: PluginLoaderCtrl) {
        // // TODO: see todos at registerAnswerBrowser
        // if (this.ldrs.has((loader.taskId))) {
        //     let index = 1;
        //     while (this.ldrs.has(loader.taskId + index)) {
        //         index++;
        //     }
        //     this.ldrs.set(loader.taskId + index, loader);
        // } else { this.ldrs.set(loader.taskId, loader); }
        this.ldrs.set(loader.taskId, loader);
    }

    getPluginLoader(taskId: string) {
        return this.ldrs.get(taskId);
    }

    private anns = new Map<string, AnnotationController>();
    private annsDefers = new Map<string, IDeferred<AnnotationController>>();

    registerAnnotation(loader: AnnotationController) {
        // This assumes that the associated DOM element for annotation is attached in the page because we need to check
        // whether it's in the right margin or not (i.e. in text).
        const prefix = loader.getKeyPrefix();
        const key = prefix + loader.annotation.id;
        this.anns.set(key, loader);
        const defer = this.annsDefers.get(key);
        if (defer) {
            defer.resolve(loader);
        }
    }

    getAnnotation(id: string) {
        return this.anns.get(id);
    }

    getAnnotationAsync(id: string): IPromise<AnnotationController> {
        const a = this.getAnnotation(id);
        if (a) {
            return $q.resolve(a);
        }
        const value = $q.defer<AnnotationController>();
        this.annsDefers.set(id, value);
        return value.promise;
    }

    unRegisterAnnotation(a: AnnotationController) {
        const prefix = a.getKeyPrefix();
        const key = prefix + a.annotation.id;
        this.anns.delete(key);
        this.annsDefers.delete(key);
    }

}

class EntityRegistry<K, V> {
    private entities = new Map<K, V>();

    registerEntity(k: K, e: V) {
        this.entities.set(k, e);
    }

    getEntity(k: K) {
        return this.entities.get(k);
    }
}

timApp.component("timView", {
    controller: ViewCtrl,
    template: "<div ng-transclude></div>",
    transclude: true,
});<|MERGE_RESOLUTION|>--- conflicted
+++ resolved
@@ -453,10 +453,6 @@
 
     /**
      * Registers an ITimComponent to the view controller by its name attribute if it has one.
-<<<<<<< HEAD
-     * @param {string | null | undefined} tag optional tag for accessing  group of ITimComponents
-=======
->>>>>>> 93c5d12a
      * @param {ITimComponent} component The component to be registered.
      * @param {string | undefined} tag for accessing  group of ITimComponents
      */
