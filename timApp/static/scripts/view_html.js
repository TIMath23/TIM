--- conflicted
+++ resolved
@@ -692,11 +692,7 @@
 
         sc.getQuestionHtml = function (questions) {
             var questionImage = '/static/images/show-question-icon.png';
-<<<<<<< HEAD
             var $questionsDiv = $("<div>", {class: 'questions'}); 
-=======
-            var $questionsDiv = $("<div>", {class: 'questions'});
->>>>>>> 6e48ee62
 
             // TODO: Think better way to get the ID of question.
             for (var i = 0; i < questions.length; i++) {
