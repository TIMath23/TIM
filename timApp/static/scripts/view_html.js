--- conflicted
+++ resolved
@@ -427,11 +427,7 @@
                 if ($mathdiv) sc.processMath($mathdiv[0]);
 
                 var $newpar = $("<div>", {class: "par"})
-<<<<<<< HEAD
-                    .append($("<div>", {class: "parContent"}).append($mathdiv || html));
-=======
                     .append($("<div>", {class: "parContent"}).append($mathdiv || html));
->>>>>>> c59cb2af
                 var readClass = "unread";
                 if (i === 0 && !$par.hasClass("new")) {
                     $par.find(".notes").appendTo($newpar);
