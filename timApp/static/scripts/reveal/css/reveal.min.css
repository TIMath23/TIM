/*!
 * reveal.js
 * http://lab.hakim.se/reveal-js
 * MIT licensed
 *
 * Copyright (C) 2015 Hakim El Hattab, http://hakim.se
 */
/*********************************************
 * RESET STYLES
 *********************************************/

/* Reset .fade that comes from Bootstrap's CSS */
.fade {
    opacity: inherit;
}

html, body, .reveal div, .reveal span, .reveal applet, .reveal object, .reveal iframe, .reveal h1, .reveal h2, .reveal h3, .reveal h4, .reveal h5, .reveal h6, .reveal p, .reveal blockquote, .reveal pre, .reveal a, .reveal abbr, .reveal acronym, .reveal address, .reveal big, .reveal cite, .reveal code, .reveal del, .reveal dfn, .reveal em, .reveal img, .reveal ins, .reveal kbd, .reveal q, .reveal s, .reveal samp, .reveal small, .reveal strike, .reveal strong, .reveal sub, .reveal sup, .reveal tt, .reveal var, .reveal b, .reveal u, .reveal center, .reveal dl, .reveal dt, .reveal dd, .reveal ol, .reveal ul, .reveal li, .reveal fieldset, .reveal form, .reveal label, .reveal legend, .reveal table, .reveal caption, .reveal tbody, .reveal tfoot, .reveal thead, .reveal tr, .reveal th, .reveal td, .reveal article, .reveal aside, .reveal canvas, .reveal details, .reveal embed, .reveal figure, .reveal figcaption, .reveal footer, .reveal header, .reveal hgroup, .reveal menu, .reveal nav, .reveal output, .reveal ruby, .reveal section, .reveal summary, .reveal time, .reveal mark, .reveal audio, video {
  margin: 0;
  padding: 0;
  border: 0;
  font-size: 100%;
  font: inherit;
  vertical-align: baseline;
<<<<<<< HEAD
  background-color: inherit;
=======
>>>>>>> 9cf7d9c5
}

.reveal article, .reveal aside, .reveal details, .reveal figcaption, .reveal figure, .reveal footer, .reveal header, .reveal hgroup, .reveal menu, .reveal nav, .reveal section {
  display: block; }

/*********************************************
 * GLOBAL STYLES
 *********************************************/
html, body {
  width: 100%;
  height: 100%;
  overflow: hidden; }

body {
  position: relative;
  line-height: 1;
  background-color: #fff;
  color: #000; }

::-moz-selection {
  background: #FF5E99;
  color: #fff;
  text-shadow: none; }

::selection {
  background: #FF5E99;
  color: #fff;
  text-shadow: none; }

/*********************************************
 * VIEW FRAGMENTS
 *********************************************/
.reveal .slides section .fragment {
  opacity: 0;
  visibility: hidden;
  -webkit-transition: all 0.2s ease;
          transition: all 0.2s ease; }
  .reveal .slides section .fragment.visible {
    opacity: 1;
    visibility: visible; }

.reveal .slides section .fragment.grow {
  opacity: 1;
  visibility: visible; }
  .reveal .slides section .fragment.grow.visible {
    -webkit-transform: scale(1.3);
        -ms-transform: scale(1.3);
            transform: scale(1.3); }

.reveal .slides section .fragment.shrink {
  opacity: 1;
  visibility: visible; }
  .reveal .slides section .fragment.shrink.visible {
    -webkit-transform: scale(0.7);
        -ms-transform: scale(0.7);
            transform: scale(0.7); }

.reveal .slides section .fragment.zoom-in {
  -webkit-transform: scale(0.1);
      -ms-transform: scale(0.1);
          transform: scale(0.1); }
  .reveal .slides section .fragment.zoom-in.visible {
    -webkit-transform: scale(1);
        -ms-transform: scale(1);
            transform: scale(1); }

.reveal .slides section .fragment.roll-in {
  -webkit-transform: rotateX(90deg);
          transform: rotateX(90deg); }
  .reveal .slides section .fragment.roll-in.visible {
    -webkit-transform: rotateX(0);
            transform: rotateX(0); }

.reveal .slides section .fragment.fade-out {
  opacity: 1;
  visibility: visible; }
  .reveal .slides section .fragment.fade-out.visible {
    opacity: 0;
    visibility: hidden; }

.reveal .slides section .fragment.semi-fade-out {
  opacity: 1;
  visibility: visible; }
  .reveal .slides section .fragment.semi-fade-out.visible {
    opacity: 0.5;
    visibility: visible; }

.reveal .slides section .fragment.strike {
  opacity: 1; }
  .reveal .slides section .fragment.strike.visible {
    text-decoration: line-through; }

.reveal .slides section .fragment.current-visible {
  opacity: 0;
  visibility: hidden; }
  .reveal .slides section .fragment.current-visible.current-fragment {
    opacity: 1;
    visibility: visible; }

.reveal .slides section .fragment.highlight-red, .reveal .slides section .fragment.highlight-current-red, .reveal .slides section .fragment.highlight-green, .reveal .slides section .fragment.highlight-current-green, .reveal .slides section .fragment.highlight-blue, .reveal .slides section .fragment.highlight-current-blue {
  opacity: 1;
  visibility: visible; }

.reveal .slides section .fragment.highlight-red.visible {
  color: #ff2c2d; }

.reveal .slides section .fragment.highlight-green.visible {
  color: #17ff2e; }

.reveal .slides section .fragment.highlight-blue.visible {
  color: #1b91ff; }

.reveal .slides section .fragment.highlight-current-red.current-fragment {
  color: #ff2c2d; }

.reveal .slides section .fragment.highlight-current-green.current-fragment {
  color: #17ff2e; }

.reveal .slides section .fragment.highlight-current-blue.current-fragment {
  color: #1b91ff; }

/*********************************************
 * DEFAULT ELEMENT STYLES
 *********************************************/
/* Fixes issue in Chrome where italic fonts did not appear when printing to PDF */
.reveal:after {
  content: '';
  font-style: italic; }

.reveal iframe {
  z-index: 1; }

/** Prevents layering issues in certain browser/transition combinations */
.reveal a {
  position: relative; }

.reveal .stretch {
  max-width: none;
  max-height: none; }

.reveal pre.stretch code {
  height: 100%;
  max-height: 100%;
  -moz-box-sizing: border-box;
       box-sizing: border-box; }

/*********************************************
 * CONTROLS
 *********************************************/
.reveal .controls {
  display: none;
  position: fixed;
  width: 110px;
  height: 110px;
  z-index: 30;
  right: 10px;
  bottom: 10px;
  -webkit-user-select: none; }

.reveal .controls div {
  position: absolute;
  opacity: 0.05;
  width: 0;
  height: 0;
  border: 12px solid transparent;
  -webkit-transform: scale(0.9999);
      -ms-transform: scale(0.9999);
          transform: scale(0.9999);
  -webkit-transition: all 0.2s ease;
          transition: all 0.2s ease;
  -webkit-tap-highlight-color: rgba(0, 0, 0, 0); }

.reveal .controls div.enabled {
  opacity: 0.7;
  cursor: pointer; }

.reveal .controls div.enabled:active {
  margin-top: 1px; }

.reveal .controls div.navigate-left {
  top: 42px;
  border-right-width: 22px;
  border-right-color: #000; }

.reveal .controls div.navigate-left.fragmented {
  opacity: 0.3; }

.reveal .controls div.navigate-right {
  left: 74px;
  top: 42px;
  border-left-width: 22px;
  border-left-color: #000; }

.reveal .controls div.navigate-right.fragmented {
  opacity: 0.3; }

.reveal .controls div.navigate-up {
  left: 42px;
  border-bottom-width: 22px;
  border-bottom-color: #000; }

.reveal .controls div.navigate-up.fragmented {
  opacity: 0.3; }

.reveal .controls div.navigate-down {
  left: 42px;
  top: 74px;
  border-top-width: 22px;
  border-top-color: #000; }

.reveal .controls div.navigate-down.fragmented {
  opacity: 0.3; }

.reveal .controls div.notesnavi{
  left: -40px;
  top: 56px;
  padding: 0;
  margin: 0;
  border: 0;
  width: 30px;
  height: 30px;
  border-radius: 3px;
  -webkit-mask-image: url('note.png');
  -moz-mask-image: url('note.png');
  -ms-mask-image: url('note.png');
  mask-image: url('note.png');
}

.reveal .controls div.fullscreen {
  border-radius: 5px;
  left: -50px;
  top: 18px;
  width: 30px;
  height: 20px;
  /*border: 0px;
  margin: 4px; */
  border-width: 2px;
  border-top-width: 10px;
  border-right-width: 15px  }

.reveal .controls div.fullscreen:hover {
    padding-top: 8px;
    padding-right: 13px;
    border-top-width: 2px;
    border-right-width: 2px;
    /*margin: 0px;
    padding: 4px;
    */
}

.reveal .controls div.fullscreenon {
  border-radius: 5px;
  left: -50px;
  top: 10px;
  width: 30px;
  height: 20px;
  border-width: 2px;
  padding-top: 8px;
  padding-right: 13px;
  border-top-width: 2px;
  border-right-width: 2px; }

.reveal .controls div.fullscreenon:hover {
    border-top-width: 10px;
  border-right-width: 15px;
    padding: 0;
}

/*********************************************
 * PROGRESS BAR
 *********************************************/
.reveal .progress {
  position: fixed;
  display: none;
  height: 3px;
  width: 100%;
  bottom: 0;
  left: 0;
  z-index: 10;
  background-color: rgba(0, 0, 0, 0.2); }

.reveal .progress:after {
  content: '';
  display: block;
  position: absolute;
  height: 20px;
  width: 100%;
  top: -20px; }

.reveal .progress span {
  display: block;
  height: 100%;
  width: 0px;
  background-color: #000;
  -webkit-transition: width 800ms cubic-bezier(0.26, 0.86, 0.44, 0.985);
          transition: width 800ms cubic-bezier(0.26, 0.86, 0.44, 0.985); }

/*********************************************
 * SLIDE NUMBER
 *********************************************/
.reveal .slide-number {
  position: fixed;
  display: block;
  right: 15px;
  bottom: 15px;
  opacity: 0.5;
  z-index: 31;
  font-size: 12px; }

/*********************************************
 * SLIDES
 *********************************************/
.reveal {
  position: relative;
  width: 100%;
  height: 100%;
  -ms-touch-action: none;
      touch-action: none; }

.reveal .slides {
  position: absolute;
  width: 100%;
  height: 100%;
  top: 0;
  right: 0;
  bottom: 0;
  left: 0;
  margin: auto;
  overflow: visible;
  z-index: 1;
  text-align: center;
  -webkit-perspective: 600px;
          perspective: 600px;
  -webkit-perspective-origin: 50% 40%;
          perspective-origin: 50% 40%; }

.reveal .slides > section {
  -ms-perspective: 600px; }

.reveal .slides > section, .reveal .slides > section > section {
  display: none;
  position: absolute;
  width: 100%;
  padding: 20px 0px;
  z-index: 10;
  -webkit-transform-style: preserve-3d;
          transform-style: preserve-3d;
  -webkit-transition: -webkit-transform-origin 800ms cubic-bezier(0.26, 0.86, 0.44, 0.985), -webkit-transform 800ms cubic-bezier(0.26, 0.86, 0.44, 0.985), visibility 800ms cubic-bezier(0.26, 0.86, 0.44, 0.985), opacity 800ms cubic-bezier(0.26, 0.86, 0.44, 0.985);
          transition: -ms-transform-origin 800ms cubic-bezier(0.26, 0.86, 0.44, 0.985), transform 800ms cubic-bezier(0.26, 0.86, 0.44, 0.985), visibility 800ms cubic-bezier(0.26, 0.86, 0.44, 0.985), opacity 800ms cubic-bezier(0.26, 0.86, 0.44, 0.985);
          transition: transform-origin 800ms cubic-bezier(0.26, 0.86, 0.44, 0.985), transform 800ms cubic-bezier(0.26, 0.86, 0.44, 0.985), visibility 800ms cubic-bezier(0.26, 0.86, 0.44, 0.985), opacity 800ms cubic-bezier(0.26, 0.86, 0.44, 0.985); }

/* Global transition speed settings */
.reveal[data-transition-speed="fast"] .slides section {
  -webkit-transition-duration: 400ms;
          transition-duration: 400ms; }

.reveal[data-transition-speed="slow"] .slides section {
  -webkit-transition-duration: 1200ms;
          transition-duration: 1200ms; }

/* Slide-specific transition speed overrides */
.reveal .slides section[data-transition-speed="fast"] {
  -webkit-transition-duration: 400ms;
          transition-duration: 400ms; }

.reveal .slides section[data-transition-speed="slow"] {
  -webkit-transition-duration: 1200ms;
          transition-duration: 1200ms; }

.reveal .slides > section.stack {
  padding-top: 0;
  padding-bottom: 0; }

.reveal .slides > section.present, .reveal .slides > section > section.present {
  display: block;
  z-index: 11;
  opacity: 1; }

.reveal.center, .reveal.center .slides, .reveal.center .slides section {
  min-height: 0 !important; }

/* Don't allow interaction with invisible slides */
.reveal .slides > section.future, .reveal .slides > section > section.future, .reveal .slides > section.past, .reveal .slides > section > section.past {
  pointer-events: none; }

.reveal.overview .slides > section, .reveal.overview .slides > section > section {
  pointer-events: auto; }

.reveal .slides > section.past, .reveal .slides > section.future, .reveal .slides > section > section.past, .reveal .slides > section > section.future {
  opacity: 0; }

/*********************************************
 * SLIDE TRANSITION
 * Aliased 'linear' for backwards compatibility
 *********************************************/
.reveal.slide section, .reveal.linear section {
  -webkit-backface-visibility: hidden;
          backface-visibility: hidden; }

.reveal .slides > section[data-transition=slide].past, .reveal.slide .slides > section:not([data-transition]).past, .reveal .slides > section[data-transition=linear].past, .reveal.linear .slides > section:not([data-transition]).past {
  -webkit-transform: translate(-150%, 0);
      -ms-transform: translate(-150%, 0);
          transform: translate(-150%, 0); }

.reveal .slides > section[data-transition=slide].future, .reveal.slide .slides > section:not([data-transition]).future, .reveal .slides > section[data-transition=linear].future, .reveal.linear .slides > section:not([data-transition]).future {
  -webkit-transform: translate(150%, 0);
      -ms-transform: translate(150%, 0);
          transform: translate(150%, 0); }

.reveal .slides > section > section[data-transition=slide].past, .reveal.slide .slides > section > section:not([data-transition]).past, .reveal .slides > section > section[data-transition=linear].past, .reveal.linear .slides > section > section:not([data-transition]).past {
  -webkit-transform: translate(0, -150%);
      -ms-transform: translate(0, -150%);
          transform: translate(0, -150%); }

.reveal .slides > section > section[data-transition=slide].future, .reveal.slide .slides > section > section:not([data-transition]).future, .reveal .slides > section > section[data-transition=linear].future, .reveal.linear .slides > section > section:not([data-transition]).future {
  -webkit-transform: translate(0, 150%);
      -ms-transform: translate(0, 150%);
          transform: translate(0, 150%); }

/*********************************************
 * CONVEX TRANSITION
 * Aliased 'default' for backwards compatibility
 *********************************************/
.reveal .slides > section[data-transition=default].past, .reveal.default .slides > section:not([data-transition]).past, .reveal .slides > section[data-transition=convex].past, .reveal.convex .slides > section:not([data-transition]).past {
  -webkit-transform: translate3d(-100%, 0, 0) rotateY(-90deg) translate3d(-100%, 0, 0);
          transform: translate3d(-100%, 0, 0) rotateY(-90deg) translate3d(-100%, 0, 0); }

.reveal .slides > section[data-transition=default].future, .reveal.default .slides > section:not([data-transition]).future, .reveal .slides > section[data-transition=convex].future, .reveal.convex .slides > section:not([data-transition]).future {
  -webkit-transform: translate3d(100%, 0, 0) rotateY(90deg) translate3d(100%, 0, 0);
          transform: translate3d(100%, 0, 0) rotateY(90deg) translate3d(100%, 0, 0); }

.reveal .slides > section > section[data-transition=default].past, .reveal.default .slides > section > section:not([data-transition]).past, .reveal .slides > section > section[data-transition=convex].past, .reveal.convex .slides > section > section:not([data-transition]).past {
  -webkit-transform: translate3d(0, -300px, 0) rotateX(70deg) translate3d(0, -300px, 0);
          transform: translate3d(0, -300px, 0) rotateX(70deg) translate3d(0, -300px, 0); }

.reveal .slides > section > section[data-transition=default].future, .reveal.default .slides > section > section:not([data-transition]).future, .reveal .slides > section > section[data-transition=convex].future, .reveal.convex .slides > section > section:not([data-transition]).future {
  -webkit-transform: translate3d(0, 300px, 0) rotateX(-70deg) translate3d(0, 300px, 0);
          transform: translate3d(0, 300px, 0) rotateX(-70deg) translate3d(0, 300px, 0); }

/*********************************************
 * CONCAVE TRANSITION
 *********************************************/
.reveal .slides > section[data-transition=concave].past, .reveal.concave .slides > section:not([data-transition]).past {
  -webkit-transform: translate3d(-100%, 0, 0) rotateY(90deg) translate3d(-100%, 0, 0);
          transform: translate3d(-100%, 0, 0) rotateY(90deg) translate3d(-100%, 0, 0); }

.reveal .slides > section[data-transition=concave].future, .reveal.concave .slides > section:not([data-transition]).future {
  -webkit-transform: translate3d(100%, 0, 0) rotateY(-90deg) translate3d(100%, 0, 0);
          transform: translate3d(100%, 0, 0) rotateY(-90deg) translate3d(100%, 0, 0); }

.reveal .slides > section > section[data-transition=concave].past, .reveal.concave .slides > section > section:not([data-transition]).past {
  -webkit-transform: translate3d(0, -80%, 0) rotateX(-70deg) translate3d(0, -80%, 0);
          transform: translate3d(0, -80%, 0) rotateX(-70deg) translate3d(0, -80%, 0); }

.reveal .slides > section > section[data-transition=concave].future, .reveal.concave .slides > section > section:not([data-transition]).future {
  -webkit-transform: translate3d(0, 80%, 0) rotateX(70deg) translate3d(0, 80%, 0);
          transform: translate3d(0, 80%, 0) rotateX(70deg) translate3d(0, 80%, 0); }

/*********************************************
 * ZOOM TRANSITION
 *********************************************/
.reveal .slides > section[data-transition=zoom], .reveal.zoom .slides > section:not([data-transition]) {
  -webkit-transition-timing-function: ease;
          transition-timing-function: ease; }

.reveal .slides > section[data-transition=zoom].past, .reveal.zoom .slides > section:not([data-transition]).past {
  visibility: hidden;
  -webkit-transform: scale(16);
      -ms-transform: scale(16);
          transform: scale(16); }

.reveal .slides > section[data-transition=zoom].future, .reveal.zoom .slides > section:not([data-transition]).future {
  visibility: hidden;
  -webkit-transform: scale(0.2);
      -ms-transform: scale(0.2);
          transform: scale(0.2); }

.reveal .slides > section > section[data-transition=zoom].past, .reveal.zoom .slides > section > section:not([data-transition]).past {
  -webkit-transform: translate(0, -150%);
      -ms-transform: translate(0, -150%);
          transform: translate(0, -150%); }

.reveal .slides > section > section[data-transition=zoom].future, .reveal.zoom .slides > section > section:not([data-transition]).future {
  -webkit-transform: translate(0, 150%);
      -ms-transform: translate(0, 150%);
          transform: translate(0, 150%); }

/*********************************************
 * CUBE TRANSITION
 *********************************************/
.reveal.cube .slides {
  -webkit-perspective: 1300px;
          perspective: 1300px; }

.reveal.cube .slides section {
  padding: 30px;
  min-height: 700px;
  -webkit-backface-visibility: hidden;
          backface-visibility: hidden;
  -moz-box-sizing: border-box;
       box-sizing: border-box; }

.reveal.center.cube .slides section {
  min-height: 0; }

.reveal.cube .slides section:not(.stack):before {
  content: '';
  position: absolute;
  display: block;
  width: 100%;
  height: 100%;
  left: 0;
  top: 0;
  background: rgba(0, 0, 0, 0.1);
  border-radius: 4px;
  -webkit-transform: translateZ(-20px);
          transform: translateZ(-20px); }

.reveal.cube .slides section:not(.stack):after {
  content: '';
  position: absolute;
  display: block;
  width: 90%;
  height: 30px;
  left: 5%;
  bottom: 0;
  background: none;
  z-index: 1;
  border-radius: 4px;
  box-shadow: 0px 95px 25px rgba(0, 0, 0, 0.2);
  -webkit-transform: translateZ(-90px) rotateX(65deg);
          transform: translateZ(-90px) rotateX(65deg); }

.reveal.cube .slides > section.stack {
  padding: 0;
  background: none; }

.reveal.cube .slides > section.past {
  -webkit-transform-origin: 100% 0%;
      -ms-transform-origin: 100% 0%;
          transform-origin: 100% 0%;
  -webkit-transform: translate3d(-100%, 0, 0) rotateY(-90deg);
          transform: translate3d(-100%, 0, 0) rotateY(-90deg); }

.reveal.cube .slides > section.future {
  -webkit-transform-origin: 0% 0%;
      -ms-transform-origin: 0% 0%;
          transform-origin: 0% 0%;
  -webkit-transform: translate3d(100%, 0, 0) rotateY(90deg);
          transform: translate3d(100%, 0, 0) rotateY(90deg); }

.reveal.cube .slides > section > section.past {
  -webkit-transform-origin: 0% 100%;
      -ms-transform-origin: 0% 100%;
          transform-origin: 0% 100%;
  -webkit-transform: translate3d(0, -100%, 0) rotateX(90deg);
          transform: translate3d(0, -100%, 0) rotateX(90deg); }

.reveal.cube .slides > section > section.future {
  -webkit-transform-origin: 0% 0%;
      -ms-transform-origin: 0% 0%;
          transform-origin: 0% 0%;
  -webkit-transform: translate3d(0, 100%, 0) rotateX(-90deg);
          transform: translate3d(0, 100%, 0) rotateX(-90deg); }

/*********************************************
 * PAGE TRANSITION
 *********************************************/
.reveal.page .slides {
  -webkit-perspective-origin: 0% 50%;
          perspective-origin: 0% 50%;
  -webkit-perspective: 3000px;
          perspective: 3000px; }

.reveal.page .slides section {
  padding: 30px;
  min-height: 700px;
  -moz-box-sizing: border-box;
       box-sizing: border-box; }

.reveal.page .slides section.past {
  z-index: 12; }

.reveal.page .slides section:not(.stack):before {
  content: '';
  position: absolute;
  display: block;
  width: 100%;
  height: 100%;
  left: 0;
  top: 0;
  background: rgba(0, 0, 0, 0.1);
  -webkit-transform: translateZ(-20px);
          transform: translateZ(-20px); }

.reveal.page .slides section:not(.stack):after {
  content: '';
  position: absolute;
  display: block;
  width: 90%;
  height: 30px;
  left: 5%;
  bottom: 0;
  background: none;
  z-index: 1;
  border-radius: 4px;
  box-shadow: 0px 95px 25px rgba(0, 0, 0, 0.2);
  -webkit-transform: translateZ(-90px) rotateX(65deg); }

.reveal.page .slides > section.stack {
  padding: 0;
  background: none; }

.reveal.page .slides > section.past {
  -webkit-transform-origin: 0% 0%;
      -ms-transform-origin: 0% 0%;
          transform-origin: 0% 0%;
  -webkit-transform: translate3d(-40%, 0, 0) rotateY(-80deg);
          transform: translate3d(-40%, 0, 0) rotateY(-80deg); }

.reveal.page .slides > section.future {
  -webkit-transform-origin: 100% 0%;
      -ms-transform-origin: 100% 0%;
          transform-origin: 100% 0%;
  -webkit-transform: translate3d(0, 0, 0);
          transform: translate3d(0, 0, 0); }

.reveal.page .slides > section > section.past {
  -webkit-transform-origin: 0% 0%;
      -ms-transform-origin: 0% 0%;
          transform-origin: 0% 0%;
  -webkit-transform: translate3d(0, -40%, 0) rotateX(80deg);
          transform: translate3d(0, -40%, 0) rotateX(80deg); }

.reveal.page .slides > section > section.future {
  -webkit-transform-origin: 0% 100%;
      -ms-transform-origin: 0% 100%;
          transform-origin: 0% 100%;
  -webkit-transform: translate3d(0, 0, 0);
          transform: translate3d(0, 0, 0); }

/*********************************************
 * FADE TRANSITION
 *********************************************/
.reveal .slides section[data-transition=fade], .reveal.fade .slides section:not([data-transition]), .reveal.fade .slides > section > section:not([data-transition]) {
  -webkit-transform: none;
      -ms-transform: none;
          transform: none;
  -webkit-transition: opacity 0.5s;
          transition: opacity 0.5s; }

.reveal.fade.overview .slides section, .reveal.fade.overview .slides > section > section {
  -webkit-transition: none;
          transition: none; }

/*********************************************
 * NO TRANSITION
 *********************************************/
.reveal .slides section[data-transition=none], .reveal.none .slides section:not([data-transition]) {
  -webkit-transform: none;
      -ms-transform: none;
          transform: none;
  -webkit-transition: none;
          transition: none; }

/*********************************************
 * OVERVIEW
 *********************************************/
.reveal.overview .slides {
  -webkit-perspective-origin: 50% 50%;
          perspective-origin: 50% 50%;
  -webkit-perspective: 700px;
          perspective: 700px; }

.reveal.overview .slides section {
  height: 700px;
  overflow: hidden;
  opacity: 1 !important;
  visibility: visible !important;
  cursor: pointer;
  background: rgba(0, 0, 0, 0.1);
  -moz-box-sizing: border-box;
       box-sizing: border-box; }

.reveal.overview .slides section, .reveal.overview-deactivating .slides section {
  -webkit-transition: none !important;
          transition: none !important; }

.reveal.overview .slides section .fragment {
  opacity: 1; }

.reveal.overview .slides section:after, .reveal.overview .slides section:before {
  display: none !important; }

.reveal.overview .slides section > section {
  opacity: 1;
  cursor: pointer; }

.reveal.overview .slides section:hover {
  background: rgba(0, 0, 0, 0.3); }

.reveal.overview .slides section.present {
  background: rgba(0, 0, 0, 0.3); }

.reveal.overview .slides > section.stack {
  padding: 0;
  top: 0 !important;
  background: none;
  overflow: visible; }

/*********************************************
 * PAUSED MODE
 *********************************************/
.reveal .pause-overlay {
  position: absolute;
  top: 0;
  left: 0;
  width: 100%;
  height: 100%;
  background: black;
  visibility: hidden;
  opacity: 0;
  z-index: 100;
  -webkit-transition: all 1s ease;
          transition: all 1s ease; }

.reveal.paused .pause-overlay {
  visibility: visible;
  opacity: 1; }

/*********************************************
 * FALLBACK
 *********************************************/
.no-transforms {
  overflow-y: auto; }

.no-transforms .reveal .slides {
  position: relative;
  width: 80%;
  height: auto !important;
  top: 0;
  left: 50%;
  margin: 0;
  text-align: center; }

.no-transforms .reveal .controls, .no-transforms .reveal .progress {
  display: none !important; }

.no-transforms .reveal .slides section {
  display: block !important;
  opacity: 1 !important;
  position: relative !important;
  height: auto;
  min-height: 0;
  top: 0;
  left: -50%;
  margin: 70px 0;
  -webkit-transform: none;
      -ms-transform: none;
          transform: none; }

.no-transforms .reveal .slides section section {
  left: 0; }

.reveal .no-transition, .reveal .no-transition * {
  -webkit-transition: none !important;
          transition: none !important; }

/*********************************************
 * PER-SLIDE BACKGROUNDS
 *********************************************/
.reveal > .backgrounds {
  position: absolute;
  width: 100%;
  height: 100%;
  top: 0;
  left: 0;
  -webkit-perspective: 600px;
          perspective: 600px; }

.reveal .slide-background {
  display: none;
  position: absolute;
  width: 100%;
  height: 100%;
  opacity: 0;
  visibility: hidden;
  background-color: rgba(0, 0, 0, 0);
  background-position: 50% 50%;
  background-repeat: no-repeat;
  background-size: cover;
  -webkit-transition: all 800ms cubic-bezier(0.26, 0.86, 0.44, 0.985);
          transition: all 800ms cubic-bezier(0.26, 0.86, 0.44, 0.985); }

.reveal .slide-background.stack {
  display: block; }

.reveal .slide-background.present {
  opacity: 1;
  visibility: visible; }

.print-pdf .reveal .slide-background {
  opacity: 1 !important;
  visibility: visible !important; }

/* Video backgrounds */
.reveal .slide-background video {
  position: absolute;
  width: 100%;
  height: 100%;
  max-width: none;
  max-height: none;
  top: 0;
  left: 0; }

/* Immediate transition style */
.reveal[data-background-transition=none] > .backgrounds .slide-background, .reveal > .backgrounds .slide-background[data-background-transition=none] {
  -webkit-transition: none;
          transition: none; }

/* Slide */
.reveal[data-background-transition=slide] > .backgrounds .slide-background, .reveal > .backgrounds .slide-background[data-background-transition=slide] {
  opacity: 1;
  -webkit-backface-visibility: hidden;
          backface-visibility: hidden; }

.reveal[data-background-transition=slide] > .backgrounds .slide-background.past, .reveal > .backgrounds .slide-background.past[data-background-transition=slide] {
  -webkit-transform: translate(-100%, 0);
      -ms-transform: translate(-100%, 0);
          transform: translate(-100%, 0); }

.reveal[data-background-transition=slide] > .backgrounds .slide-background.future, .reveal > .backgrounds .slide-background.future[data-background-transition=slide] {
  -webkit-transform: translate(100%, 0);
      -ms-transform: translate(100%, 0);
          transform: translate(100%, 0); }

.reveal[data-background-transition=slide] > .backgrounds .slide-background > .slide-background.past, .reveal > .backgrounds .slide-background > .slide-background.past[data-background-transition=slide] {
  -webkit-transform: translate(0, -100%);
      -ms-transform: translate(0, -100%);
          transform: translate(0, -100%); }

.reveal[data-background-transition=slide] > .backgrounds .slide-background > .slide-background.future, .reveal > .backgrounds .slide-background > .slide-background.future[data-background-transition=slide] {
  -webkit-transform: translate(0, 100%);
      -ms-transform: translate(0, 100%);
          transform: translate(0, 100%); }

/* Convex */
.reveal[data-background-transition=convex] > .backgrounds .slide-background.past, .reveal > .backgrounds .slide-background.past[data-background-transition=convex] {
  opacity: 0;
  -webkit-transform: translate3d(-100%, 0, 0) rotateY(-90deg) translate3d(-100%, 0, 0);
          transform: translate3d(-100%, 0, 0) rotateY(-90deg) translate3d(-100%, 0, 0); }

.reveal[data-background-transition=convex] > .backgrounds .slide-background.future, .reveal > .backgrounds .slide-background.future[data-background-transition=convex] {
  opacity: 0;
  -webkit-transform: translate3d(100%, 0, 0) rotateY(90deg) translate3d(100%, 0, 0);
          transform: translate3d(100%, 0, 0) rotateY(90deg) translate3d(100%, 0, 0); }

.reveal[data-background-transition=convex] > .backgrounds .slide-background > .slide-background.past, .reveal > .backgrounds .slide-background > .slide-background.past[data-background-transition=convex] {
  opacity: 0;
  -webkit-transform: translate3d(0, -100%, 0) rotateX(90deg) translate3d(0, -100%, 0);
          transform: translate3d(0, -100%, 0) rotateX(90deg) translate3d(0, -100%, 0); }

.reveal[data-background-transition=convex] > .backgrounds .slide-background > .slide-background.future, .reveal > .backgrounds .slide-background > .slide-background.future[data-background-transition=convex] {
  opacity: 0;
  -webkit-transform: translate3d(0, 100%, 0) rotateX(-90deg) translate3d(0, 100%, 0);
          transform: translate3d(0, 100%, 0) rotateX(-90deg) translate3d(0, 100%, 0); }

/* Concave */
.reveal[data-background-transition=concave] > .backgrounds .slide-background.past, .reveal > .backgrounds .slide-background.past[data-background-transition=concave] {
  opacity: 0;
  -webkit-transform: translate3d(-100%, 0, 0) rotateY(90deg) translate3d(-100%, 0, 0);
          transform: translate3d(-100%, 0, 0) rotateY(90deg) translate3d(-100%, 0, 0); }

.reveal[data-background-transition=concave] > .backgrounds .slide-background.future, .reveal > .backgrounds .slide-background.future[data-background-transition=concave] {
  opacity: 0;
  -webkit-transform: translate3d(100%, 0, 0) rotateY(-90deg) translate3d(100%, 0, 0);
          transform: translate3d(100%, 0, 0) rotateY(-90deg) translate3d(100%, 0, 0); }

.reveal[data-background-transition=concave] > .backgrounds .slide-background > .slide-background.past, .reveal > .backgrounds .slide-background > .slide-background.past[data-background-transition=concave] {
  opacity: 0;
  -webkit-transform: translate3d(0, -100%, 0) rotateX(-90deg) translate3d(0, -100%, 0);
          transform: translate3d(0, -100%, 0) rotateX(-90deg) translate3d(0, -100%, 0); }

.reveal[data-background-transition=concave] > .backgrounds .slide-background > .slide-background.future, .reveal > .backgrounds .slide-background > .slide-background.future[data-background-transition=concave] {
  opacity: 0;
  -webkit-transform: translate3d(0, 100%, 0) rotateX(90deg) translate3d(0, 100%, 0);
          transform: translate3d(0, 100%, 0) rotateX(90deg) translate3d(0, 100%, 0); }

/* Zoom */
.reveal[data-background-transition=zoom] > .backgrounds .slide-background, .reveal > .backgrounds .slide-background[data-background-transition=zoom] {
  -webkit-transition-timing-function: ease;
          transition-timing-function: ease; }

.reveal[data-background-transition=zoom] > .backgrounds .slide-background.past, .reveal > .backgrounds .slide-background.past[data-background-transition=zoom] {
  opacity: 0;
  visibility: hidden;
  -webkit-transform: scale(16);
      -ms-transform: scale(16);
          transform: scale(16); }

.reveal[data-background-transition=zoom] > .backgrounds .slide-background.future, .reveal > .backgrounds .slide-background.future[data-background-transition=zoom] {
  opacity: 0;
  visibility: hidden;
  -webkit-transform: scale(0.2);
      -ms-transform: scale(0.2);
          transform: scale(0.2); }

.reveal[data-background-transition=zoom] > .backgrounds .slide-background > .slide-background.past, .reveal > .backgrounds .slide-background > .slide-background.past[data-background-transition=zoom] {
  opacity: 0;
  visibility: hidden;
  -webkit-transform: scale(16);
      -ms-transform: scale(16);
          transform: scale(16); }

.reveal[data-background-transition=zoom] > .backgrounds .slide-background > .slide-background.future, .reveal > .backgrounds .slide-background > .slide-background.future[data-background-transition=zoom] {
  opacity: 0;
  visibility: hidden;
  -webkit-transform: scale(0.2);
      -ms-transform: scale(0.2);
          transform: scale(0.2); }

/* Global transition speed settings */
.reveal[data-transition-speed="fast"] > .backgrounds .slide-background {
  -webkit-transition-duration: 400ms;
          transition-duration: 400ms; }

.reveal[data-transition-speed="slow"] > .backgrounds .slide-background {
  -webkit-transition-duration: 1200ms;
          transition-duration: 1200ms; }

/*********************************************
 * RTL SUPPORT
 *********************************************/
.reveal.rtl .slides, .reveal.rtl .slides h1, .reveal.rtl .slides h2, .reveal.rtl .slides h3, .reveal.rtl .slides h4, .reveal.rtl .slides h5, .reveal.rtl .slides h6 {
  direction: rtl;
  font-family: sans-serif; }

.reveal.rtl pre, .reveal.rtl code {
  direction: ltr; }

.reveal.rtl ol, .reveal.rtl ul {
  text-align: right; }

.reveal.rtl .progress span {
  float: right; }

/*********************************************
 * PARALLAX BACKGROUND
 *********************************************/
.reveal.has-parallax-background .backgrounds {
  -webkit-transition: all 0.8s ease;
          transition: all 0.8s ease; }

/* Global transition speed settings */
.reveal.has-parallax-background[data-transition-speed="fast"] .backgrounds {
  -webkit-transition-duration: 400ms;
          transition-duration: 400ms; }

.reveal.has-parallax-background[data-transition-speed="slow"] .backgrounds {
  -webkit-transition-duration: 1200ms;
          transition-duration: 1200ms; }

/*********************************************
 * LINK PREVIEW OVERLAY
 *********************************************/
.reveal .overlay {
  position: absolute;
  top: 0;
  left: 0;
  width: 100%;
  height: 100%;
  z-index: 1000;
  background: rgba(0, 0, 0, 0.9);
  opacity: 0;
  visibility: hidden;
  -webkit-transition: all 0.3s ease;
          transition: all 0.3s ease; }

.reveal .overlay.visible {
  opacity: 1;
  visibility: visible; }

.reveal .overlay .spinner {
  position: absolute;
  display: block;
  top: 50%;
  left: 50%;
  width: 32px;
  height: 32px;
  margin: -16px 0 0 -16px;
  z-index: 10;
  background-image: url(data:image/gif;base64,R0lGODlhIAAgAPMAAJmZmf%2F%2F%2F6%2Bvr8nJybW1tcDAwOjo6Nvb26ioqKOjo7Ozs%2FLy8vz8%2FAAAAAAAAAAAACH%2FC05FVFNDQVBFMi4wAwEAAAAh%2FhpDcmVhdGVkIHdpdGggYWpheGxvYWQuaW5mbwAh%2BQQJCgAAACwAAAAAIAAgAAAE5xDISWlhperN52JLhSSdRgwVo1ICQZRUsiwHpTJT4iowNS8vyW2icCF6k8HMMBkCEDskxTBDAZwuAkkqIfxIQyhBQBFvAQSDITM5VDW6XNE4KagNh6Bgwe60smQUB3d4Rz1ZBApnFASDd0hihh12BkE9kjAJVlycXIg7CQIFA6SlnJ87paqbSKiKoqusnbMdmDC2tXQlkUhziYtyWTxIfy6BE8WJt5YJvpJivxNaGmLHT0VnOgSYf0dZXS7APdpB309RnHOG5gDqXGLDaC457D1zZ%2FV%2FnmOM82XiHRLYKhKP1oZmADdEAAAh%2BQQJCgAAACwAAAAAIAAgAAAE6hDISWlZpOrNp1lGNRSdRpDUolIGw5RUYhhHukqFu8DsrEyqnWThGvAmhVlteBvojpTDDBUEIFwMFBRAmBkSgOrBFZogCASwBDEY%2FCZSg7GSE0gSCjQBMVG023xWBhklAnoEdhQEfyNqMIcKjhRsjEdnezB%2BA4k8gTwJhFuiW4dokXiloUepBAp5qaKpp6%2BHo7aWW54wl7obvEe0kRuoplCGepwSx2jJvqHEmGt6whJpGpfJCHmOoNHKaHx61WiSR92E4lbFoq%2BB6QDtuetcaBPnW6%2BO7wDHpIiK9SaVK5GgV543tzjgGcghAgAh%2BQQJCgAAACwAAAAAIAAgAAAE7hDISSkxpOrN5zFHNWRdhSiVoVLHspRUMoyUakyEe8PTPCATW9A14E0UvuAKMNAZKYUZCiBMuBakSQKG8G2FzUWox2AUtAQFcBKlVQoLgQReZhQlCIJesQXI5B0CBnUMOxMCenoCfTCEWBsJColTMANldx15BGs8B5wlCZ9Po6OJkwmRpnqkqnuSrayqfKmqpLajoiW5HJq7FL1Gr2mMMcKUMIiJgIemy7xZtJsTmsM4xHiKv5KMCXqfyUCJEonXPN2rAOIAmsfB3uPoAK%2B%2BG%2Bw48edZPK%2BM6hLJpQg484enXIdQFSS1u6UhksENEQAAIfkECQoAAAAsAAAAACAAIAAABOcQyEmpGKLqzWcZRVUQnZYg1aBSh2GUVEIQ2aQOE%2BG%2BcD4ntpWkZQj1JIiZIogDFFyHI0UxQwFugMSOFIPJftfVAEoZLBbcLEFhlQiqGp1Vd140AUklUN3eCA51C1EWMzMCezCBBmkxVIVHBWd3HHl9JQOIJSdSnJ0TDKChCwUJjoWMPaGqDKannasMo6WnM562R5YluZRwur0wpgqZE7NKUm%2BFNRPIhjBJxKZteWuIBMN4zRMIVIhffcgojwCF117i4nlLnY5ztRLsnOk%2BaV%2BoJY7V7m76PdkS4trKcdg0Zc0tTcKkRAAAIfkECQoAAAAsAAAAACAAIAAABO4QyEkpKqjqzScpRaVkXZWQEximw1BSCUEIlDohrft6cpKCk5xid5MNJTaAIkekKGQkWyKHkvhKsR7ARmitkAYDYRIbUQRQjWBwJRzChi9CRlBcY1UN4g0%2FVNB0AlcvcAYHRyZPdEQFYV8ccwR5HWxEJ02YmRMLnJ1xCYp0Y5idpQuhopmmC2KgojKasUQDk5BNAwwMOh2RtRq5uQuPZKGIJQIGwAwGf6I0JXMpC8C7kXWDBINFMxS4DKMAWVWAGYsAdNqW5uaRxkSKJOZKaU3tPOBZ4DuK2LATgJhkPJMgTwKCdFjyPHEnKxFCDhEAACH5BAkKAAAALAAAAAAgACAAAATzEMhJaVKp6s2nIkolIJ2WkBShpkVRWqqQrhLSEu9MZJKK9y1ZrqYK9WiClmvoUaF8gIQSNeF1Er4MNFn4SRSDARWroAIETg1iVwuHjYB1kYc1mwruwXKC9gmsJXliGxc%2BXiUCby9ydh1sOSdMkpMTBpaXBzsfhoc5l58Gm5yToAaZhaOUqjkDgCWNHAULCwOLaTmzswadEqggQwgHuQsHIoZCHQMMQgQGubVEcxOPFAcMDAYUA85eWARmfSRQCdcMe0zeP1AAygwLlJtPNAAL19DARdPzBOWSm1brJBi45soRAWQAAkrQIykShQ9wVhHCwCQCACH5BAkKAAAALAAAAAAgACAAAATrEMhJaVKp6s2nIkqFZF2VIBWhUsJaTokqUCoBq%2BE71SRQeyqUToLA7VxF0JDyIQh%2FMVVPMt1ECZlfcjZJ9mIKoaTl1MRIl5o4CUKXOwmyrCInCKqcWtvadL2SYhyASyNDJ0uIiRMDjI0Fd30%2FiI2UA5GSS5UDj2l6NoqgOgN4gksEBgYFf0FDqKgHnyZ9OX8HrgYHdHpcHQULXAS2qKpENRg7eAMLC7kTBaixUYFkKAzWAAnLC7FLVxLWDBLKCwaKTULgEwbLA4hJtOkSBNqITT3xEgfLpBtzE%2FjiuL04RGEBgwWhShRgQExHBAAh%2BQQJCgAAACwAAAAAIAAgAAAE7xDISWlSqerNpyJKhWRdlSAVoVLCWk6JKlAqAavhO9UkUHsqlE6CwO1cRdCQ8iEIfzFVTzLdRAmZX3I2SfZiCqGk5dTESJeaOAlClzsJsqwiJwiqnFrb2nS9kmIcgEsjQydLiIlHehhpejaIjzh9eomSjZR%2BipslWIRLAgMDOR2DOqKogTB9pCUJBagDBXR6XB0EBkIIsaRsGGMMAxoDBgYHTKJiUYEGDAzHC9EACcUGkIgFzgwZ0QsSBcXHiQvOwgDdEwfFs0sDzt4S6BK4xYjkDOzn0unFeBzOBijIm1Dgmg5YFQwsCMjp1oJ8LyIAACH5BAkKAAAALAAAAAAgACAAAATwEMhJaVKp6s2nIkqFZF2VIBWhUsJaTokqUCoBq%2BE71SRQeyqUToLA7VxF0JDyIQh%2FMVVPMt1ECZlfcjZJ9mIKoaTl1MRIl5o4CUKXOwmyrCInCKqcWtvadL2SYhyASyNDJ0uIiUd6GGl6NoiPOH16iZKNlH6KmyWFOggHhEEvAwwMA0N9GBsEC6amhnVcEwavDAazGwIDaH1ipaYLBUTCGgQDA8NdHz0FpqgTBwsLqAbWAAnIA4FWKdMLGdYGEgraigbT0OITBcg5QwPT4xLrROZL6AuQAPUS7bxLpoWidY0JtxLHKhwwMJBTHgPKdEQAACH5BAkKAAAALAAAAAAgACAAAATrEMhJaVKp6s2nIkqFZF2VIBWhUsJaTokqUCoBq%2BE71SRQeyqUToLA7VxF0JDyIQh%2FMVVPMt1ECZlfcjZJ9mIKoaTl1MRIl5o4CUKXOwmyrCInCKqcWtvadL2SYhyASyNDJ0uIiUd6GAULDJCRiXo1CpGXDJOUjY%2BYip9DhToJA4RBLwMLCwVDfRgbBAaqqoZ1XBMHswsHtxtFaH1iqaoGNgAIxRpbFAgfPQSqpbgGBqUD1wBXeCYp1AYZ19JJOYgH1KwA4UBvQwXUBxPqVD9L3sbp2BNk2xvvFPJd%2BMFCN6HAAIKgNggY0KtEBAAh%2BQQJCgAAACwAAAAAIAAgAAAE6BDISWlSqerNpyJKhWRdlSAVoVLCWk6JKlAqAavhO9UkUHsqlE6CwO1cRdCQ8iEIfzFVTzLdRAmZX3I2SfYIDMaAFdTESJeaEDAIMxYFqrOUaNW4E4ObYcCXaiBVEgULe0NJaxxtYksjh2NLkZISgDgJhHthkpU4mW6blRiYmZOlh4JWkDqILwUGBnE6TYEbCgevr0N1gH4At7gHiRpFaLNrrq8HNgAJA70AWxQIH1%2BvsYMDAzZQPC9VCNkDWUhGkuE5PxJNwiUK4UfLzOlD4WvzAHaoG9nxPi5d%2BjYUqfAhhykOFwJWiAAAIfkECQoAAAAsAAAAACAAIAAABPAQyElpUqnqzaciSoVkXVUMFaFSwlpOCcMYlErAavhOMnNLNo8KsZsMZItJEIDIFSkLGQoQTNhIsFehRww2CQLKF0tYGKYSg%2BygsZIuNqJksKgbfgIGepNo2cIUB3V1B3IvNiBYNQaDSTtfhhx0CwVPI0UJe0%2Bbm4g5VgcGoqOcnjmjqDSdnhgEoamcsZuXO1aWQy8KAwOAuTYYGwi7w5h%2BKr0SJ8MFihpNbx%2B4Erq7BYBuzsdiH1jCAzoSfl0rVirNbRXlBBlLX%2BBP0XJLAPGzTkAuAOqb0WT5AH7OcdCm5B8TgRwSRKIHQtaLCwg1RAAAOwAAAAAAAAAAAA%3D%3D);
  visibility: visible;
  opacity: 0.6;
  -webkit-transition: all 0.3s ease;
          transition: all 0.3s ease; }

.reveal .overlay header {
  position: absolute;
  left: 0;
  top: 0;
  width: 100%;
  height: 40px;
  z-index: 2;
  border-bottom: 1px solid #222; }

.reveal .overlay header a {
  display: inline-block;
  width: 40px;
  height: 40px;
  padding: 0 10px;
  float: right;
  opacity: 0.6;
  -moz-box-sizing: border-box;
       box-sizing: border-box; }

.reveal .overlay header a:hover {
  opacity: 1; }

.reveal .overlay header a .icon {
  display: inline-block;
  width: 20px;
  height: 20px;
  background-position: 50% 50%;
  background-size: 100%;
  background-repeat: no-repeat; }

.reveal .overlay header a.close .icon {
  background-image: url(data:image/png;base64,iVBORw0KGgoAAAANSUhEUgAAACAAAAAgCAYAAABzenr0AAABkklEQVRYR8WX4VHDMAxG6wnoJrABZQPYBCaBTWAD2g1gE5gg6OOsXuxIlr40d81dfrSJ9V4c2VLK7spHuTJ/5wpM07QXuXc5X0opX2tEJcadjHuV80li/FgxTIEK/5QBCICBD6xEhSMGHgQPgBgLiYVAB1dpSqKDawxTohFw4JSEA3clzgIBPCURwE2JucBR7rhPJJv5OpJwDX+SfDjgx1wACQeJG1aChP9K/IMmdZ8DtESV1WyP3Bt4MwM6sj4NMxMYiqUWHQu4KYA/SYkIjOsm3BXYWMKFDwU2khjCQ4ELJUJ4SmClRArOCmSXGuKma0fYD5CbzHxFpCSGAhfAVSSUGDUk2BWZaff2g6GE15BsBQ9nwmpIGDiyHQddwNTMKkbZaf9fajXQca1EX44puJZUsnY0ObGmITE3GVLCbEhQUjGVt146j6oasWN+49Vph2w1pZ5EansNZqKBm1txbU57iRRcZ86RWMDdWtBJUHBHwoQPi1GV+JCbntmvok7iTX4/Up9mgyTc/FJYDTcndgH/AA5A/CHsyEkVAAAAAElFTkSuQmCC); }

.reveal .overlay header a.external .icon {
  background-image: url(data:image/png;base64,iVBORw0KGgoAAAANSUhEUgAAACAAAAAgCAYAAABzenr0AAAAcElEQVRYR+2WSQoAIQwEzf8f7XiOMkUQxUPlGkM3hVmiQfQR9GYnH1SsAQlI4DiBqkCMoNb9y2e90IAEJPAcgdznU9+engMaeJ7Azh5Y1U67gAho4DqBqmB1buAf0MB1AlVBek83ZPkmJMGc1wAR+AAqod/B97TRpQAAAABJRU5ErkJggg==); }

.reveal .overlay .viewport {
  position: absolute;
  top: 40px;
  right: 0;
  bottom: 0;
  left: 0; }

.reveal .overlay.overlay-preview .viewport iframe {
  width: 100%;
  height: 100%;
  max-width: 100%;
  max-height: 100%;
  border: 0;
  opacity: 0;
  visibility: hidden;
  -webkit-transition: all 0.3s ease;
          transition: all 0.3s ease; }

.reveal .overlay.overlay-preview.loaded .viewport iframe {
  opacity: 1;
  visibility: visible; }

.reveal .overlay.overlay-preview.loaded .spinner {
  opacity: 0;
  visibility: hidden;
  -webkit-transform: scale(0.2);
      -ms-transform: scale(0.2);
          transform: scale(0.2); }

.reveal .overlay.overlay-help .viewport {
  overflow: auto;
  color: #fff; }

.reveal .overlay.overlay-help .viewport .viewport-inner {
  width: 600px;
  margin: 0 auto;
  padding: 60px;
  text-align: center;
  letter-spacing: normal; }

.reveal .overlay.overlay-help .viewport .viewport-inner .title {
  font-size: 20px; }

.reveal .overlay.overlay-help .viewport .viewport-inner table {
  border: 1px solid #fff;
  border-collapse: collapse;
  font-size: 14px; }

.reveal .overlay.overlay-help .viewport .viewport-inner table th, .reveal .overlay.overlay-help .viewport .viewport-inner table td {
  width: 200px;
  padding: 10px;
  border: 1px solid #fff;
  vertical-align: middle; }

.reveal .overlay.overlay-help .viewport .viewport-inner table th {
  padding-top: 20px;
  padding-bottom: 20px; }

/*********************************************
 * PLAYBACK COMPONENT
 *********************************************/
.reveal .playback {
  position: fixed;
  left: 15px;
  bottom: 15px;
  z-index: 30;
  cursor: pointer;
  -webkit-transition: all 400ms ease;
          transition: all 400ms ease; }

.reveal.overview .playback {
  opacity: 0;
  visibility: hidden; }

/*********************************************
 * ROLLING LINKS
 *********************************************/
.reveal .roll {
  display: inline-block;
  line-height: 1.2;
  overflow: hidden;
  vertical-align: top;
  -webkit-perspective: 400px;
          perspective: 400px;
  -webkit-perspective-origin: 50% 50%;
          perspective-origin: 50% 50%; }

.reveal .roll:hover {
  background: none;
  text-shadow: none; }

.reveal .roll span {
  display: block;
  position: relative;
  padding: 0 2px;
  pointer-events: none;
  -webkit-transition: all 400ms ease;
          transition: all 400ms ease;
  -webkit-transform-origin: 50% 0%;
      -ms-transform-origin: 50% 0%;
          transform-origin: 50% 0%;
  -webkit-transform-style: preserve-3d;
          transform-style: preserve-3d;
  -webkit-backface-visibility: hidden;
          backface-visibility: hidden; }

.reveal .roll:hover span {
  background: rgba(0, 0, 0, 0.5);
  -webkit-transform: translate3d(0px, 0px, -45px) rotateX(90deg);
          transform: translate3d(0px, 0px, -45px) rotateX(90deg); }

.reveal .roll span:after {
  content: attr(data-title);
  display: block;
  position: absolute;
  left: 0;
  top: 0;
  padding: 0 2px;
  -webkit-backface-visibility: hidden;
          backface-visibility: hidden;
  -webkit-transform-origin: 50% 0%;
      -ms-transform-origin: 50% 0%;
          transform-origin: 50% 0%;
  -webkit-transform: translate3d(0px, 110%, 0px) rotateX(-90deg);
          transform: translate3d(0px, 110%, 0px) rotateX(-90deg); }

/*********************************************
 * SPEAKER NOTES
 *********************************************/
.reveal aside.notes {
  display: none; }

div.speaker {
  display: none; }

/*********************************************
 * ZOOM PLUGIN
 *********************************************/
.zoomed .reveal *, .zoomed .reveal *:before, .zoomed .reveal *:after {
  -webkit-backface-visibility: visible !important;
          backface-visibility: visible !important; }

.zoomed .reveal .progress, .zoomed .reveal .controls {
  opacity: 0; }

.zoomed .reveal .roll span {
  background: none; }

.zoomed .reveal .roll span:after {
  visibility: hidden; }<|MERGE_RESOLUTION|>--- conflicted
+++ resolved
@@ -21,10 +21,7 @@
   font-size: 100%;
   font: inherit;
   vertical-align: baseline;
-<<<<<<< HEAD
   background-color: inherit;
-=======
->>>>>>> 9cf7d9c5
 }
 
 .reveal article, .reveal aside, .reveal details, .reveal figcaption, .reveal figure, .reveal footer, .reveal header, .reveal hgroup, .reveal menu, .reveal nav, .reveal section {
