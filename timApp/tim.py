# -*- coding: utf-8 -*-

import http.client
import imghdr
import io
import os
import re
import shutil
import time
import traceback
from datetime import datetime
from datetime import timezone

import pprint
import werkzeug.exceptions as ex
from flask import Response
from flask import g, abort, flash
from flask import redirect
from flask import render_template
from flask import request
from flask import session
from flask import stream_with_context
from flask.helpers import send_file, url_for
from flask_assets import Environment
from markupsafe import Markup
from sqlalchemy.exc import IntegrityError
from werkzeug.contrib.profiler import ProfilerMiddleware

from timApp.ReverseProxied import ReverseProxied
from timApp.accesshelper import verify_admin, verify_edit_access, verify_manage_access, verify_view_access, \
    has_view_access, has_manage_access, grant_access_to_session_users, ItemLockedException, \
    get_viewable_blocks_or_none_if_admin
<<<<<<< HEAD
from timApp.cache import cache
from timApp.containerLink import call_plugin_resource
from timApp.dbaccess import get_timdb
from timApp.documentmodel.document import Document
from timApp.documentmodel.documentversion import DocumentVersion
from timApp.logger import log_info, log_error, log_debug, log_warning
from timApp.plugin import PluginException
from timApp.requesthelper import verify_json_params
from timApp.responsehelper import safe_redirect, json_response, ok_response
from timApp.routes.annotation import annotations
from timApp.routes.answer import answers
from timApp.routes.bookmarks import bookmarks
from timApp.routes.clipboard import clipboard
from timApp.routes.edit import edit_page
from timApp.routes.generateMap import generateMap
from timApp.routes.global_notification import global_notification
from timApp.routes.groups import groups
from timApp.routes.lecture import get_tempdb, user_in_lecture, lecture_routes
from timApp.routes.login import login_page, logout
from timApp.routes.manage import manage_page
from timApp.routes.notes import notes
from timApp.routes.notify import notify, send_email
from timApp.routes.qst import qst_plugin
from timApp.routes.readings import readings
from timApp.routes.search import search_routes
from timApp.routes.settings import settings_page
from timApp.routes.static_3rdparty import static_blueprint
from timApp.routes.upload import upload
from timApp.routes.velp import velps
from timApp.routes.view import view_page
from timApp.sessioninfo import get_current_user_object, get_other_users_as_list, get_current_user_id, \
=======
from cache import cache
from dbaccess import get_timdb
from documentmodel.document import Document
from documentmodel.documentversion import DocumentVersion
from logger import log_info, log_error, log_debug
from plugin import PluginException
from requesthelper import verify_json_params
from responsehelper import safe_redirect, json_response, ok_response
from routes.annotation import annotations
from routes.answer import answers
from routes.bookmarks import bookmarks
from routes.clipboard import clipboard
from routes.edit import edit_page
from routes.generateMap import generateMap
from routes.global_notification import global_notification
from routes.groups import groups
from routes.lecture import get_tempdb, user_in_lecture, lecture_routes
from routes.login import login_page, logout
from routes.manage import manage_page
from routes.notes import notes
from routes.notify import notify, send_email
from routes.qst import qst_plugin
from routes.readings import readings
from routes.print import print_blueprint
from routes.search import search_routes
from routes.settings import settings_page
from routes.upload import upload
from routes.velp import velps
from routes.view import view_page
from sessioninfo import get_current_user_object, get_other_users_as_list, get_current_user_id, \
>>>>>>> d70e1150
    get_current_user_name, get_current_user_group, logged_in
from timApp.tim_app import app, default_secret
from timApp.timdb.blocktypes import from_str, blocktypes
from timApp.timdb.bookmarks import Bookmarks
from timApp.timdb.dbutils import copy_default_rights
from timApp.timdb.models.docentry import DocEntry
from timApp.timdb.models.folder import Folder
from timApp.timdb.models.translation import Translation
from timApp.timdb.models.user import User
from timApp.timdb.tim_models import db
from timApp.timdb.userutils import DOC_DEFAULT_RIGHT_NAME, FOLDER_DEFAULT_RIGHT_NAME, NoSuchUserException
from timApp.validation import validate_item_and_create

cache.init_app(app)

app.register_blueprint(generateMap)
app.register_blueprint(settings_page)
app.register_blueprint(manage_page)
app.register_blueprint(qst_plugin)
app.register_blueprint(edit_page)
app.register_blueprint(view_page)
app.register_blueprint(login_page)
app.register_blueprint(answers)
app.register_blueprint(velps)
app.register_blueprint(annotations)
app.register_blueprint(groups)
app.register_blueprint(search_routes)
app.register_blueprint(upload)
app.register_blueprint(notes)
app.register_blueprint(readings)
app.register_blueprint(lecture_routes)
app.register_blueprint(clipboard)
app.register_blueprint(notify)
app.register_blueprint(bookmarks)
app.register_blueprint(global_notification)
<<<<<<< HEAD
app.register_blueprint(static_blueprint)
=======
app.register_blueprint(print_blueprint)
app.register_blueprint(Blueprint('bower',
                                 __name__,
                                 static_folder='static/scripts/bower_components',
                                 static_url_path='/static/scripts/bower_components'))
>>>>>>> d70e1150

app.wsgi_app = ReverseProxied(app.wsgi_app)

assets = Environment(app)


def error_generic(error, code):
    if 'text/html' in request.headers.get("Accept", ""):
        return render_template('error.html',
                               message=error.description,
                               code=code,
                               status=http.client.responses[code]), code
    else:
        return json_response({'error': error.description}, code)


@app.context_processor
def inject_custom_css() -> dict:
    """Injects the user prefs variable to all templates."""
    prefs = get_current_user_object().get_prefs()
    return dict(prefs=prefs)


@app.context_processor
def inject_user() -> dict:
    """"Injects the user object to all templates."""
    return dict(current_user=get_current_user_object(), other_users=get_other_users_as_list())


@app.context_processor
def inject_bookmarks() -> dict:
    """"Injects bookmarks to all templates."""
    if not logged_in():
        return {}
    return dict(bookmarks=Bookmarks(User.query.get(get_current_user_id())).as_dict())


@app.errorhandler(400)
def bad_request(error):
    return error_generic(error, 400)


# noinspection PyClassHasNoInit
class Forbidden(ex.HTTPException):
    code = 403
    description = "Sorry, you don't have permission to view this resource."


ex._aborter.mapping[403] = Forbidden


@app.errorhandler(Forbidden)
def forbidden(error):
    return error_generic(error, 403)


@app.errorhandler(500)
def internal_error(error):
    log_error(get_request_message(500, include_body=True))
    error.description = Markup('Something went wrong with the server, sorry. '
                               'TIM developers have been notified about this. '
                               'If the problem persists, please send email to <a href="mailto:{0}">{0}</a>.'
                               .format(app.config['HELP_EMAIL']))
    tb = traceback.format_exc()
    message = """
Exception happened on {} at {}

{}

{}
""".format(datetime.now(tz=timezone.utc),
           request.url,
           get_request_message(500, include_body=True),
           tb).strip()
    send_email(rcpt=app.config['ERROR_EMAIL'],
               subject='{}: Error at {} ({})'.format(app.config['TIM_HOST'], request.path, get_current_user_name()),
               group_subject='{}: Multiple errors at {} ({})'.format(app.config['TIM_HOST'],
                                                                     request.path,
                                                                     get_current_user_name()),
               group_id='exception_{}'.format(hash((app.config['TIM_HOST'],
                                                    request.path,
                                                    get_current_user_name()))),
               mail_from=app.config['WUFF_EMAIL'],
               reply_to='{},{}'.format(app.config['ERROR_EMAIL'], get_current_user_object().email),
               msg=message)
    return error_generic(error, 500)


@app.route('/empty')
def empty_response():
    return Response('', mimetype='text/plain')


@app.route('/exception', methods=['GET', 'POST', 'PUT', 'DELETE'])
def throw_ex():
    verify_admin()
    raise Exception('This route throws an exception intentionally for testing purposes.')


@app.errorhandler(ItemLockedException)
def item_locked(error: ItemLockedException):
    item = DocEntry.find_by_id(error.access.block_id, try_translation=True)
    is_folder = False
    if not item:
        is_folder = True
        item = Folder.get_by_id(error.access.block_id)
    if not item:
        abort(404)
    return render_template('duration_unlock.html',
                           item=item,
                           item_type='folder' if is_folder else 'document',
                           access=error.access), 403


@app.errorhandler(NoSuchUserException)
def handle_user_not_found(error):
    if error.user_id == session['user_id']:
        flash('Your user id ({}) was not found in the database. Clearing session automatically.'.format(error.user_id))
        return logout()
    return error_generic(error, 500)


@app.errorhandler(503)
def service_unavailable(error):
    return error_generic(error, 503)


@app.errorhandler(413)
def entity_too_large(error):
    error.description = 'Your file is too large to be uploaded. Maximum size is {} MB.'\
        .format(app.config['MAX_CONTENT_LENGTH'] / 1024 / 1024)
    return error_generic(error, 413)


@app.errorhandler(404)
def not_found(error):
    return error_generic(error, 404)


@app.route('/restart')
def restart_server():
    """Restarts the server by sending HUP signal to Gunicorn."""
    verify_admin()
    pid_path = '/var/run/gunicorn.pid'
    if os.path.exists(pid_path):
        os.system('kill -HUP $(cat {})'.format(pid_path))
        flash('Restart signal was sent to Gunicorn.')
    else:
        flash('Gunicorn PID file was not found. TIM was probably not started with Gunicorn.')
    return safe_redirect(url_for('start_page'))


@app.route('/resetcss')
def reset_css():
    """Removes CSS cache directories and thereby forces SASS to regenerate them the next time they are needed.

    Requires admin privilege.
    :return: ok_response

    """
    verify_admin()
    assets_dir = os.path.join('static', '.webassets-cache')
    if os.path.exists(assets_dir):
        shutil.rmtree(assets_dir)
    gen_dir = os.path.join('static', app.config['SASS_GEN_PATH'])
    if os.path.exists(gen_dir):
        shutil.rmtree(gen_dir)
    return safe_redirect(url_for('start_page'))


@app.route('/download/<int:doc_id>')
def download_document(doc_id):
    verify_edit_access(doc_id, "Sorry, you don't have permission to download this document.")
    return Response(Document(doc_id).export_markdown(), mimetype="text/plain")


@app.route('/download/<int:doc_id>/<int:major>/<int:minor>')
def download_document_version(doc_id, major, minor):
    verify_edit_access(doc_id)
    doc = DocumentVersion(doc_id, (major, minor))
    if not doc.exists():
        abort(404, "This document version does not exist.")
    return Response(doc.export_markdown(), mimetype="text/plain")


@app.route('/diff/<int:doc_id>/<int:major1>/<int:minor1>/<int:major2>/<int:minor2>')
def diff_document(doc_id, major1, minor1, major2, minor2):
    verify_edit_access(doc_id)
    doc1 = DocumentVersion(doc_id, (major1, minor1))
    doc2 = DocumentVersion(doc_id, (major2, minor2))
    if not doc1.exists():
        abort(404, "The document version {} does not exist.".format((major1, minor1)))
    if not doc2.exists():
        abort(404, "The document version {} does not exist.".format((major2, minor2)))
    return Response(DocumentVersion.get_diff(doc1, doc2), mimetype="text/html")


@app.route('/images/<int:image_id>/<image_filename>')
def get_image(image_id, image_filename):
    timdb = get_timdb()
    if not timdb.images.imageExists(image_id, image_filename):
        abort(404)
    verify_view_access(image_id)
    img_data = timdb.images.getImage(image_id, image_filename)
    imgtype = imghdr.what(None, h=img_data)
    f = io.BytesIO(img_data)
    return send_file(f, mimetype='image/' + imgtype)


@app.route("/getTemplates")
def get_templates():
    current_path = request.args.get('item_path', '')
    timdb = get_timdb()
    templates = []
    doc = DocEntry.find_by_path(current_path, try_translation=True)
    if not doc:
        abort(404)
    verify_edit_access(doc.id)
    current_path = doc.parent.path

    while True:
        for t in timdb.documents.get_documents(filter_ids=get_viewable_blocks_or_none_if_admin(),
                                               filter_folder=current_path + '/Templates',
                                               search_recursively=False):
            if t.short_name not in (DOC_DEFAULT_RIGHT_NAME, FOLDER_DEFAULT_RIGHT_NAME):
                templates.append(t)
        if current_path == '':
            break
        current_path, _ = timdb.folders.split_location(current_path)
    templates.sort(key=lambda d: d.short_name.lower())
    return json_response(templates)


def create_item(item_path, item_type_str, item_title, create_function, owner_group_id):
    item_path = item_path.strip('/')
    validate_item_and_create(item_path, item_type_str, owner_group_id)

    item = create_function(item_path, owner_group_id, item_title)
    timdb = get_timdb()
    grant_access_to_session_users(timdb, item.id)
    item_type = from_str(item_type_str)
    if item_type == blocktypes.DOCUMENT:
        bms = Bookmarks(get_current_user_object())
        bms.add_bookmark('Last edited',
                         item.title,
                         '/view/' + item.path,
                         move_to_top=True,
                         limit=app.config['LAST_EDITED_BOOKMARK_LIMIT']).save_bookmarks()
    copy_default_rights(item.id, item_type)
    return item


@app.route("/createItem", methods=["POST"])
def create_document():
    item_path, item_type, item_title = verify_json_params('item_path', 'item_type', 'item_title')
    cite_id, copy_id = verify_json_params('cite', 'copy', require=False)
    if cite_id:
        return create_citation_doc(cite_id, item_path, item_title)

    copied_content = None
    if copy_id:
        verify_edit_access(copy_id)
        d = DocEntry.find_by_id(copy_id, try_translation=True)
        if not d:
            return abort(404, 'The document to be copied was not found')
        copied_content = d.document.export_markdown()

    item = create_item(item_path,
                       item_type,
                       item_title,
                       DocEntry.create if item_type == 'document' else Folder.create,
                       get_current_user_group())

    if copied_content:
        item.document.update(copied_content, item.document.export_markdown())

    return json_response(item)


@app.route("/translations/<int:doc_id>", methods=["GET"])
def get_translations(doc_id):
    timdb = get_timdb()

    if not timdb.documents.exists(doc_id):
        abort(404, 'Document not found')
    verify_manage_access(doc_id)

    return json_response(DocEntry.find_by_id(doc_id, try_translation=True).translations)


def valid_language_id(lang_id):
    return re.match('^\w+$', lang_id) is not None


@app.route("/translate/<int:tr_doc_id>/<language>", methods=["POST"])
def create_translation(tr_doc_id, language):
    title = request.get_json().get('doc_title', None)
    timdb = get_timdb()

    doc = DocEntry.find_by_id(tr_doc_id, try_translation=True)

    if not doc:
        abort(404, 'Document not found')

    doc_id = doc.src_docid

    if not has_view_access(doc_id):
        abort(403, 'Permission denied')
    if not valid_language_id(language):
        abort(404, 'Invalid language identifier')
    if doc.has_translation(language):
        abort(403, 'Translation for this language already exists')
    verify_manage_access(doc_id)

    src_doc = Document(doc_id)
    cite_doc = timdb.documents.create_citation(src_doc, get_current_user_group())
    # noinspection PyArgumentList
    tr = Translation(doc_id=cite_doc.id, src_docid=src_doc.doc_id, lang_id=language)
    tr.title = title
    db.session.add(tr)
    db.session.commit()
    return json_response(tr)


@app.route("/translation/<int:doc_id>", methods=["POST"])
def update_translation(doc_id):
    (lang_id, doc_title) = verify_json_params('new_langid', 'new_title', require=True)
    if not valid_language_id(lang_id):
        abort(403, 'Invalid language identifier')
    doc = DocEntry.find_by_id(doc_id, try_translation=True)
    if not doc:
        abort(404, 'Source document does not exist')
    if not has_manage_access(doc.src_docid) and not has_manage_access(doc.id):
        abort(403, "You need manage access of either this or the translated document")
    doc.lang_id = lang_id
    doc.title = doc_title
    try:
        db.session.commit()
    except IntegrityError:
        abort(403, 'This language already exists.')
    return ok_response()


def create_citation_doc(doc_id, doc_path, doc_title):
    params, = verify_json_params('params', require=False)

    # Filter for allowed reference parameters
    if params is not None:
        params = {k: params[k] for k in params if k in ('r', 'r_docid')}
        params['r'] = 'c'
    else:
        params = {'r': 'c'}

    timdb = get_timdb()
    verify_edit_access(doc_id)

    src_doc = Document(doc_id)

    def factory(path, group, title):
        return timdb.documents.create_citation(src_doc, group, path, title, params)
    item = create_item(doc_path, 'document', doc_title, factory, get_current_user_group())
    return json_response(item)


@app.route("/getBlock/<int:doc_id>/<par_id>")
def get_block(doc_id, par_id):
    verify_edit_access(doc_id)
    area_start = request.args.get('area_start')
    area_end = request.args.get('area_end')
    if area_start and area_end:
        return json_response({"text": Document(doc_id).export_section(area_start, area_end)})
    else:
        par = Document(doc_id).get_paragraph(par_id)
        return json_response({"text": par.get_exported_markdown()})


@app.route("/<plugin>/<path:filename>")
def plugin_call(plugin, filename):
    try:
        req = call_plugin_resource(plugin, filename, request.args)
        return Response(stream_with_context(req.iter_content()), content_type=req.headers['content-type'])
    except PluginException:
        abort(404)


# noinspection PyUnusedLocal
@app.route("/echoRequest/<path:filename>")
def echo_request(filename):
    def generate():
        yield 'Request URL: ' + request.url + "\n\n"
        yield 'Headers:\n\n'
        yield from (k + ": " + v + "\n" for k, v in request.headers.items())
    return Response(stream_with_context(generate()), mimetype='text/plain')


@app.route("/index/<int:doc_id>")
def get_index(doc_id):
    verify_view_access(doc_id)
    index = Document(doc_id).get_index()
    if not index:
        return json_response({'empty': True})
    else:
        return render_template('partials/content.html',
                               headers=index)


@app.route("/<plugin>/template/<template>/<index>")
def view_template(plugin, template, index):
    try:
        req = call_plugin_resource(plugin, "template?file=" + template + "&idx=" + index)
        return Response(stream_with_context(req.iter_content()), content_type=req.headers['content-type'])
    except PluginException:
        abort(404)


@app.route("/sessionsetting/<setting>/<value>", methods=['POST'])
def set_session_setting(setting, value):
    try:
        if 'settings' not in session:
            session['settings'] = {}
        session['settings'][setting] = value
        session.modified = True
        return json_response(session['settings'])
    except (NameError, KeyError):
        abort(404)


@app.route("/getServerTime", methods=['GET'])
def get_server_time():
    t2 = int(time.time() * 1000)
    t1 = int(request.args.get('t1'))
    return json_response({'t1': t1, 't2': t2, 't3': int(time.time() * 1000)})


@app.route("/")
def start_page():
    in_lecture = user_in_lecture()
    return render_template('start.html',
                           in_lecture=in_lecture)


@app.route("/manage/")
@app.route("/slide/")
@app.route("/teacher/")
@app.route("/answers/")
@app.route("/lecture/")
def index_redirect():
    return redirect('/view')


@app.route("/getslidestatus/")
def getslidestatus():
    if 'doc_id' not in request.args:
        abort(404, "Missing doc id")
    doc_id = int(request.args['doc_id'])
    tempdb = get_tempdb()
    status = tempdb.slidestatuses.get_status(doc_id)
    if status:
        status = status.status
    else:
        status = None
    return json_response(status)


@app.route("/setslidestatus")
def setslidestatus():
    if 'doc_id' not in request.args or 'status' not in request.args:
        abort(404, "Missing doc id or status")
    doc_id = int(request.args['doc_id'])
    verify_manage_access(doc_id)
    status = request.args['status']
    tempdb = get_tempdb()
    tempdb.slidestatuses.update_or_add_status(doc_id, status)
    return ok_response()


@app.before_request
def make_session_permanent():
    session.permanent = True


@app.after_request
def disable_cache_for_testing(response):
    """Chrome WebDriver caches JavaScript files which causes SystemJS.import('tim') to not get executed properly.
    It is either WebDriver or SystemJS bug.
    
    The workaround is to disable the cache.
    """
    if app.config['TESTING']:
        response.headers["Cache-Control"] = "max-age=0, must-revalidate"
    return response


@app.after_request
def log_request(response):
    if not request.path.startswith('/static/') and request.path != '/favicon.ico':
        status_code = response.status_code
        log_info(get_request_message(status_code))
        if request.method in ('PUT', 'POST', 'DELETE'):
            log_debug(request.get_json(silent=True))
    return response


def get_request_message(status_code=None, include_body=False):
    msg = '{} [{}]: {} {} {}'.format(get_current_user_name(),
                                     request.headers.get('X-Forwarded-For') or request.remote_addr,
                                     request.method,
                                     request.full_path if request.query_string else request.path,
                                     status_code or '').strip()
    if not include_body or request.method not in ('POST', 'PUT', 'DELETE'):
        return msg
    return '{}\n\n{}'.format(msg, pprint.pformat(request.get_json(silent=True) or request.get_data(as_text=True)))


@app.after_request
def close_db(response):
    if hasattr(g, 'timdb'):
        g.timdb.close()
    return response


@app.after_request
def del_g(response):
    """For some reason, the g object is not cleared when running browser test, so we do it here."""
    if app.config['TESTING']:
        if hasattr(g, 'user'):
            del g.user
        if hasattr(g, 'viewable'):
            del g.viewable
        if hasattr(g, 'editable'):
            del g.editable
        if hasattr(g, 'teachable'):
            del g.teachable
        if hasattr(g, 'manageable'):
            del g.manageable
        if hasattr(g, 'see_answers'):
            del g.see_answers
        if hasattr(g, 'owned'):
            del g.owned
    return response


# noinspection PyUnusedLocal
@app.teardown_appcontext
def close_db_appcontext(e):
    if not app.config['TESTING'] and hasattr(g, 'timdb'):
        g.timdb.close()


def init_app():
    with app.app_context():
        cache.clear()

    if app.config['PROFILE']:
        app.wsgi_app = ProfilerMiddleware(app.wsgi_app, sort_by=('cumtime',), restrictions=[100])

    log_info('Debug mode: {}'.format(app.config['DEBUG']))
    log_info('Profiling: {}'.format(app.config['PROFILE']))
    log_info('Using database: {}'.format(app.config['DATABASE']))
    if not app.config.from_pyfile(app.config['SECRET_FILE_PATH'], silent=True):
        log_warning('secret file not found, using default values - do not run in production!')
    else:
        assert default_secret != app.config['SECRET_KEY']
    return app


def start_app():
    init_app()
    app.run(host='0.0.0.0',
            port=5000,
            use_evalex=False,
            use_reloader=False,
            # debug=True,
            threaded=not (app.config['DEBUG'] and app.config['PROFILE']))<|MERGE_RESOLUTION|>--- conflicted
+++ resolved
@@ -30,7 +30,6 @@
 from timApp.accesshelper import verify_admin, verify_edit_access, verify_manage_access, verify_view_access, \
     has_view_access, has_manage_access, grant_access_to_session_users, ItemLockedException, \
     get_viewable_blocks_or_none_if_admin
-<<<<<<< HEAD
 from timApp.cache import cache
 from timApp.containerLink import call_plugin_resource
 from timApp.dbaccess import get_timdb
@@ -53,6 +52,7 @@
 from timApp.routes.manage import manage_page
 from timApp.routes.notes import notes
 from timApp.routes.notify import notify, send_email
+from timApp.routes.print import print_blueprint
 from timApp.routes.qst import qst_plugin
 from timApp.routes.readings import readings
 from timApp.routes.search import search_routes
@@ -62,38 +62,6 @@
 from timApp.routes.velp import velps
 from timApp.routes.view import view_page
 from timApp.sessioninfo import get_current_user_object, get_other_users_as_list, get_current_user_id, \
-=======
-from cache import cache
-from dbaccess import get_timdb
-from documentmodel.document import Document
-from documentmodel.documentversion import DocumentVersion
-from logger import log_info, log_error, log_debug
-from plugin import PluginException
-from requesthelper import verify_json_params
-from responsehelper import safe_redirect, json_response, ok_response
-from routes.annotation import annotations
-from routes.answer import answers
-from routes.bookmarks import bookmarks
-from routes.clipboard import clipboard
-from routes.edit import edit_page
-from routes.generateMap import generateMap
-from routes.global_notification import global_notification
-from routes.groups import groups
-from routes.lecture import get_tempdb, user_in_lecture, lecture_routes
-from routes.login import login_page, logout
-from routes.manage import manage_page
-from routes.notes import notes
-from routes.notify import notify, send_email
-from routes.qst import qst_plugin
-from routes.readings import readings
-from routes.print import print_blueprint
-from routes.search import search_routes
-from routes.settings import settings_page
-from routes.upload import upload
-from routes.velp import velps
-from routes.view import view_page
-from sessioninfo import get_current_user_object, get_other_users_as_list, get_current_user_id, \
->>>>>>> d70e1150
     get_current_user_name, get_current_user_group, logged_in
 from timApp.tim_app import app, default_secret
 from timApp.timdb.blocktypes import from_str, blocktypes
@@ -129,15 +97,9 @@
 app.register_blueprint(notify)
 app.register_blueprint(bookmarks)
 app.register_blueprint(global_notification)
-<<<<<<< HEAD
 app.register_blueprint(static_blueprint)
-=======
 app.register_blueprint(print_blueprint)
-app.register_blueprint(Blueprint('bower',
-                                 __name__,
-                                 static_folder='static/scripts/bower_components',
-                                 static_url_path='/static/scripts/bower_components'))
->>>>>>> d70e1150
+
 
 app.wsgi_app = ReverseProxied(app.wsgi_app)
 
