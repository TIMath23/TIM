# -*- coding: utf-8 -*-
# Modified hajoviin
import logging
import os
import imghdr
import io
import collections
import re
import sys
import time
import datetime
from time import mktime
from datetime import timezone
import posixpath

from flask import Flask, redirect, url_for, Blueprint
from flask import stream_with_context
from flask import render_template
from flask import send_from_directory
from flask.ext.compress import Compress
from werkzeug.utils import secure_filename
from flask.helpers import send_file
from bs4 import UnicodeDammit
from ReverseProxied import ReverseProxied

import containerLink
from routes.edit import edit_page
from routes.manage import manage_page
from routes.view import view_page
from routes.login import login_page
from timdb.timdbbase import TimDbException
import pluginControl
from containerLink import PluginException
from routes.settings import settings_page
from routes.common import *


app = Flask(__name__)
app.config.from_pyfile('defaultconfig.py', silent=False)
app.config.from_envvar('TIM_SETTINGS', silent=True)
# Compress(app)

app.register_blueprint(settings_page)
app.register_blueprint(manage_page)
app.register_blueprint(edit_page)
app.register_blueprint(view_page)
app.register_blueprint(login_page)
app.register_blueprint(Blueprint('bower',
                                 __name__,
                                 static_folder='static/scripts/bower_components',
                                 static_url_path='/static/scripts/bower_components'))

print('Debug mode: {}'.format(app.config['DEBUG']))

KNOWN_TAGS = ['difficult', 'unclear']

# current_app.logging.basicConfig(filename='timLog.log',level=logging.DEBUG, format='%(asctime)s %(message)s')
formatter = logging.Formatter(
    "{\"time\":%(asctime)s, \"file\": %(pathname)s, \"line\" :%(lineno)d, \"messageLevel\":  %(levelname)s, \"message\": %(message)s}")
if not os.path.exists(app.config['LOG_DIR']):
    os.mkdir(app.config['LOG_DIR'])
handler = logging.FileHandler(app.config['LOG_PATH'])
handler.setLevel(logging.DEBUG)
handler.setFormatter(formatter)
app.logger.addHandler(handler)


def allowed_file(filename):
    return '.' in filename and \
           filename.rsplit('.', 1)[1].lower() in ALLOWED_EXTENSIONS


DOC_EXTENSIONS = ['txt', 'md', 'markdown']
PIC_EXTENSIONS = ['png', 'jpg', 'jpeg', 'gif']
ALLOWED_EXTENSIONS = set(PIC_EXTENSIONS + DOC_EXTENSIONS)
STATIC_PATH = "./static/"
DATA_PATH = "./static/data/"

LOG_LEVELS = {"CRITICAL": app.logger.critical,
              "ERROR": app.logger.error,
              "WARNING": app.logger.warning,
              "INFO": app.logger.info,
              "DEBUG": app.logger.debug}

__question_to_be_asked = []

# Logger call
@app.route("/log/", methods=["POST"])
def logMessage():
    try:
        message = request.get_json()['message']
        level = request.get_json()['level']
        LOG_LEVELS[level](message)
    except KeyError:
        app.logger.error("Failed logging call: " + str(request.get_data()))


def error_generic(error, code):
    if 'text/html' in request.headers.get("Accept", ""):
        return render_template(str(code) + '.html', message=error.description), code
    else:
        return jsonResponse({'error': error.description}, code)


@app.errorhandler(400)
def bad_request(error):
    return error_generic(error, 400)


@app.errorhandler(403)
def forbidden(error):
    return error_generic(error, 403)


@app.errorhandler(404)
def notFound(error):
    return error_generic(error, 404)


@app.route('/diff/<int:doc_id>/<doc_hash>')
def documentDiff(doc_id, doc_hash):
    timdb = getTimDb()
    if not timdb.documents.documentExists(doc_id):
        abort(404)
    verifyEditAccess(doc_id, "Sorry, you don't have permission to download this document.")
    try:
        doc_diff = timdb.documents.getDifferenceToPrevious(DocIdentifier(doc_id, doc_hash))
        return render_template('diff.html', diff_html=doc_diff)
    except TimDbException as e:
        abort(404, str(e))


@app.route('/download/<int:doc_id>/<doc_hash>')
def documentHistory(doc_id, doc_hash):
    timdb = getTimDb()
    if not timdb.documents.documentExists(doc_id):
        abort(404)
    verifyEditAccess(doc_id, "Sorry, you don't have permission to download this document.")
    try:
        doc_data = timdb.documents.getDocumentMarkdown(DocIdentifier(doc_id, doc_hash))
        return Response(doc_data, mimetype="text/plain")
    except TimDbException as e:
        abort(404, str(e))


@app.route('/download/<int:doc_id>')
def downloadDocument(doc_id):
    return documentHistory(doc_id, getNewest(doc_id).hash)


@app.route('/upload/', methods=['POST'])
def upload_file():
    if request.method != 'POST':
        return jsonResponse({'message': 'Only POST method is supported.'}, 405)
    if not loggedIn():
        return jsonResponse({'message': 'You have to be logged in to upload a file.'}, 403)
    timdb = getTimDb()

    doc = request.files['file']
    folder = request.form['folder']
    filename = posixpath.join(folder, secure_filename(doc.filename))

    userName = getCurrentUserName()
    if not timdb.users.userHasAdminAccess(getCurrentUserId()) and not timdb.users.isUserInGroup(userName,
                                                                                                "Timppa-projektiryhmä") and re.match(
                            '^' + userName + '\/', filename) is None:
        return jsonResponse({'message': "You're not authorized to write here."}, 403)

    if not allowed_file(doc.filename):
        return jsonResponse({'message': 'The file format is not allowed.'}, 403)

    if (filename.endswith(tuple(DOC_EXTENSIONS))):
        content = UnicodeDammit(doc.read()).unicode_markup
        if not content:
            return jsonResponse({'message': 'Failed to convert the file to UTF-8.'}, 400)
        timdb.documents.importDocument(content, filename, getCurrentUserGroup())
        return "Successfully uploaded document"
    else:
        content = doc.read()
        imgtype = imghdr.what(None, h=content)
        if imgtype is not None:
            img_id, img_filename = timdb.images.saveImage(content, doc.filename, getCurrentUserGroup())
            timdb.users.grantViewAccess(0, img_id)  # So far everyone can see all images
            return jsonResponse({"file": str(img_id) + '/' + img_filename})
        else:
            doc.save(os.path.join(app.config['UPLOAD_FOLDER'], filename))
            return redirect(url_for('uploaded_file', filename=filename))


@app.route('/images/<int:image_id>/<image_filename>')
def getImage(image_id, image_filename):
    timdb = getTimDb()
    if not timdb.images.imageExists(image_id, image_filename):
        abort(404)
    verifyViewAccess(image_id)
    img_data = timdb.images.getImage(image_id, image_filename)
    imgtype = imghdr.what(None, h=img_data)
    f = io.BytesIO(img_data)
    return send_file(f, mimetype='image/' + imgtype)


@app.route('/images')
def getAllImages():
    timdb = getTimDb()
    images = timdb.images.getImages()
    allowedImages = [image for image in images if timdb.users.userHasViewAccess(getCurrentUserId(), image['id'])]
    return jsonResponse(allowedImages)


@app.route('/wall')
def get_wall():
    verifyLoggedIn()
    return render_template('wall.html')


@app.route('/getAllMessages')
def get_all_messages():
    if not request.args.get("lecture_id"):
        abort(400, "Bad request, missing lecture id")
    timdb = getTimDb()
    lecture_id = int(request.args.get("lecture_id"))

    messages = timdb.messages.get_messages(lecture_id)
    if len(messages) > 0:
        list_of_new_messages = []
        for message in messages:
            user = timdb.users.getUser(message.get('user_id'))
            time_as_time = datetime.datetime.fromtimestamp(
                mktime(time.strptime(message.get("timestamp"), "%Y-%m-%d %H:%M:%S.%f")))
            list_of_new_messages.append(
                user.get('name') + " <" + time_as_time.strftime('%H:%M:%S') + ">" + ": " + message.get('message'))
            # Prevents previously asked question to be asked from user.
            current_user = getCurrentUserId()
            for triple in __question_to_be_asked:
                if triple[0] == lecture_id and current_user not in triple[2]:
                    triple[2].append(current_user)

        return jsonResponse(
            {"status": "results", "data": list_of_new_messages, "lastid": messages[-1].get('msg_id'),
             "lectureId": lecture_id})

    return jsonResponse({"status": "no-results", "data": [], "lastid": -1, "lectureId": lecture_id})


@app.route('/getUpdates')
def get_updates():
    if not request.args.get('client_message_id') or not request.args.get("lecture_id") or not request.args.get(
            'doc_id') or not request.args.get('is_lecturer'):
        abort(400, "Bad requst")
    client_last_id = int(request.args.get('client_message_id'))

    helper = request.args.get("lecture_id")
    if len(helper) > 0:
        lecture_id = int(float(helper))
    else:
        lecture_id = -1

    timdb = getTimDb()
    step = 0

    doc_id = int(request.args.get('doc_id'))

    if not check_if_lecture_is_running(lecture_id):
        timdb.lectures.delete_users_from_lecture(lecture_id)
        for pair in __question_to_be_asked:
            if pair[0] == lecture_id:
                __question_to_be_asked.remove(pair)
        return get_running_lectures(doc_id)

    list_of_new_messages = []
    last_message_id = -1

    while step <= 10:
        last_message = timdb.messages.get_last_message(lecture_id)
        if last_message:
            last_message_id = last_message[-1].get('msg_id')
            if last_message_id != client_last_id:
                messages = timdb.messages.get_new_messages(lecture_id, client_last_id)
                messages.reverse()

                for message in messages:
                    user = timdb.users.getUser(message.get('user_id'))
                    time_as_time = datetime.datetime.fromtimestamp(
                        mktime(time.strptime(message.get("timestamp"), "%Y-%m-%d %H:%M:%S.%f")))
                    list_of_new_messages.append(
                        user.get('name') + " <" + time_as_time.strftime('%H:%M:%S') + ">" + ": " + message.get(
                            'message'))
                last_message_id = messages[-1].get('msg_id')

        current_user = getCurrentUserId()
        for pair in __question_to_be_asked:
            if pair[0] == lecture_id and current_user not in pair[2]:
                question_json = timdb.questions.get_question(pair[1])[0].get("questionJson")
                pair[2].append(getCurrentUserId())
                return jsonResponse(
                    {"status": "results", "data": list_of_new_messages, "lastid": last_message_id,
                     "lectureId": lecture_id, "question": True, "questionJson": question_json,
                     "isLecture": True})

        if len(list_of_new_messages) > 0:
            return jsonResponse(
                {"status": "results", "data": list_of_new_messages, "lastid": last_message_id,
                 "lectureId": lecture_id, "isLecture": True})

        time.sleep(1)
        step += 1

    return jsonResponse(
        {"status": "no-results", "data": ["No new messages"], "lastid": client_last_id, "lectureId": lecture_id,
         "isLecture": True})


@app.route('/sendMessage', methods=['POST'])
def send_message():
    timdb = getTimDb()
    new_message = request.args.get("message")
    lecture_id = int(request.args.get("lecture_id"))

    new_timestamp = str(datetime.datetime.now())
    msg_id = timdb.messages.add_message(getCurrentUserId(), lecture_id, new_message, new_timestamp, True)
    return jsonResponse(msg_id)


@app.route('/view/question')
def show_question():
    return render_template('question.html')

@app.route('/question')
def show_question_without_view():
    return render_template('question.html')

@app.route('/getQuestion')
def get_quesition():
    doc_id = request.args.get('doc_id')
    par_index = request.args.get('par_index')
    timdb = getTimDb()
    question = timdb.questions.get_paragraphs_question(doc_id, par_index);
    return jsonResponse(question)


@app.route('/getQuestions', methods=['GET'])
def get_questions():
    timdb = getTimDb()
    questions = timdb.questions.get_questions()
    return jsonResponse(questions)


@app.route('/addQuestion', methods=['POST'])
def add_question():
    # TODO: Only lecturers should be able to create questions.
    # verifyOwnership(doc_id)
    question = request.args.get('question')
    answer = request.args.get('answer')
    doc_id = int(request.args.get('doc_id'))
    par_index = int(request.args.get('par_index'))
    questionJson = request.args.get('questionJson')
    timdb = getTimDb()
    questions = timdb.questions.add_questions(doc_id, par_index, question, answer, questionJson)
    return jsonResponse(questions)


@app.route('/checkLecture', methods=['GET'])
def check_lecture():
    arg_id = request.args.get('doc_id')
    if not arg_id:
        return abort(400)

    doc_id = int(arg_id)
    timdb = getTimDb()
    current_user = getCurrentUserId()
    is_in_lecture, lecture_id, = timdb.lectures.check_if_in_lecture(doc_id, current_user)
    lecture = timdb.lectures.get_lecture(lecture_id)
    if lecture:
        lecture_code = lecture[0].get("lecture_code")
        if lecture[0].get("lecturer") == current_user:
            is_lecturer = True
        else:
            is_lecturer = False
        return jsonResponse({"isInLecture": is_in_lecture, "lectureId": lecture_id, "lectureCode": lecture_code,
                             "isLecturer": is_lecturer, "startTime": lecture[0].get("start_time"),
                             "endTime": lecture[0].get("end_time")})
    else:
        return get_running_lectures(doc_id)

def check_if_lecture_is_running(lecture_id):
    timdb = getTimDb()
    time_now = str(datetime.datetime.now().strftime("%Y-%m-%d %H:%M"))
    return timdb.lectures.check_if_lecture_is_running(lecture_id, time_now)


def get_running_lectures(doc_id):
    timdb = getTimDb()
    time_now = str(datetime.datetime.now().strftime("%Y-%m-%d %H:%M"))
    lecture_code = "Not running"
    list_of_lectures = timdb.lectures.get_document_lectures(doc_id, time_now)
    current_lecture_codes = []
    future_lecture_codes = []
    is_lecturer = hasOwnership(doc_id)
    for lecture in list_of_lectures:
        if lecture.get("start_time") < time_now:
            current_lecture_codes.append(lecture.get("lecture_code"))
        else:
            future_lecture_codes.append(lecture.get("lecture_code"))
    return jsonResponse(
        {"isLecturer": is_lecturer, "lectures": current_lecture_codes, "futureLectures": future_lecture_codes,
         "lectureCode": lecture_code})


@app.route('/createLecture', methods=['POST'])
def start_lecture():
    if not request.args.get("doc_id") or not request.args.get("start_date") or not request.args.get(
            "end_date") or not request.args.get("lecture_code"):
        abort(400, "Missing parameters")
    doc_id = int(request.args.get("doc_id"))
    verifyOwnership(doc_id)
    timdb = getTimDb()
    start_time = request.args.get("start_date")
    end_time = request.args.get("end_date")
    lecture_code = request.args.get("lecture_code")
    password = request.args.get("password")
    if not password:
        password = ""
    current_user = getCurrentUserId()
    if not timdb.lectures.check_if_correct_name(doc_id, lecture_code):
        abort(400, "Can't create lecture with same code to same document")
    lecture_id = timdb.lectures.create_lecture(doc_id, current_user, start_time, end_time, lecture_code, password, True)
    current_time = datetime.datetime.now().strftime("%Y-%m-%d %H:%M")

    if start_time <= current_time <= end_time:
        timdb.lectures.join_lecture(lecture_id, current_user, True)
    return jsonResponse({"lectureId": lecture_id})


@app.route('/endLecture', methods=['POST'])
def end_lecture():
    if not request.args.get("doc_id") or not request.args.get("lecture_id"):
        abort(400)

    doc_id = int(request.args.get("doc_id"))
    lecture_id = int(request.args.get("lecture_id"))
    verifyOwnership(doc_id)
    timdb = getTimDb()
    timdb.lectures.delete_users_from_lecture(lecture_id)
    for pair in __question_to_be_asked:
        if pair[0] == lecture_id:
            __question_to_be_asked.remove(pair)
    now = datetime.datetime.now().strftime("%Y-%m-%d %H:%M")
    timdb.lectures.set_end_for_lecture(lecture_id, str(now))
    return jsonResponse("")


@app.route('/deleteLecture', methods=['POST'])
def delete_lecture():
    if not request.args.get("doc_id") or not request.args.get("lecture_id"):
        abort(400)
    doc_id = int(request.args.get("doc_id"))
    verifyOwnership(doc_id)
    lecture_id = int(request.args.get("lecture_id"))
    timdb = getTimDb()
    timdb.messages.delete_messages_from_lecture(lecture_id, True)
    timdb.lectures.delete_users_from_lecture(lecture_id, True)
    for pair in __question_to_be_asked:
        if pair[0] == lecture_id:
            __question_to_be_asked.remove(pair)
    timdb.lectures.delete_lecture(lecture_id, True)
    return get_running_lectures(doc_id)


@app.route('/joinLecture', methods=['POST'])
def join_lecture():
    if not request.args.get("doc_id") or not request.args.get("lecture_code"):
        abort(400, "Missing parameters")
    timdb = getTimDb()
    doc_id = int(request.args.get("doc_id"))
    lecture_code = request.args.get("lecture_code")
    password_quess = request.args.get("password_quess")
    lecture_id = timdb.lectures.get_lecture_by_code(lecture_code, doc_id)
    current_user = getCurrentUserId()
    lecture = timdb.lectures.get_lecture(lecture_id)
    if lecture[0].get("password") != password_quess:
        return jsonResponse({"correctPassword": False})

    timdb.lectures.join_lecture(lecture_id, current_user, True)
    if lecture[0].get("lecturer") == current_user:
        is_lecturer = True
    else:
        is_lecturer = False
    return jsonResponse(
        {"correctPassword": True, "inLecture": True, "lectureId": lecture_id, "isLecturer": is_lecturer,
         "lectureCode": lecture_code, "startTime": lecture[0].get("start_time"),
         "endTime": lecture[0].get("end_time")})


@app.route('/leaveLecture', methods=['POST'])
def leave_lecture():
    timdb = getTimDb()
    lecture_id = int(request.args.get("lecture_id"))
    doc_id = int(request.args.get("doc_id"))
    timdb.lectures.leave_lecture(lecture_id, getCurrentUserId(), True)
    return get_running_lectures(doc_id)



@app.route('/uploads/<filename>')
def uploaded_file(filename):
    return send_from_directory(app.config['UPLOAD_FOLDER'], filename)


@app.route("/getDocuments")
def getDocuments():
    versions = 1
    if request.args.get('versions'):
        ver_str = request.args.get('versions')
        if re.match('^\d+$', ver_str) is None:
            return "Invalid version argument."
        else:
            ver_int = int(ver_str)
            if ver_int > 10:
                # DoS prevention
                return "Version limit is currently capped at 10."
            else:
                versions = ver_int

    timdb = getTimDb()
    docs = timdb.documents.getDocuments(historylimit=versions)
    allowedDocs = [doc for doc in docs if timdb.users.userHasViewAccess(getCurrentUserId(), doc['id'])]

    req_folder = request.args.get('folder')
    if req_folder is not None and len(req_folder) == 0:
        req_folder = None
    finalDocs = []

    for doc in allowedDocs:
        fullname = doc['name']

        if req_folder:
            if not fullname.startswith(req_folder + '/'):
                continue
            docname = fullname[len(req_folder) + 1:]
        else:
            docname = fullname

        if '/' in docname:
            continue

        uid = getCurrentUserId()
        doc['name'] = docname
        doc['fullname'] = fullname
        doc['canEdit'] = timdb.users.userHasEditAccess(uid, doc['id'])
        doc['isOwner'] = timdb.users.userIsOwner(getCurrentUserId(), doc['id']) or timdb.users.userHasAdminAccess(uid)
        doc['owner'] = timdb.users.getOwnerGroup(doc['id'])
        finalDocs.append(doc)

    return jsonResponse(finalDocs)


@app.route("/getFolders")
def getFolders():
    root_path = request.args.get('root_path')
    timdb = getTimDb()
    folders = timdb.folders.getFolders(root_path, getCurrentUserGroup())
    allowedFolders = [f for f in folders if timdb.users.userHasViewAccess(getCurrentUserId(), f['id'])]
    uid = getCurrentUserId()

    for f in allowedFolders:
        f['isOwner'] = timdb.users.userIsOwner(uid, f['id']) or timdb.users.userHasAdminAccess(uid)
        f['owner'] = timdb.users.getOwnerGroup(f['id'])

    return jsonResponse(allowedFolders)


@app.route("/getJSON/<int:doc_id>/")
def getJSON(doc_id):
    timdb = getTimDb()
    verifyViewAccess(doc_id)
    try:
        texts = timdb.documents.getDocumentBlocks(getNewest(doc_id))
        doc = timdb.documents.getDocument(doc_id.id)
        return jsonResponse({"name": doc['name'], "text": texts})
    except IOError as err:
        print(err)
        return "No data found"


@app.route("/getJSON-HTML/<int:doc_id>")
def getJSON_HTML(doc_id):
    timdb = getTimDb()
    verifyViewAccess(doc_id)
    try:
        newest = getNewest(doc_id)
        blocks = timdb.documents.getDocumentAsHtmlBlocks(newest)
        doc = timdb.documents.getDocument(doc_id)
        return jsonResponse({"name": doc['name'], "text": blocks})
    except ValueError as err:
        print(err)
        return "[]"
    except TimDbException as err:
        print(err)
        return "[]"


def createItem(itemName, itemType, createFunction):
    if not loggedIn():
        return jsonResponse({'message': 'You have to be logged in to create a {}.'.format(itemType)}, 403)

    if itemName.startswith('/') or itemName.endswith('/'):
        return jsonResponse({'message': 'The {} name cannot start or end with /.'.format(itemType)}, 400)

    if re.match('^(\d)*$', itemName) is not None:
        return jsonResponse(
            {'message': 'The {} name can not be a number to avoid confusion with document id.'.format(itemType)}, 400)

    timdb = getTimDb()

    userName = getCurrentUserName()

    if timdb.documents.getDocumentId(itemName) is not None or timdb.folders.getFolderId(itemName) is not None:
        return jsonResponse({'message': 'Item with a same name already exists.'}, 403)

    if not canWriteToFolder(itemName):
        return jsonResponse(
            {'message': 'You cannot create {}s in this folder. Try users/{} instead.'.format(itemType, userName)}, 403)

    itemId = createFunction(itemName)
    return jsonResponse({'id': itemId, 'name': itemName})


@app.route("/createDocument", methods=["POST"])
def createDocument():
    jsondata = request.get_json()
    docName = jsondata['doc_name']
    timdb = getTimDb()
    createFunc = lambda docName: timdb.documents.createDocument(docName, getCurrentUserGroup())
    return createItem(docName, 'document', createFunc)


@app.route("/createFolder", methods=["POST"])
def createFolder():
    jsondata = request.get_json()
    folderName = jsondata['name']
    ownerId = jsondata['owner']
    timdb = getTimDb()
    createFunc = lambda folderName: timdb.folders.createFolder(folderName, ownerId)
    return createItem(folderName, 'folder', createFunc)


@app.route("/getBlock/<int:docId>/<int:blockId>")
def getBlockMd(docId, blockId):
    timdb = getTimDb()
    verifyViewAccess(docId)
    block = timdb.documents.getBlock(getNewest(docId), blockId)
    return jsonResponse({"text": block})


@app.route("/getBlockHtml/<int:docId>/<int:blockId>")
def getBlockHtml(docId, blockId):
    timdb = getTimDb()
    verifyViewAccess(docId)
    block = timdb.documents.getBlockAsHtml(getNewest(docId), blockId)
    return block


@app.route("/<plugin>/<path:fileName>")
def pluginCall(plugin, fileName):
    try:
        req = containerLink.call_plugin_resource(plugin, fileName)
        return Response(stream_with_context(req.iter_content()), content_type=req.headers['content-type'])
    except PluginException:
        abort(404)


@app.route("/index/<int:docId>")
def getIndex(docId):
    timdb = getTimDb()
    verifyViewAccess(docId)
    index = timdb.documents.getIndex(getNewest(docId))
    return jsonResponse(index)


@app.route("/postNote", methods=['POST'])
def postNote():
    jsondata = request.get_json()
    noteText = jsondata['text']
    access = jsondata['access']
    sent_tags = jsondata.get('tags', {})
    tags = []
    for tag in KNOWN_TAGS:
        if sent_tags[tag]:
            tags.append(tag)
    doc_id = jsondata['docId']
    doc_ver = request.headers.get('Version')
    paragraph_id = jsondata['par']
    verifyCommentRight(doc_id)
    timdb = getTimDb()
    group_id = getCurrentUserGroup()
    timdb.notes.addNote(group_id, doc_id, doc_ver, int(paragraph_id), noteText, access, tags)
    # TODO: Handle error.
    return "Success"


@app.route("/editNote", methods=['POST'])
def editNote():
    verifyLoggedIn()
    jsondata = request.get_json()
    group_id = getCurrentUserGroup()
    doc_id = int(jsondata['docId'])
    doc_ver = request.headers.get('Version')
    paragraph_id = int(jsondata['par'])
    noteText = jsondata['text']
    access = jsondata['access']
    note_index = int(jsondata['note_index'])
    sent_tags = jsondata.get('tags', {})
    tags = []
    for tag in KNOWN_TAGS:
        if sent_tags[tag]:
            tags.append(tag)
    timdb = getTimDb()

    if not (timdb.notes.hasEditAccess(group_id, doc_id, paragraph_id, note_index)
            or timdb.users.userIsOwner(getCurrentUserId(), doc_id)):
        abort(403, "Sorry, you don't have permission to edit this note.")

    timdb.notes.modifyNote(doc_id, doc_ver, paragraph_id, note_index, noteText, access, tags)
    return "Success"


@app.route("/deleteNote", methods=['POST'])
def deleteNote():
    verifyLoggedIn()
    jsondata = request.get_json()
    group_id = getCurrentUserGroup()
    doc_id = int(jsondata['docId'])
    paragraph_id = int(jsondata['par'])
    note_index = int(jsondata['note_index'])
    timdb = getTimDb()

    if not (timdb.notes.hasEditAccess(group_id, doc_id, paragraph_id, note_index)
            or timdb.users.userIsOwner(getCurrentUserId(), doc_id)):
        abort(403, "Sorry, you don't have permission to remove this note.")

    timdb.notes.deleteNote(doc_id, paragraph_id, note_index)
    return "Success"


@app.route("/questions/<int:doc_id>")
def getQuestions(doc_id):
    verifyViewAccess(doc_id)
    timdb = getTimDb()
    questions = timdb.questions.get_doc_questions(doc_id)
    return jsonResponse(questions)


@app.route("/askQuestion", methods=['GET'])
def ask_question():
    if not request.args.get('doc_id') or not request.args.get('question_id') or not request.args.get('lecture_id'):
        abort(400, "Bad request")
    doc_id = int(request.args.get('doc_id'))
    question_id = int(request.args.get('question_id'))
    lecture_id = int(request.args.get('lecture_id'))

    if lecture_id < 0:
        abort(400, "Not valid lecture id")

    verifyOwnership(int(doc_id))
    __question_to_be_asked.append((lecture_id, question_id, []))

    return jsonResponse("Wololoo")


@app.route("/notes/<int:doc_id>")
def getNotes(doc_id):
    verifyViewAccess(doc_id)
    timdb = getTimDb()
    group_id = getCurrentUserGroup()
    doc_ver = timdb.documents.getNewestVersionHash(doc_id)
    notes = [note for note in timdb.notes.getNotes(group_id, doc_id, doc_ver)]
    for note in notes:
        note['editable'] = note['UserGroup_id'] == group_id or timdb.users.userIsOwner(getCurrentUserId(), doc_id)
        note['private'] = note['access'] == 'justme'
        tags = note['tags']
        note['tags'] = {}
        for tag in KNOWN_TAGS:
            note['tags'][tag] = tag in tags
    return jsonResponse(notes)


@app.route("/read/<int:doc_id>", methods=['GET'])
def getReadParagraphs(doc_id):
    verifyReadMarkingRight(doc_id)
    timdb = getTimDb()
    doc_ver = timdb.documents.getNewestVersionHash(doc_id)
    readings = timdb.readings.getReadings(getCurrentUserGroup(), doc_id, doc_ver)
    for r in readings:
        r.pop('doc_ver', None)
    return jsonResponse(readings)


@app.route("/read/<int:doc_id>/<int:specifier>", methods=['PUT'])
def setReadParagraph(doc_id, specifier):
    verifyReadMarkingRight(doc_id)
    timdb = getTimDb()
    blocks = timdb.documents.getDocumentAsBlocks(getNewest(doc_id))
    doc_ver = timdb.documents.getNewestVersionHash(doc_id)
    if len(blocks) <= specifier:
        return jsonResponse({'error': 'Invalid paragraph specifier.'}, 400)
    timdb.readings.setAsRead(getCurrentUserGroup(), doc_id, doc_ver, specifier)
    return "Success"


def parse_task_id(task_id):
    # Assuming task_id is of the form "22.palindrome"
    pieces = task_id.split('.')
    if len(pieces) != 2:
        abort(400, 'The format of task_id is invalid. Expected exactly one dot character.')
    doc_id = int(pieces[0])
    task_id_name = pieces[1]
    return doc_id, task_id_name


@app.route("/<plugintype>/<task_id>/answer/", methods=['PUT'])
def saveAnswer(plugintype, task_id):
    timdb = getTimDb()

    doc_id, task_id_name = parse_task_id(task_id)
    verifyViewAccess(doc_id)
    if not 'input' in request.get_json():
        return jsonResponse({'error': 'The key "input" was not found from the request.'}, 400)
    answerdata = request.get_json()['input']

    answer_browser_data = request.get_json().get('abData', {})
    is_teacher = answer_browser_data.get('teacher', False)
    if is_teacher:
        verifyOwnership(doc_id)

    # Load old answers
    oldAnswers = timdb.answers.getAnswers(getCurrentUserId(), task_id)

    # Get the newest answer (state). Only for logged in users.
    state = oldAnswers[0]['content'] if loggedIn() and len(oldAnswers) > 0 else None

    markup = getPluginMarkup(doc_id, plugintype, task_id_name)
    if markup is None:
        return jsonResponse(
            {'error': 'The task was not found in the document. ' + str(doc_id) + ' ' + task_id_name},
            404)
    if markup == "YAMLERROR: Malformed string":
        return jsonResponse({'error': 'Plugin markup YAML is malformed.'}, 400)

    answerCallData = {'markup': markup, 'state': state, 'input': answerdata, 'taskID': task_id}

    pluginResponse = containerLink.call_plugin_answer(plugintype, answerCallData)

    try:
        jsonresp = json.loads(pluginResponse)
    except ValueError:
        return jsonResponse(
            {'error': 'The plugin response was not a valid JSON string. The response was: ' + pluginResponse}, 400)

    if 'web' not in jsonresp:
        return jsonResponse({'error': 'The key "web" is missing in plugin response.'}, 400)

    if 'save' in jsonresp:
        saveObject = jsonresp['save']
        tags = []
        tim_info = jsonresp.get('tim_info', {})
        points = tim_info.get('points', None)

        # Save the new state
        try:
            tags = saveObject['tags']
        except (TypeError, KeyError):
            pass
        if not is_teacher:
            timdb.answers.saveAnswer([getCurrentUserId()], task_id, json.dumps(saveObject), points, tags)
        else:
            if answer_browser_data.get('saveTeacher', False):
                answer_id = answer_browser_data.get('answer_id', None)
                if answer_id is None:
                    return jsonResponse({'error': 'Missing answer_id key'}, 400)
                expected_task_id = timdb.answers.get_task_id(answer_id)
                if expected_task_id != task_id:
                    return jsonResponse({'error': 'Task ids did not match'}, 400)
                users = timdb.answers.get_users(answer_id)
                if len(users) == 0:
                    return jsonResponse({'error': 'No users found for the specified answer'}, 400)
                if not getCurrentUserId() in users:
                    users.append(getCurrentUserId())
                points = answer_browser_data.get('points', points)
                if points == "":
                    points = None
                timdb.answers.saveAnswer(users, task_id, json.dumps(saveObject), points, tags)

    return jsonResponse({'web': jsonresp['web']})


@app.route("/answers/<task_id>/<user>")
def get_answers(task_id, user):
    verifyLoggedIn()
    timdb = getTimDb()
    doc_id, task_id_name = parse_task_id(task_id)
    if not timdb.documents.documentExists(doc_id):
        abort(404, 'No such document')
    user_id = timdb.users.getUserByName(user)
    if user_id != getCurrentUserId():
        verifyOwnership(doc_id)
    if user_id is None:
        abort(400, 'Non-existent user')
    answers = timdb.answers.getAnswers(user_id, task_id)
    return jsonResponse(answers)


@app.route("/getState")
def get_state():
    timdb = getTimDb()
    doc_id, par_id, user, state = unpack_args('doc_id', 'par_id', 'user', 'state', types=[int, int, str, str])
    if not timdb.documents.documentExists(doc_id):
        abort(404, 'No such document')
    user_id = timdb.users.getUserByName(user)
    if user_id != getCurrentUserId():
        verifyOwnership(doc_id)
    if user_id is None:
        abort(400, 'Non-existent user')
    if not timdb.documents.documentExists(doc_id):
        abort(404, 'No such document')
    if not hasViewAccess(doc_id):
        abort(403, 'Permission denied')

    version = request.headers['Version']
    block = timdb.documents.getBlockAsHtml(DocIdentifier(doc_id, version), par_id)

    texts, jsPaths, cssPaths, modules = pluginControl.pluginify([block],
                                                                user,
                                                                timdb.answers,
                                                                doc_id,
                                                                user_id,
                                                                custom_state=state)
    return jsonResponse(texts[0])


def getPluginMarkup(doc_id, plugintype, task_id):
    timdb = getTimDb()
    doc_markdown = timdb.documents.getDocumentAsHtmlBlocks(getNewest(doc_id))
    for block in doc_markdown:
        if ('plugin="{}"'.format(plugintype) in block and "<pre" in block and 'id="{}"'.format(task_id) in block):
            markup = pluginControl.get_block_yaml(block)
            return markup
    return None


@app.route("/")
@app.route("/view/")
def indexPage():
    timdb = getTimDb()
    possible_groups = timdb.users.getUserGroupsPrintable(getCurrentUserId())
    return render_template('index.html',
                           userName=getCurrentUserName(),
                           userId=getCurrentUserId(),
                           userGroups=possible_groups)


def startApp():
<<<<<<< HEAD
    app.wsgi_app = ReverseProxied(app.wsgi_app)
    # app.wsgi_app = ProfilerMiddleware(app.wsgi_app, sort_by=('cumtime',))

=======
>>>>>>> b2515e58
    # TODO: Think if it is truly necessary to have threaded=True here
    app.wsgi_app = ReverseProxied(app.wsgi_app)

    app.run(host='0.0.0.0', port=5000, use_reloader=False, threaded=True)<|MERGE_RESOLUTION|>--- conflicted
+++ resolved
@@ -959,13 +959,7 @@
 
 
 def startApp():
-<<<<<<< HEAD
     app.wsgi_app = ReverseProxied(app.wsgi_app)
     # app.wsgi_app = ProfilerMiddleware(app.wsgi_app, sort_by=('cumtime',))
-
-=======
->>>>>>> b2515e58
     # TODO: Think if it is truly necessary to have threaded=True here
-    app.wsgi_app = ReverseProxied(app.wsgi_app)
-
     app.run(host='0.0.0.0', port=5000, use_reloader=False, threaded=True)