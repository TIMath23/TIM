--- conflicted
+++ resolved
@@ -6,6 +6,7 @@
 import io
 import codecs
 import collections
+import re
 
 from flask import Flask, redirect, url_for, flash
 from flask import stream_with_context
@@ -27,14 +28,8 @@
 from timdb.timdbbase import TimDbException, DocIdentifier
 import pluginControl
 from containerLink import PluginException
-<<<<<<< HEAD
-from bs4 import UnicodeDammit
-from werkzeug.contrib.profiler import ProfilerMiddleware
-import re
-=======
 from routes.settings import settings_page
 from routes.common import *
->>>>>>> aaeb60cd
 
 app = Flask(__name__)
 app.config.from_pyfile('defaultconfig.py', silent=False)
