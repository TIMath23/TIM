--- conflicted
+++ resolved
@@ -26,13 +26,8 @@
 from routes.edit import edit_page
 from routes.groups import groups
 from routes.lecture import getTempDb, user_in_lecture, lecture_routes
-<<<<<<< HEAD
 from routes.logger import log_info
-from routes.login import login_page
-=======
-from routes.logger import logger_bp
 from routes.login import login_page, logout
->>>>>>> 85c426e7
 from routes.manage import manage_page
 from routes.notes import notes
 from routes.notify import notify
@@ -44,12 +39,8 @@
 from tim_app import app
 
 # db.engine.pool.use_threadlocal = True # This may be needless
-<<<<<<< HEAD
 from utils import date_to_relative
-=======
 from timdb.users import NoSuchUserException
-from utils import datestr_to_relative
->>>>>>> 85c426e7
 
 cache.init_app(app)
 
