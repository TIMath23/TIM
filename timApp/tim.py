# -*- coding: utf-8 -*-

import logging
import os
import imghdr
import io
import re
import time
import datetime
from time import mktime
import posixpath
from datetime import timedelta
import threading

from flask import Flask, Blueprint
from flask import stream_with_context
from flask import render_template
from flask import send_from_directory
from werkzeug.utils import secure_filename
from flask.helpers import send_file
from bs4 import UnicodeDammit

from ReverseProxied import ReverseProxied
import containerLink
from routes.cache import cache
from routes.answer import answers
from routes.edit import edit_page
from routes.manage import manage_page
from routes.view import view_page
from routes.slide import slide_page
from routes.login import login_page
from routes.logger import logger_bp
from timdb.timdbbase import TimDbException
from containerLink import PluginException
from routes.settings import settings_page
from routes.common import *


app = Flask(__name__)
app.config.from_pyfile('defaultconfig.py', silent=False)
app.config.from_envvar('TIM_SETTINGS', silent=True)
default_secret = app.config['SECRET_KEY']
if not app.config.from_pyfile(app.config['SECRET_FILE_PATH'], silent=True):
    print('WARNING: secret file not found, using default values - do not run in production!')
else:
    assert default_secret != app.config['SECRET_KEY']
# Compress(app)


cache.init_app(app)

app.register_blueprint(settings_page)
app.register_blueprint(manage_page)
app.register_blueprint(edit_page)
app.register_blueprint(view_page)
app.register_blueprint(slide_page)
app.register_blueprint(login_page)
app.register_blueprint(logger_bp)
app.register_blueprint(answers)
app.register_blueprint(Blueprint('bower',
                                 __name__,
                                 static_folder='static/scripts/bower_components',
                                 static_url_path='/static/scripts/bower_components'))

print('Debug mode: {}'.format(app.config['DEBUG']))

KNOWN_TAGS = ['difficult', 'unclear']


def allowed_file(filename):
    return '.' in filename and \
           filename.rsplit('.', 1)[1].lower() in ALLOWED_EXTENSIONS


DOC_EXTENSIONS = ['txt', 'md', 'markdown']
PIC_EXTENSIONS = ['png', 'jpg', 'jpeg', 'gif']
ALLOWED_EXTENSIONS = set(PIC_EXTENSIONS + DOC_EXTENSIONS)
STATIC_PATH = "./static/"
DATA_PATH = "./static/data/"


# List to question that are being asked
__question_to_be_asked = []

# Dictionary for pull request to answers
__pull_answer = {}
# Dictionary to activities of different users
__user_activity = {}


def error_generic(error, code):
    if 'text/html' in request.headers.get("Accept", ""):
        return render_template(str(code) + '.html', message=error.description), code
    else:
        return jsonResponse({'error': error.description}, code)


@app.errorhandler(400)
def bad_request(error):
    return error_generic(error, 400)


@app.errorhandler(403)
def forbidden(error):
    return error_generic(error, 403)


@app.errorhandler(404)
def notFound(error):
    return error_generic(error, 404)


@app.route('/diff/<int:doc_id>/<doc_hash>')
def documentDiff(doc_id, doc_hash):
    timdb = getTimDb()
    if not timdb.documents.documentExists(doc_id):
        abort(404)
    verifyEditAccess(doc_id, "Sorry, you don't have permission to download this document.")
    try:
        doc_diff = timdb.documents.getDifferenceToPrevious(DocIdentifier(doc_id, doc_hash))
        return render_template('diff.html', diff_html=doc_diff)
    except TimDbException as e:
        abort(404, str(e))


@app.route('/download/<int:doc_id>/<doc_hash>')
def documentHistory(doc_id, doc_hash):
    timdb = getTimDb()
    if not timdb.documents.documentExists(doc_id):
        abort(404)
    verifyEditAccess(doc_id, "Sorry, you don't have permission to download this document.")
    try:
        doc_data = timdb.documents.getDocumentMarkdown(DocIdentifier(doc_id, doc_hash))
        return Response(doc_data, mimetype="text/plain")
    except TimDbException as e:
        abort(404, str(e))


@app.route('/download/<int:doc_id>')
def downloadDocument(doc_id):
    return documentHistory(doc_id, getNewest(doc_id).hash)


@app.route('/upload/', methods=['POST'])
def upload_file():
    if not loggedIn():
        abort(403, 'You have to be logged in to upload a file.')
    timdb = getTimDb()

    file = request.files.get('file')
    if file is None:
        abort(400, 'Missing file')
    folder = request.form.get('folder')
    if folder is None:
        return upload_image_or_file(file)
    filename = posixpath.join(folder, secure_filename(file.filename))

    user_name = getCurrentUserName()
    if not timdb.users.userHasAdminAccess(getCurrentUserId())\
            and not timdb.users.isUserInGroup(user_name, "Timppa-projektiryhmä")\
            and re.match('^users/' + user_name + '/', filename) is None:
        abort(403, "You're not authorized to write here.")

    if not allowed_file(file.filename):
        abort(403, 'The file format is not allowed.')

    if filename.endswith(tuple(DOC_EXTENSIONS)):
        content = UnicodeDammit(file.read()).unicode_markup
        if not content:
            abort(400, 'Failed to convert the file to UTF-8.')
        timdb.documents.importDocument(content, filename, getCurrentUserGroup())
        return "Successfully uploaded document"
    else:
        abort(400, 'Invalid document extension')


def try_upload_image(image_file):
    content = image_file.read()
    imgtype = imghdr.what(None, h=content)
    if imgtype is not None:
        timdb = getTimDb()
        img_id, img_filename = timdb.images.saveImage(content,
                                                      secure_filename(image_file.filename),
                                                      getCurrentUserGroup())
        timdb.users.grantViewAccess(0, img_id)  # So far everyone can see all images
        return jsonResponse({"file": str(img_id) + '/' + img_filename})
    else:
        abort(400, 'Invalid image type')


def upload_image_or_file(image_file):
    content = image_file.read()
    imgtype = imghdr.what(None, h=content)
    timdb = getTimDb()
    if imgtype is not None:
        img_id, img_filename = timdb.images.saveImage(content,
                                                      secure_filename(image_file.filename),
                                                      getCurrentUserGroup())
        timdb.users.grantViewAccess(0, img_id)  # So far everyone can see all images
        return jsonResponse({"image": str(img_id) + '/' + img_filename})
    else:
        file_id, file_filename = timdb.files.saveFile(content,
                                                      secure_filename(image_file.filename),
                                                      getCurrentUserGroup())
        timdb.users.grantViewAccess(0, file_id)  # So far everyone can see all files
        return jsonResponse({"file": str(file_id) + '/' + file_filename})

@app.route('/images/<int:image_id>/<image_filename>')
def getImage(image_id, image_filename):
    timdb = getTimDb()
    if not timdb.images.imageExists(image_id, image_filename):
        abort(404)
    verifyViewAccess(image_id)
    img_data = timdb.images.getImage(image_id, image_filename)
    imgtype = imghdr.what(None, h=img_data)
    f = io.BytesIO(img_data)
    return send_file(f, mimetype='image/' + imgtype)


@app.route('/files/<int:file_id>/<file_filename>')
def getFile(file_id, file_filename):
    timdb = getTimDb()
    if not timdb.files.fileExists(file_id, file_filename):
        abort(404)
    verifyViewAccess(file_id)
    img_data = timdb.files.getFile(file_id, file_filename)
    f = io.BytesIO(img_data)
    return send_file(f)


@app.route('/images')
def getAllImages():
    timdb = getTimDb()
    images = timdb.images.getImages()
    allowedImages = [image for image in images if timdb.users.userHasViewAccess(getCurrentUserId(), image['id'])]
    return jsonResponse(allowedImages)


# Route to get info from lectures. Gives answers, and messages and other necessary info.
@app.route('/getLectureInfo')
def get_lecture_info():
    if not request.args.get("lecture_id"):
        abort(400, "Bad request, missing lecture id")
    lecture_id = int(request.args.get("lecture_id"))
    messages = get_all_messages(lecture_id)
    timdb = getTimDb()
    answer_dicts = timdb.lecture_answers.get_answers_to_questions_from_lecture(lecture_id)
    question_ids = []
    answerers = []
    for singleDict in answer_dicts:
        singleDict['user_name'] = timdb.users.getUser(singleDict['user_id']).get("name")
        if singleDict['question_id'] not in question_ids:
            question_ids.append(singleDict['question_id'])
        if singleDict['user_name'] not in answerers:
            answerers.append(singleDict['user_name'])

    lecture_questions = timdb.questions.get_multiple_questions(question_ids)

    is_lecturer = False
    current_user = getCurrentUserId()
    if timdb.lectures.get_lecture(lecture_id)[0].get("lecturer") == current_user:
        is_lecturer = True

    user_name = timdb.users.getUser(current_user).get("name")

    return jsonResponse(
        {"messages": messages, "answerers": answerers, "answers": answer_dicts, "questions": lecture_questions,
         "isLecturer": is_lecturer,
         "userName": user_name})


# Route to get all the messages from some lecture.
# Tulisi hakea myös kaikki aukiolevat kysymykset, joihin käyttäjä ei ole vielä vastannut.
@app.route('/getAllMessages')
def get_all_messages(param_lecture_id=-1):
    if not request.args.get("lecture_id") and param_lecture_id is -1:
        abort(400, "Bad request, missing lecture id")
    timdb = getTimDb()
    if request.args.get("lecture_id"):
        lecture_id = int(request.args.get("lecture_id"))
    else:
        lecture_id = param_lecture_id

    # Prevents previously asked question to be asked from user and new questions from people who just came to lecture
    current_user = getCurrentUserId()
    for triple in __question_to_be_asked:
        if triple[0] == lecture_id and current_user not in triple[2]:
            triple[2].append(current_user)

    messages = timdb.messages.get_messages(lecture_id)
    if len(messages) > 0:
        list_of_new_messages = []
        for message in messages:
            user = timdb.users.getUser(message.get('user_id'))
            time_as_time = datetime.datetime.fromtimestamp(
                mktime(time.strptime(message.get("timestamp"), "%Y-%m-%d %H:%M:%S.%f")))
            list_of_new_messages.append(
                {"sender": user.get('name'),
                 "time": time_as_time.strftime('%H:%M:%S'),
                 "message": message.get('message')})

        # When using this same method just to get the messages for lectureInfo
        if param_lecture_id is not -1:
            return list_of_new_messages

        return jsonResponse(
            {"status": "results", "data": list_of_new_messages, "lastid": messages[-1].get('msg_id'),
             "lectureId": lecture_id})

    # When using this same method just to get the messages for lectureInfo
    if param_lecture_id is not -1:
        return []

    return jsonResponse({"status": "no-results", "data": [], "lastid": -1, "lectureId": lecture_id})


# Gets updates from some lecture. Checks updates in 1 second frequently and answers if there is updates.
@app.route('/getUpdates')
def get_updates():
    if not request.args.get('client_message_id') or not request.args.get("lecture_id") or not request.args.get(
            'doc_id') or not request.args.get('is_lecturer'):
        abort(400, "Bad requst")
    client_last_id = int(request.args.get('client_message_id'))

    use_wall = False
    use_quesitions = False
    if request.args.get('get_messages') == "true":
        session['use_wall'] = True
        use_wall = True
    else:
        session['use_wall'] = False

    if request.args.get('get_questions') == "true":
        session['use_questions'] = True
        use_quesitions = True
    else:
        session['use_questions'] = False

    helper = request.args.get("lecture_id")
    if len(helper) > 0:
        lecture_id = int(float(helper))
    else:
        lecture_id = -1

    timdb = getTimDb()
    step = 0

    doc_id = int(request.args.get('doc_id'))

    if not check_if_lecture_is_running(lecture_id):
        timdb.lectures.delete_users_from_lecture(lecture_id)
        clean_dictionaries_by_lecture(lecture_id)
        return get_running_lectures(doc_id)

    list_of_new_messages = []
    last_message_id = -1

    lecturers = []
    students = []

    time_now = str(datetime.datetime.now().strftime("%H:%M:%S"))
    __user_activity[getCurrentUserId(), lecture_id] = time_now

    lecture = timdb.lectures.get_lecture(lecture_id)

    current_user = getCurrentUserId()
    lecture_ending = 100

    # Jos poistaa tämän while loopin, muuttuu long pollista perinteiseksi polliksi
    while step <= 10:

        # Gets new messages if the wall is in use.
        if use_wall:
            last_message = timdb.messages.get_last_message(lecture_id)
            if last_message:
                last_message_id = last_message[-1].get('msg_id')
                if last_message_id != client_last_id:
                    messages = timdb.messages.get_new_messages(lecture_id, client_last_id)
                    messages.reverse()

                    for message in messages:
                        user = timdb.users.getUser(message.get('user_id'))
                        time_as_time = datetime.datetime.fromtimestamp(
                            mktime(time.strptime(message.get("timestamp"), "%Y-%m-%d %H:%M:%S.%f")))
                        list_of_new_messages.append(
                            {"sender": user.get('name'),
                             "time": time_as_time.strftime('%H:%M:%S'),
                             "message": message.get('message')})
                    last_message_id = messages[-1].get('msg_id')

        # Gets new questions if the questions are in use.
        if use_quesitions:
            for pair in __question_to_be_asked:
                if pair[0] == lecture_id and current_user not in pair[2]:
                    question_json = timdb.questions.get_question(pair[1])[0].get("questionJson")
                    pair[2].append(getCurrentUserId())
                    lecture_ending = check_if_lecture_is_ending(current_user, timdb, lecture_id)
                    return jsonResponse(
                        {"status": "results", "data": list_of_new_messages, "lastid": last_message_id,
                         "lectureId": lecture_id, "question": True, "questionId": pair[1],
                         "questionJson": question_json,
                         "isLecture": True, "lecturers": lecturers, "students": students,
                         "lectureEnding": lecture_ending})

        if len(list_of_new_messages) > 0:
            if len(lecture) > 0 and lecture[0].get("lecturer") == current_user:
                lecture_ending = check_if_lecture_is_ending(current_user, timdb, lecture_id)
                lecturers, students = get_lecture_users(timdb, lecture_id)
            return jsonResponse(
                {"status": "results", "data": list_of_new_messages, "lastid": last_message_id,
                 "lectureId": lecture_id, "isLecture": True, "lecturers": lecturers, "students": students,
                 "lectureEnding": lecture_ending})

        # Myös tämä sleep kannattaa poistaa.
        time.sleep(1)
        step += 1

    if len(lecture) > 0 and lecture[0].get("lecturer") == current_user:
        lecture_ending = check_if_lecture_is_ending(current_user, timdb, lecture_id)

    return jsonResponse(
        {"status": "no-results", "data": ["No new messages"], "lastid": client_last_id, "lectureId": lecture_id,
         "isLecture": True, "lecturers": lecturers, "students": students, "lectureEnding": lecture_ending})


# Checks if the lecture is about to end. 1 -> ends in 1 min. 5 -> ends in 5 min. 100 -> goes on atleast for 5 mins.
def check_if_lecture_is_ending(current_user, timdb, lecture_id):
    lecture = timdb.lectures.get_lecture(lecture_id)
    lecture_ending = 100
    if len(lecture) > 0 and lecture[0].get("lecturer") == current_user:
        time_now = datetime.datetime.now()
        ending_time = datetime.datetime.fromtimestamp(
            mktime(time.strptime(lecture[0].get("end_time"), "%Y-%m-%d %H:%M")))
        time_left = str(ending_time - time_now)
        splitted_time = time_left.split(",")
        if len(splitted_time) == 1:
            h, m, s = splitted_time[0].split(":")
            hours_as_min = int(h) * 60
            if hours_as_min + int(m) < 1:
                lecture_ending = 1
            elif hours_as_min + int(m) < 5:
                lecture_ending = 5

    return lecture_ending


# Route to add message to database.
@app.route('/sendMessage', methods=['POST'])
def send_message():
    timdb = getTimDb()
    new_message = request.args.get("message")
    lecture_id = int(request.args.get("lecture_id"))

    new_timestamp = str(datetime.datetime.now())
    msg_id = timdb.messages.add_message(getCurrentUserId(), lecture_id, new_message, new_timestamp, True)
    return jsonResponse(msg_id)


# Route to render question
@app.route('/lecture/question')
def show_question():
    return render_template('question.html')


# Route to render question
@app.route('/question')
def show_question_without_view():
    return render_template('question.html')


# Route to get specific question
@app.route('/getQuestion')
def get_quesition():
    doc_id = request.args.get('doc_id')
    par_index = request.args.get('par_index')
    timdb = getTimDb()
    question = timdb.questions.get_paragraphs_question(doc_id, par_index)
    return jsonResponse(question)


# Route to get all questions
@app.route('/getQuestions', methods=['GET'])
def get_questions():
    timdb = getTimDb()
    questions = timdb.questions.get_questions()
    return jsonResponse(questions)


# Route to get add question to database
@app.route('/addQuestion/', methods=['POST'])
def add_question():
    # TODO: Only lecturers should be able to create questions.
    # verifyOwnership(doc_id)
    question_id = None
    if (request.args.get('question_id')):
        question_id = int(request.args.get('question_id'))
    question_title = request.args.get('question_title')
    answer = request.args.get('answer')
    doc_id = int(request.args.get('doc_id'))
    par_index = int(request.args.get('par_index'))
    questionJson = request.args.get('questionJson')
    timdb = getTimDb()
    if not question_id:
        questions = timdb.questions.add_questions(doc_id, par_index, question_title, answer, questionJson)
    else:
        questions = timdb.questions.update_question(question_id, doc_id, par_index, question_title, answer, questionJson)
    return jsonResponse(questions)


# Route to check if the current user is in some lecture in specific document
@app.route('/checkLecture', methods=['GET'])
def check_lecture():
    if not request.args.get('doc_id'):
        abort(400)

    doc_id = int(request.args.get('doc_id'))
    timdb = getTimDb()
    current_user = getCurrentUserId()
    is_in_lecture, lecture_id, = timdb.lectures.check_if_in_lecture(doc_id, current_user)
    lecture = timdb.lectures.get_lecture(lecture_id)
    lecturers = []
    students = []
    if lecture:
        lecture_code = lecture[0].get("lecture_code")
        if lecture[0].get("lecturer") == current_user:
            is_lecturer = True
            lecturers, students = get_lecture_users(timdb, lecture_id)
        else:
            is_lecturer = False

        if "use_wall" in session:
            use_wall = session['use_wall']
        else:
            use_wall = False

        if "use_questions" in session:
            use_question = session['use_wall']
        else:
            use_question = False

        return jsonResponse({"isInLecture": is_in_lecture, "lectureId": lecture_id, "lectureCode": lecture_code,
                             "isLecturer": is_lecturer, "startTime": lecture[0].get("start_time"),
                             "endTime": lecture[0].get("end_time"), "lecturers": lecturers, "students": students,
                             "useWall": use_wall, "useQuestions": use_question})
    else:
        return get_running_lectures(doc_id)


# Route to start lecture that's start time is in future
@app.route("/startFutureLecture", methods=['POST'])
def start_future_lecture():
    if not request.args.get('lecture_code') or not request.args.get("doc_id"):
        abort(400)

    timdb = getTimDb()
    lecture_code = request.args.get('lecture_code')
    doc_id = int(request.args.get("doc_id"))
    verifyOwnership(doc_id)
    lecture = timdb.lectures.get_lecture_by_code(lecture_code, doc_id)
    time_now = str(datetime.datetime.now().strftime("%Y-%m-%d %H:%M"))
    lecture = timdb.lectures.update_lecture_starting_time(lecture, time_now)
    timdb.lectures.join_lecture(lecture.get("lecture_id"), getCurrentUserId(), True)
    students, lecturers = get_lecture_users(timdb, lecture.get("lecture_id"))
    return jsonResponse({"isLecturer": True, "lectureCode": lecture_code, "startTime": lecture.get("start_time"),
                         "endTime": lecture.get("end_time"), "lectureId": lecture.get("lecture_id"),
                         "students": students,
                         "lecturers": lecturers})


# Route to get all the lectures from document
@app.route('/getAllLecturesFromDocument', methods=['GET'])
def get_all_lectures():
    if not request.args.get('doc_id'):
        abort(400)

    doc_id = int(request.args.get('doc_id'))
    timdb = getTimDb()

    lectures = timdb.lectures.get_all_lectures_from_document(doc_id)
    time_now = str(datetime.datetime.now().strftime("%Y-%m-%d %H:%M"))
    current_lectures = []
    past_lectures = []
    future_lectures = []
    for lecture in lectures:
        lecture_info = {"lecture_id": lecture.get("lecture_id"), "lecture_code": lecture.get('lecture_code'),
                        "target": "/showLectureInfo/" + str(lecture.get("lecture_id")),
                        "is_access_code": not (lecture.get("password") == "")};
        if lecture.get("start_time") <= time_now < lecture.get("end_time"):
            current_lectures.append(lecture_info)
        elif lecture.get("end_time") <= time_now:
            past_lectures.append(lecture_info)
        else:
            future_lectures.append(lecture_info)

    return jsonResponse(
        {"currentLectures": current_lectures, "futureLectures": future_lectures, "pastLectures": past_lectures})


# Route to get show lecture info of some specific lecture
@app.route('/showLectureInfo/<int:lecture_id>', methods=['GET'])
def show_lecture_info(lecture_id):
    timdb = getTimDb()
    lecture = timdb.lectures.get_lecture(lecture_id)
    if len(lecture) <= 0:
        abort(400)

    lecture = lecture[0]
    doc = timdb.documents.getDocument(lecture.get('doc_id'))
    return render_template("lectureInfo.html",
                           doc=doc,
                           docId=lecture.get("doc_id"),
                           lectureId=lecture_id,
                           lectureCode=lecture.get("lecture_code"),
                           lectureStartTime=lecture.get("start_time"),
                           lectureEndTime=lecture.get("end_time"))


# Route to get show lecture info of some specific lecture
@app.route('/showLectureInfoGivenName/', methods=['GET'])
def show_lecture_info_given_name():
    timdb = getTimDb()
    lecture = timdb.lectures.get_lecture_by_name(request.args.get('lecture_code'),int(request.args.get('doc_id')))
    if len(lecture) <= 0:
        abort(400)

    lecture = lecture[0]
    return jsonResponse({"docId": lecture.get("doc_id"), "lectureId": lecture.get("lecture_id"),
                        "lectureCode": lecture.get("lecture_code"), "lectureStartTime": lecture.get("start_time"),
                        "lectureEndTime": lecture.get("end_time")})


# Gets users from specific lecture
# returns 2 lists of dictionaries.
# TODO: Think if it would be better to return only one
def get_lecture_users(timdb, lecture_id):
    lecture = timdb.lectures.get_lecture(lecture_id)
    lecturers = []
    students = []
    users = timdb.lectures.get_users_from_leture(lecture_id)

    if len(__user_activity) <= 0:
        for user in users:
            __user_activity[user.get("user_id"), lecture_id] = ""

    for user in users:
        if lecture[0].get("lecturer") == user.get("user_id"):
            if (user.get("user_id"), lecture_id) in __user_activity:
                lecturer = {"name": timdb.users.getUser(user.get('user_id')).get("name"),
                            "active": __user_activity[user.get("user_id"), lecture_id]}
            else:
                lecturer = {"name": timdb.users.getUser(user.get('user_id')).get("name"), "active": ""}
            lecturers.append(lecturer)

        else:
            if (user.get("user_id"), lecture_id) in __user_activity:
                student = {"name": timdb.users.getUser(user.get('user_id')).get("name"),
                           "active": __user_activity[user.get("user_id"), lecture_id]}
            else:
                student = {"name": timdb.users.getUser(user.get('user_id')).get("name"), "active": ""}
            students.append(student)

    return lecturers, students


# Checks if some lecture is running or not.
def check_if_lecture_is_running(lecture_id):
    timdb = getTimDb()
    time_now = str(datetime.datetime.now().strftime("%Y-%m-%d %H:%M"))
    return timdb.lectures.check_if_lecture_is_running(lecture_id, time_now)


# Gets all lectures that are currently running. Also gives the ones that are in the future
def get_running_lectures(doc_id):
    timdb = getTimDb()
    time_now = str(datetime.datetime.now().strftime("%Y-%m-%d %H:%M"))
    lecture_code = "Not running"
    list_of_lectures = timdb.lectures.get_document_lectures(doc_id, time_now)
    current_lecture_codes = []
    future_lectures = []
    is_lecturer = hasOwnership(doc_id)
    for lecture in list_of_lectures:
        if lecture.get("start_time") <= time_now < lecture.get("end_time"):
            current_lecture_codes.append({"lecture_code": lecture.get("lecture_code"),
                                          "is_access_code": not (lecture.get("password") == "")})
        else:
            future_lectures.append(
                {"lecture_code": lecture.get("lecture_code"),
                 "lecture_start": lecture.get("start_time")})
    return jsonResponse(
        {"isLecturer": is_lecturer, "lectures": current_lecture_codes, "futureLectures": future_lectures,
         "lectureCode": lecture_code})


# Route to create lecture.
@app.route('/createLecture', methods=['POST'])
def create_lecture():
    if not request.args.get("doc_id") or not request.args.get("start_date") or not request.args.get(
            "end_date") or not request.args.get("lecture_code"):
        abort(400, "Missing parameters")
    lecture_id = -1
    if request.args.get("lecture_id"):
        lecture_id = int(request.args.get("lecture_id"))
    doc_id = int(request.args.get("doc_id"))
    verifyOwnership(doc_id)
    timdb = getTimDb()
    start_time = request.args.get("start_date")
    end_time = request.args.get("end_date")
    lecture_code = request.args.get("lecture_code")
    password = request.args.get("password")
    if not password:
        password = ""
    current_user = getCurrentUserId()
    if not timdb.lectures.check_if_correct_name(doc_id, lecture_code, lecture_id):
            abort(400, "Can't create two or more lectures with the same name to the same document.")
    if lecture_id <0:
        lecture_id = timdb.lectures.create_lecture(doc_id, current_user, start_time, end_time, lecture_code, password, True)
    else:
        timdb.lectures.update_lecture(lecture_id, doc_id, current_user, start_time, end_time, lecture_code, password)

    current_time = datetime.datetime.now().strftime("%Y-%m-%d %H:%M")

    if start_time <= current_time <= end_time:
        timdb.lectures.join_lecture(lecture_id, current_user, True)
    return jsonResponse({"lectureId": lecture_id})


# Route to end lecture
@app.route('/endLecture', methods=['POST'])
def end_lecture():
    if not request.args.get("doc_id") or not request.args.get("lecture_id"):
        abort(400)

    doc_id = int(request.args.get("doc_id"))
    lecture_id = int(request.args.get("lecture_id"))
    verifyOwnership(doc_id)
    timdb = getTimDb()
    timdb.lectures.delete_users_from_lecture(lecture_id)

    now = datetime.datetime.now().strftime("%Y-%m-%d %H:%M")
    timdb.lectures.set_end_for_lecture(lecture_id, str(now))

    clean_dictionaries_by_lecture(lecture_id)

    return get_running_lectures(doc_id)


# Cleans dictionaries from lecture that isn't runnin anymore
def clean_dictionaries_by_lecture(lecture_id):
    entries_to_remove = []
    pulls_to_remove = []
    for pair in __question_to_be_asked:
        if pair[0] == lecture_id:
            __question_to_be_asked.remove(pair)

    for actitivty in __user_activity:
        if actitivty[1] == lecture_id:
            entries_to_remove.append(actitivty)

    for actitivty in entries_to_remove:
        del __user_activity[actitivty]

    for pullRequest in __pull_answer:
        if pullRequest[1] == lecture_id:
            pulls_to_remove.append(pullRequest)

    for pullRequest in pulls_to_remove:
        del __pull_answer[pullRequest]


# Route to extend lecture
@app.route('/extendLecture', methods=['POST'])
def extend_lecture():
    if not request.args.get("doc_id") or not request.args.get("lecture_id") or not request.args.get("new_end_time"):
        abort(400)
    doc_id = int(request.args.get("doc_id"))
    lecture_id = int(request.args.get("lecture_id"))
    new_end_time = request.args.get("new_end_time")
    verifyOwnership(doc_id)
    timdb = getTimDb()
    timdb.lectures.extend_lecture(lecture_id, new_end_time)
    return jsonResponse("")


# Route to delete lecture.
@app.route('/deleteLecture', methods=['POST'])
def delete_lecture():
    if not request.args.get("doc_id") or not request.args.get("lecture_id"):
        abort(400)
    doc_id = int(request.args.get("doc_id"))
    verifyOwnership(doc_id)
    lecture_id = int(request.args.get("lecture_id"))
    timdb = getTimDb()
    timdb.messages.delete_messages_from_lecture(lecture_id, True)
    timdb.lectures.delete_users_from_lecture(lecture_id, True)

    timdb.lectures.delete_lecture(lecture_id, True)

    clean_dictionaries_by_lecture(lecture_id)

    return get_running_lectures(doc_id)


# Route to join lecture. Checks that the given password is correct.
@app.route('/joinLecture', methods=['POST'])
def join_lecture():
    if not request.args.get("doc_id") or not request.args.get("lecture_code"):
        abort(400, "Missing parameters")
    timdb = getTimDb()
    doc_id = int(request.args.get("doc_id"))
    lecture_code = request.args.get("lecture_code")
    password_quess = request.args.get("password_quess")
    lecture_id = timdb.lectures.get_lecture_by_code(lecture_code, doc_id)
    current_user = getCurrentUserId()
    lecture = timdb.lectures.get_lecture(lecture_id)
    if lecture[0].get("password") != password_quess:
        return jsonResponse({"correctPassword": False})
    timdb.lectures.join_lecture(lecture_id, current_user, True)

    time_now = str(datetime.datetime.now().strftime("%H:%M:%S"))
    __user_activity[getCurrentUserId(), lecture_id] = time_now

    lecturers = []
    students = []
    if lecture[0].get("lecturer") == current_user:
        is_lecturer = True
        lecturers, students = get_lecture_users(timdb, lecture_id)
    else:
        is_lecturer = False
    return jsonResponse(
        {"correctPassword": True, "inLecture": True, "lectureId": lecture_id, "isLecturer": is_lecturer,
         "lectureCode": lecture_code, "startTime": lecture[0].get("start_time"),
         "endTime": lecture[0].get("end_time"), "lecturers": lecturers, "students": students})


# Route to leace lecture
@app.route('/leaveLecture', methods=['POST'])
def leave_lecture():
    timdb = getTimDb()
    lecture_id = int(request.args.get("lecture_id"))
    doc_id = int(request.args.get("doc_id"))
    timdb.lectures.leave_lecture(lecture_id, getCurrentUserId(), True)
    del __user_activity[getCurrentUserId(), lecture_id]
    return get_running_lectures(doc_id)


@app.route('/uploads/<filename>')
def uploaded_file(filename):
    return send_from_directory(app.config['UPLOAD_FOLDER'], filename)


@app.route("/getDocuments")
def getDocuments():
    versions = 1
    if request.args.get('versions'):
        ver_str = request.args.get('versions')
        if re.match('^\d+$', ver_str) is None:
            return "Invalid version argument."
        else:
            ver_int = int(ver_str)
            if ver_int > 10:
                # DoS prevention
                return "Version limit is currently capped at 10."
            else:
                versions = ver_int

    timdb = getTimDb()
    docs = timdb.documents.getDocuments(historylimit=versions)
    allowedDocs = [doc for doc in docs if timdb.users.userHasViewAccess(getCurrentUserId(), doc['id'])]

    req_folder = request.args.get('folder')
    if req_folder is not None and len(req_folder) == 0:
        req_folder = None
    finalDocs = []

    for doc in allowedDocs:
        fullname = doc['name']

        if req_folder:
            if not fullname.startswith(req_folder + '/'):
                continue
            docname = fullname[len(req_folder) + 1:]
        else:
            docname = fullname

        if '/' in docname:
            continue

        uid = getCurrentUserId()
        doc['name'] = docname
        doc['fullname'] = fullname
        doc['canEdit'] = timdb.users.userHasEditAccess(uid, doc['id'])
        doc['isOwner'] = timdb.users.userIsOwner(getCurrentUserId(), doc['id']) or timdb.users.userHasAdminAccess(uid)
        doc['owner'] = timdb.users.getOwnerGroup(doc['id'])
        finalDocs.append(doc)

    return jsonResponse(finalDocs)


@app.route("/getFolders")
def getFolders():
    root_path = request.args.get('root_path')
    timdb = getTimDb()
    folders = timdb.folders.getFolders(root_path, getCurrentUserGroup())
    allowedFolders = [f for f in folders if timdb.users.userHasViewAccess(getCurrentUserId(), f['id'])]
    uid = getCurrentUserId()

    for f in allowedFolders:
        f['isOwner'] = timdb.users.userIsOwner(uid, f['id']) or timdb.users.userHasAdminAccess(uid)
        f['owner'] = timdb.users.getOwnerGroup(f['id'])

    return jsonResponse(allowedFolders)


@app.route("/getJSON/<int:doc_id>/")
def getJSON(doc_id):
    timdb = getTimDb()
    verifyViewAccess(doc_id)
    try:
        texts = timdb.documents.getDocumentBlocks(getNewest(doc_id))
        doc = timdb.documents.getDocument(doc_id.id)
        return jsonResponse({"name": doc['name'], "text": texts})
    except IOError as err:
        print(err)
        return "No data found"


@app.route("/getJSON-HTML/<int:doc_id>")
def getJSON_HTML(doc_id):
    timdb = getTimDb()
    verifyViewAccess(doc_id)
    try:
        newest = getNewest(doc_id)
        blocks = timdb.documents.getDocumentAsHtmlBlocks(newest)
        doc = timdb.documents.getDocument(doc_id)
        return jsonResponse({"name": doc['name'], "text": blocks})
    except ValueError as err:
        print(err)
        return "[]"
    except TimDbException as err:
        print(err)
        return "[]"


def createItem(itemName, itemType, createFunction):
    if not loggedIn():
        abort(403, 'You have to be logged in to create a {}.'.format(itemType))

    if itemName.startswith('/') or itemName.endswith('/'):
        abort(400, 'The {} name cannot start or end with /.'.format(itemType))

    if re.match('^(\d)*$', itemName) is not None:
        abort(400, 'The {} name can not be a number to avoid confusion with document id.'.format(itemType))

    timdb = getTimDb()

    userName = getCurrentUserName()

    if timdb.documents.getDocumentId(itemName) is not None or timdb.folders.getFolderId(itemName) is not None:
        abort(403, 'Item with a same name already exists.')

    if not canWriteToFolder(itemName):
        abort(403, 'You cannot create {}s in this folder. Try users/{} instead.'.format(itemType, userName))

    itemId = createFunction(itemName)
    return jsonResponse({'id': itemId, 'name': itemName})


@app.route("/createDocument", methods=["POST"])
def createDocument():
    jsondata = request.get_json()
    docName = jsondata['doc_name']
    timdb = getTimDb()
    createFunc = lambda docName: timdb.documents.createDocument(docName, getCurrentUserGroup())
    return createItem(docName, 'document', createFunc)


@app.route("/createFolder", methods=["POST"])
def createFolder():
    jsondata = request.get_json()
    folderName = jsondata['name']
    ownerId = jsondata['owner']
    timdb = getTimDb()
    createFunc = lambda folderName: timdb.folders.createFolder(folderName, ownerId)
    return createItem(folderName, 'folder', createFunc)


@app.route("/getBlock/<int:docId>/<int:blockId>")
def getBlockMd(docId, blockId):
    timdb = getTimDb()
    verifyViewAccess(docId)
    block = timdb.documents.getBlock(getNewest(docId), blockId)
    return jsonResponse({"text": block})


@app.route("/getBlockHtml/<int:docId>/<int:blockId>")
def getBlockHtml(docId, blockId):
    timdb = getTimDb()
    verifyViewAccess(docId)
    block = timdb.documents.getBlockAsHtml(getNewest(docId), blockId)
    return block


@app.route("/<plugin>/<path:fileName>")
def pluginCall(plugin, fileName):
    try:
        req = containerLink.call_plugin_resource(plugin, fileName)
        return Response(stream_with_context(req.iter_content()), content_type=req.headers['content-type'])
    except PluginException:
        abort(404)

<<<<<<< HEAD
@app.route("/<plugin>/template/<template>/<index>")
def view_template(plugin, template, index):
=======

@app.route("/<plugin>/template/<template>")
def view_template(plugin, template):
>>>>>>> 842a9307
    try:
        req = containerLink.call_plugin_resource(plugin, "template?file=" + template + "&idx=" + index)
        return Response(stream_with_context(req.iter_content()), content_type = req.headers['content-type'])
    except PluginException:
        abort(404)

<<<<<<< HEAD
@app.route("/editortab/<tabid>", methods=['POST'])
def set_editor_tab(tabid):
    try:
        session['editortab'] = tabid
        return "Success"
    except PluginException:
        abort(404)
=======
>>>>>>> 842a9307

@app.route("/index/<int:docId>")
def getIndex(docId):
    timdb = getTimDb()
    verifyViewAccess(docId)
    index = timdb.documents.getIndex(getNewest(docId))
    return jsonResponse(index)


@app.route("/postNote", methods=['POST'])
def postNote():
    jsondata = request.get_json()
    noteText = jsondata['text']
    access = jsondata['access']
    sent_tags = jsondata.get('tags', {})
    tags = []
    for tag in KNOWN_TAGS:
        if sent_tags[tag]:
            tags.append(tag)
    doc_id = jsondata['docId']
    doc_ver = request.headers.get('Version')
    paragraph_id = jsondata['par']
    verifyCommentRight(doc_id)
    timdb = getTimDb()
    group_id = getCurrentUserGroup()
    timdb.notes.addNote(group_id, doc_id, doc_ver, int(paragraph_id), noteText, access, tags)
    # TODO: Handle error.
    return "Success"


@app.route("/editNote", methods=['POST'])
def editNote():
    verifyLoggedIn()
    jsondata = request.get_json()
    group_id = getCurrentUserGroup()
    doc_id = int(jsondata['docId'])
    doc_ver = request.headers.get('Version')
    paragraph_id = int(jsondata['par'])
    noteText = jsondata['text']
    access = jsondata['access']
    note_index = int(jsondata['note_index'])
    sent_tags = jsondata.get('tags', {})
    tags = []
    for tag in KNOWN_TAGS:
        if sent_tags[tag]:
            tags.append(tag)
    timdb = getTimDb()

    if not (timdb.notes.hasEditAccess(group_id, doc_id, paragraph_id, note_index)
            or timdb.users.userIsOwner(getCurrentUserId(), doc_id)):
        abort(403, "Sorry, you don't have permission to edit this note.")

    timdb.notes.modifyNote(doc_id, doc_ver, paragraph_id, note_index, noteText, access, tags)
    return "Success"


@app.route("/deleteNote", methods=['POST'])
def deleteNote():
    verifyLoggedIn()
    jsondata = request.get_json()
    group_id = getCurrentUserGroup()
    doc_id = int(jsondata['docId'])
    paragraph_id = int(jsondata['par'])
    note_index = int(jsondata['note_index'])
    timdb = getTimDb()

    if not (timdb.notes.hasEditAccess(group_id, doc_id, paragraph_id, note_index)
            or timdb.users.userIsOwner(getCurrentUserId(), doc_id)):
        abort(403, "Sorry, you don't have permission to remove this note.")

    timdb.notes.deleteNote(doc_id, paragraph_id, note_index)
    return "Success"


@app.route("/questions/<int:doc_id>")
def getQuestions(doc_id):
    verifyOwnership(doc_id)
    timdb = getTimDb()
    questions = timdb.questions.get_doc_questions(doc_id)
    return jsonResponse(questions)


@app.route("/getLectureWithName", methods=['POST'])
def getLectureWithName(lecture_code,doc_id):
    verifyOwnership(doc_id)
    timdb = getTimDb()
    lecture = timdb.lectures.get_lecture_by_code(lecture_code,doc_id)
    return jsonResponse(lecture)


@app.route("/askQuestion", methods=['POST'])
def ask_question():
    if not request.args.get('doc_id') or not request.args.get('question_id') or not request.args.get('lecture_id'):
        abort(400, "Bad request")
    doc_id = int(request.args.get('doc_id'))
    question_id = int(request.args.get('question_id'))
    lecture_id = int(request.args.get('lecture_id'))

    verifyOwnership(doc_id)

    if lecture_id < 0:
        abort(400, "Not valid lecture id")

    timdb = getTimDb()
    if not json.loads(timdb.questions.get_question(question_id)[0].get("questionJson"))["TIMELIMIT"]  :
        question_timelimit = 0
    else:
        question_timelimit = int(json.loads(timdb.questions.get_question(question_id)[0].get("questionJson"))["TIMELIMIT"])
    threadToStopQuestion = threading.Thread(target=stop_question_from_running,
                                            args=(lecture_id, question_id, question_timelimit))

    threadToStopQuestion.start()

    verifyOwnership(int(doc_id))
    __question_to_be_asked.append((lecture_id, question_id, []))

    return jsonResponse("")


def stop_question_from_running(lecture_id, question_id, question_timelimit):
    if question_timelimit == 0:
        return

    # Adding extra time to limit so when people gets question a bit later than others they still get to answer
    # TODO: If current implementation changes the way that the question last 10 seconds and after that you can't
    # TODO: answer. Remove this part
    extra_time = 3
    time.sleep(question_timelimit + extra_time)

    for question in __question_to_be_asked:
        if question[0] == lecture_id and question[1] == question_id:
            __question_to_be_asked.remove(question)


@app.route("/getQuestionById", methods=['GET'])
def get_question():
    if not request.args.get("question_id"):
        abort("400")
    # doc_id = int(request.args.get('doc_id'))
    question_id = int(request.args.get('question_id'))

    # verifyOwnership(doc_id)
    timdb = getTimDb()
    question = timdb.questions.get_question(question_id)
    return jsonResponse(question[0])

@app.route("/deleteQuestion", methods=['POST'])
def delete_question():
    if not request.args.get("question_id") or not request.args.get('doc_id'):
        abort("400")

    doc_id = int(request.args.get('doc_id'))
    question_id = int(request.args.get('question_id'))

    verifyOwnership(doc_id)
    timdb = getTimDb()
    timdb.questions.delete_question(question_id)
    timdb.lecture_answers.delete_answers_from_question(question_id)

    return jsonResponse("")


# Tämän muuttaminen long polliksi vaatii threadien poistamisen
@app.route("/getLectureAnswers", methods=['GET'])
def get_lecture_answers():
    if not request.args.get('question_id') or not request.args.get('doc_id') or not request.args.get('lecture_id'):
        abort(400, "Bad request")

    verifyOwnership(int(request.args.get('doc_id')))
    question_id = int(request.args.get('question_id'))
    lecture_id = int(request.args.get('lecture_id'))

    __pull_answer[question_id, lecture_id] = threading.Event()

    for pull in __pull_answer:
        question, lecture = pull
        if lecture == lecture_id and question != question_id:
            __pull_answer[pull].set()

    if not request.args.get("time"):
        time_now = str(datetime.datetime.now().strftime("%Y-%m-%d %H:%M:%S:%f"))
    else:
        time_now = request.args.get('time')

    __pull_answer[question_id, lecture_id].wait()

    timdb = getTimDb()
    answers = timdb.lecture_answers.get_answers_to_question(question_id, time_now)
    if len(answers) <= 0:
        return jsonResponse({"noAnswer": True})

    latest_answer = answers[-1].get("answered_on")

    return jsonResponse({"answers": answers, "questionId": question_id, "latestAnswer": latest_answer})


@app.route("/answerToQuestion", methods=['PUT'])
def answer_to_question():
    if not request.args.get("question_id") or not request.args.get('answers') or not request.args.get('lecture_id'):
        abort(400, "Bad request")

    timdb = getTimDb()

    question_id = int(request.args.get("question_id"))
    answer = request.args.get("answers")
    whole_answer = answer
    lecture_id = int(request.args.get("lecture_id"))
    time_now = str(datetime.datetime.now().strftime("%Y-%m-%d %H:%M:%S:%f"))

    question_ended = True
    for question in __question_to_be_asked:
         if question[0] == lecture_id and question[1] == question_id:
            question_ended = False

    if question_ended:
        return jsonResponse({"questionLate": "The question has already finished. Your answer was not saved."})


    single_answers = []
    answers = answer.split('|')
    for answer in answers:
        single_answers.append(answer.split(','))

    question_json = json.loads(timdb.questions.get_question(question_id)[0].get("questionJson"))

    points = 0.0
    for oneAnswer in single_answers:
        question_number = 0
        for oneLine in oneAnswer:
            header_number = 0
            if question_json['TYPE'] == "matrix" or question_json['TYPE'] == "true-false":
                for header in question_json['DATA']['HEADERS']:
                    if header['text'] == oneLine:
                        try:
                            points += float(
                                question_json['DATA']['ROWS'][question_number]['COLUMNS'][header_number]['points'])
                            break
                        except ValueError:
                            points += 0
                    header_number += 1
            else:
                for row in question_json['DATA']['ROWS']:
                    if row['text'] == oneLine:
                        try:
                            points += float(row['COLUMNS'][0]['points'])
                            break
                        except ValueError:
                            points += 0

        question_number += 1

    timdb.lecture_answers.add_answer(getCurrentUserId(), question_id, lecture_id, whole_answer, time_now, points)

    __pull_answer[question_id, lecture_id].set()

    return jsonResponse("")


@app.route("/notes/<int:doc_id>")
def getNotes(doc_id):
    verifyViewAccess(doc_id)
    timdb = getTimDb()
    group_id = getCurrentUserGroup()
    doc_ver = timdb.documents.getNewestVersionHash(doc_id)
    notes = [note for note in timdb.notes.getNotes(group_id, doc_id, doc_ver)]
    for note in notes:
        note['editable'] = note['UserGroup_id'] == group_id or timdb.users.userIsOwner(getCurrentUserId(), doc_id)
        note['private'] = note['access'] == 'justme'
        tags = note['tags']
        note['tags'] = {}
        for tag in KNOWN_TAGS:
            note['tags'][tag] = tag in tags
    return jsonResponse(notes)


@app.route("/read/<int:doc_id>", methods=['GET'])
def getReadParagraphs(doc_id):
    verifyReadMarkingRight(doc_id)
    timdb = getTimDb()
    doc_ver = timdb.documents.getNewestVersionHash(doc_id)
    readings = timdb.readings.getReadings(getCurrentUserGroup(), doc_id, doc_ver)
    for r in readings:
        r.pop('doc_ver', None)
    return jsonResponse(readings)


@app.route("/read/<int:doc_id>/<int:specifier>", methods=['PUT'])
def setReadParagraph(doc_id, specifier):
    verifyReadMarkingRight(doc_id)
    timdb = getTimDb()
    version = request.headers.get('Version', '')
    verify_document_version(doc_id, version)
    blocks = timdb.documents.getDocumentAsBlocks(getNewest(doc_id))
    doc_ver = timdb.documents.getNewestVersionHash(doc_id)
    if len(blocks) <= specifier:
        return jsonResponse({'error': 'Invalid paragraph specifier.'}, 400)
    timdb.readings.setAsRead(getCurrentUserGroup(), doc_id, doc_ver, specifier)
    return "Success"


@app.route("/read/<int:doc_id>", methods=['PUT'])
def setAllAsRead(doc_id):
    verifyReadMarkingRight(doc_id)
    timdb = getTimDb()
    version = request.headers.get('Version', '')
    verify_document_version(doc_id, version)
    blocks = timdb.documents.getDocumentAsBlocks(getNewest(doc_id))
    doc_ver = timdb.documents.getNewestVersionHash(doc_id)
    timdb.readings.setAllAsRead(getCurrentUserGroup(), doc_id, doc_ver, len(blocks))
    return "Success"


@app.route("/")
def startPage():
    return render_template('start.html')

@app.route("/view/")
def indexPage():
    timdb = getTimDb()
    possible_groups = timdb.users.getUserGroupsPrintable(getCurrentUserId())
    return render_template('index.html',
                           userName=getCurrentUserName(),
                           userId=getCurrentUserId(),
                           userGroups=possible_groups)


@app.before_request
def make_session_permanent():
    session.permanent = True


def startApp():
    # TODO: Think if it is truly necessary to have threaded=True here
    app.wsgi_app = ReverseProxied(app.wsgi_app)
    app.run(host='0.0.0.0', port=5000, use_reloader=False, threaded=True)<|MERGE_RESOLUTION|>--- conflicted
+++ resolved
@@ -991,38 +991,29 @@
     block = timdb.documents.getBlock(getNewest(docId), blockId)
     return jsonResponse({"text": block})
 
-
 @app.route("/getBlockHtml/<int:docId>/<int:blockId>")
 def getBlockHtml(docId, blockId):
     timdb = getTimDb()
     verifyViewAccess(docId)
     block = timdb.documents.getBlockAsHtml(getNewest(docId), blockId)
     return block
-
 
 @app.route("/<plugin>/<path:fileName>")
 def pluginCall(plugin, fileName):
     try:
         req = containerLink.call_plugin_resource(plugin, fileName)
-        return Response(stream_with_context(req.iter_content()), content_type=req.headers['content-type'])
+        return Response(stream_with_context(req.iter_content()), content_type = req.headers['content-type'])
     except PluginException:
         abort(404)
 
-<<<<<<< HEAD
 @app.route("/<plugin>/template/<template>/<index>")
 def view_template(plugin, template, index):
-=======
-
-@app.route("/<plugin>/template/<template>")
-def view_template(plugin, template):
->>>>>>> 842a9307
     try:
         req = containerLink.call_plugin_resource(plugin, "template?file=" + template + "&idx=" + index)
         return Response(stream_with_context(req.iter_content()), content_type = req.headers['content-type'])
     except PluginException:
         abort(404)
 
-<<<<<<< HEAD
 @app.route("/editortab/<tabid>", methods=['POST'])
 def set_editor_tab(tabid):
     try:
@@ -1030,8 +1021,6 @@
         return "Success"
     except PluginException:
         abort(404)
-=======
->>>>>>> 842a9307
 
 @app.route("/index/<int:docId>")
 def getIndex(docId):
@@ -1039,7 +1028,6 @@
     verifyViewAccess(docId)
     index = timdb.documents.getIndex(getNewest(docId))
     return jsonResponse(index)
-
 
 @app.route("/postNote", methods=['POST'])
 def postNote():
@@ -1060,7 +1048,6 @@
     timdb.notes.addNote(group_id, doc_id, doc_ver, int(paragraph_id), noteText, access, tags)
     # TODO: Handle error.
     return "Success"
-
 
 @app.route("/editNote", methods=['POST'])
 def editNote():
