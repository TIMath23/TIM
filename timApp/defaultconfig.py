import logging
import multiprocessing
import os
from datetime import timedelta
from pathlib import Path

from celery.schedules import crontab

from timApp.user.special_group_names import TEACHERS_GROUPNAME
<<<<<<< HEAD
from timApp.document.translation.reversingtranslator import (
    ReversingTranslationService,
    REVERSE_LANG,
)
from timApp.document.translation.deepl import (
    DeeplTranslationService,
    DeeplProTranslationService,
)
=======
from timApp.util.git_utils import get_latest_commit_timestamp, get_current_branch
>>>>>>> a51f65a2

# NOTE: If you are a different organization (other than JYU), please don't modify this file directly.
# This avoids merge conflicts. Override the values with prodconfig.py instead.

# Path to TIM document containing the privacy notice. The link to the document is shown in page footer.
# If None, link to the document is not shown
PRIVACY_NOTICE_DOC = "tim/tietosuojailmoitus"

# Path to TIM document containing the accessibility notice. The link to the document is shown in page footer.
# If None, link to the document is not shown
ACCESSIBILITY_STATEMENT_DOC = "tim/saavutettavuusseloste"

ALLOWED_DOCUMENT_UPLOAD_MIMETYPES = ["text/plain"]
COMPRESS_DEBUG = True
COMPRESS_MIMETYPES = [
    "text/html",
    "text/css",
    "text/xml",
    "application/json",
    "application/javascript",
]
COMPRESS_MIN_SIZE = 50
DEBUG = False
FILES_PATH = "/tim_files"
LOG_DIR = "/service/tim_logs/"
LOG_FILE = "timLog.log"
LOG_LEVEL = logging.INFO
LOG_LEVEL_STDOUT = logging.INFO
LOG_PATH = os.path.join(LOG_DIR, LOG_FILE)
# If True, requests are also logged before they are processed.
# This is useful sometimes to profile calls that never complete.
LOG_BEFORE_REQUESTS = False
MAX_CONTENT_LENGTH = 50 * 1024 * 1024
PROFILE = False
SECRET_KEY = "85db8764yhfZz7-U.-y968buyn89b54y8y45tg"
PERMANENT_SESSION_LIFETIME = timedelta(days=14)
SQLALCHEMY_TRACK_MODIFICATIONS = False
IMMEDIATE_PRELOAD = False
LIBSASS_STYLE = "compressed"
LIBSASS_INCLUDES = [
    "node_modules/bootstrap-sass/assets/stylesheets",
    "node_modules/eonasdan-bootstrap-datetimepicker/src/sass",
    "static",
]
TIM_NAME = os.environ.get("COMPOSE_PROJECT_NAME", "tim")
TIM_HOST = os.environ.get("TIM_HOST", "http://localhost")
DB_PASSWORD = "postgresql"
DB_URI = f"postgresql://postgres:{DB_PASSWORD}@postgresql:5432/{TIM_NAME}"
SASS_GEN_PATH = Path("generated")
TEMPLATES_AUTO_RELOAD = True
SQLALCHEMY_DATABASE_URI = DB_URI
cpus = multiprocessing.cpu_count()

# If PG_MAX_CONNECTIONS is not defined (possible when running from IDE), we use a default value that gives
# pool size 2.
PG_MAX_CONNECTIONS = os.environ.get("PG_MAX_CONNECTIONS")
max_pool_all_workers = int(PG_MAX_CONNECTIONS or cpus * 3 + 5) - 5
SQLALCHEMY_POOL_SIZE = (max_pool_all_workers // cpus) - 1
SQLALCHEMY_POOL_TIMEOUT = 15
SQLALCHEMY_MAX_OVERFLOW = (max_pool_all_workers - SQLALCHEMY_POOL_SIZE * cpus) // cpus
LAST_EDITED_BOOKMARK_LIMIT = 15
LAST_READ_BOOKMARK_LIMIT = 15

PLUGIN_COUNT_LAZY_LIMIT = 20
QST_PLUGIN_PORT = 5000
PLUGIN_CONNECT_TIMEOUT = 0.5

# When enabled, the readingtypes on_screen and hover_par will not be saved in the database.
DISABLE_AUTOMATIC_READINGS = False
HELP_EMAIL = "tim@jyu.fi"

# Default sender address for email.
MAIL_FROM = "tim@jyu.fi"

ERROR_EMAIL = "wuff-reports@tim.jyu.fi"
WUFF_EMAIL = "wuff@tim.jyu.fi"
NOREPLY_EMAIL = "no-reply@tim.jyu.fi"
GLOBAL_NOTIFICATION_FILE = "/tmp/global_notification.html"

GIT_LATEST_COMMIT_TIMESTAMP = get_latest_commit_timestamp()
GIT_BRANCH = get_current_branch()

CELERY_BROKER_URL = "redis://redis:6379"
CELERY_RESULT_BACKEND = "redis://redis:6379"
CELERY_IMPORTS = ("timApp.tim_celery",)
CELERYBEAT_SCHEDULE = {
    "update-search-files": {
        "task": "timApp.tim_celery.update_search_files",
        "schedule": crontab(hour="*/12", minute="0"),
    },
    "process-notifications": {
        "task": "timApp.tim_celery.process_notifications",
        "schedule": crontab(minute="*/5"),
    },
    "cleanup-expired-oauth2-tokens": {
        "task": "timApp.tim_celery.cleanup_oauth2_tokens",
        "schedule": crontab(hour="*/24", minute="0"),
    },
    "cleanup-verifications": {
        "task": "timApp.tim_celery.cleanup_verifications",
        "schedule": crontab(minute="*/10"),
    },
}
# This makes the log format a little less verbose by omitting the Celery task id (which is an UUID).
CELERYD_TASK_LOG_FORMAT = (
    "[%(asctime)s: %(levelname)s/%(processName)s] %(task_name)s: %(message)s"
)
BEAT_DBURI = DB_URI

MAIL_HOST = "smtp.jyu.fi"
MAIL_SIGNATURE = "\n\n-- \nThis message was automatically sent by TIM"
WTF_CSRF_METHODS = ["POST", "PUT", "PATCH", "DELETE"]
WTF_CSRF_HEADERS = ["X-XSRF-TOKEN"]
WTF_CSRF_TIME_LIMIT = None
MIN_PASSWORD_LENGTH = 10
PROXY_WHITELIST = [
    "korppi.jyu.fi",
    "plus.cs.aalto.fi",
    "gitlab.com",
    "gitlab.jyu.fi",
    "tim.jyu.fi",
    "www.foreca.com",
]

# Whitelist of /getproxy domains that don't require login.
PROXY_WHITELIST_NO_LOGIN = {}

SISU_ASSESSMENTS_DISABLED_MESSAGE = "Assessments are disabled at the moment"
SISU_ASSESSMENTS_URL = "https://s2s.apitest.jyu.fi/assessments/"
SISU_CERT_PATH = "/service/certs/sisu.pem"

SAML_PATH = "/service/timApp/auth/saml/dev"
HAKA_METADATA_URL = "https://haka.funet.fi/metadata/haka_test_metadata_signed.xml"
HAKA_METADATA_FINGERPRINT = (
    "811dd04e5bde0976be6c7aa6a62e2e633d3de37807642e6c532019674545d019"
)

# In production, copy these to prodconfig.py and remove the "_PROD" suffix.
SAML_PATH_PROD = "/service/timApp/auth/saml/prod"
HAKA_METADATA_URL_PROD = "https://haka.funet.fi/metadata/haka-metadata.xml"
HAKA_METADATA_FINGERPRINT_PROD = (
    "70a9058262190cc23f8b0b14d6f0b7c0c74648e8b979bf4258eb7e23674a52f8"
)
# Fingerprint for the upcoming (1.12.2020) v5 certificate.
HAKA_METADATA_FINGERPRINT_NEW_PROD = (
    "a2c1eff331849cbfbfc920924861e03c8a56414ec003bf919e7f1b1a7dbc3169"
)

HOME_ORGANIZATION = "jyu.fi"

LOAD_STUDENT_IDS_IN_TEACHER = False

HAS_HTTPS = TIM_HOST.startswith("https:")
SESSION_COOKIE_SAMESITE = (
    "None" if HAS_HTTPS else None
)  # Required for Aalto iframe to work.
SESSION_COOKIE_SECURE = HAS_HTTPS  # Required by Chrome due to SameSite=None setting.

BOOKMARKS_ENABLED = True

# If False, only admins can create folders and documents.
ALLOW_CREATE_DOCUMENTS = True

EMAIL_REGISTRATION_ENABLED = True
HAKA_ENABLED = True

# If False, resetting password is not allowed.
PASSWORD_RESET_ENABLED = True

# When enabled, the email login and signup processes are unified so that:
#
# * only email is asked first
# * then the password is requested and TIM asks to check email if the user has not logged in before.
SIMPLE_EMAIL_LOGIN = False

# Whether to use a Studyinfo message for help text after email is given.
# The point is to warn that TIM will only send the password if the account exists (and password is null)
# and the email corresponds to the one in Studyinfo.
# This only makes sense with EMAIL_REGISTRATION_ENABLED = False.
SIMPLE_LOGIN_USE_STUDY_INFO_MESSAGE = False

LOG_HOST = False

MAX_ANSWER_CONTENT_SIZE = 200 * 1024  # bytes

SCIM_ALLOWED_IP = "127.0.0.1"

# Whether to allow creation of messages lists via GUI. At this moment requires Mailman to be configured.
MESSAGE_LISTS_ENABLED = False
# Settings for mailmanclient-library. Set properly in production.
MAILMAN_URL = None
MAILMAN_USER = None
MAILMAN_PASS = None
# Settings for mailman-rest-events library. Set properly in production.
MAILMAN_EVENT_API_USER = None
MAILMAN_EVENT_API_KEY = None
# Link prefix to Postorius Web-UI. If used as is, directs to the mailing lists page.
MAILMAN_UI_LINK_PREFIX = "https://timlist.it.jyu.fi/postorius/lists/"
# Permitted file extensions allowed on message lists. If this grows large, maybe move to an external file and modify
# getting attachment file extensions from the file instead.
PERMITTED_ATTACHMENTS = [
    "doc",
    "docx",
    "htm",
    "html",
    "jpeg",
    "jpg",
    "pdf",
    "png",
    "ppt",
    "pptx",
    "tex",
    "txt",
    "xls",
    "xlsx",
]
# These names are reserved from the pool of names for message lists. If need arises, split into TIM and message
# channel specific reserved names.
RESERVED_NAMES = ["postmaster", "listmaster", "admin"]

# If true, prints all SQL statements with tracebacks.
DEBUG_SQL = False

MINIMUM_SCHEDULED_FUNCTION_INTERVAL = 3600

INTERNAL_PLUGIN_DOMAIN = "tim"

# BACKUP_ANSWER_* variables are related to backing up answers by sending them to another host on the fly.

# When sending an answer to another host, use this secret for authentication.
BACKUP_ANSWER_SEND_SECRET = None

# When receiving an answer from another host, make sure that the given secret matches this one.
BACKUP_ANSWER_RECEIVE_SECRET = None

# In the receiving host, the filename where the answers will be stored, one JSON string per line.
BACKUP_ANSWER_FILE = "answers.backup"

# The hosts where to back up the answers. Every entry should start with "https://".
BACKUP_ANSWER_HOSTS = None

# DIST_RIGHTS_* variables are related to distributing rights.

# A mapping of target identifiers to lists of hosts.
# Example:
# {
#     'some_exam': {
#         'hosts': ['https://machine1.example.com', 'https://machine2.example.com'],
#         'item': 'path/to/some/exam/here',
#     },
# }
DIST_RIGHTS_HOSTS = {}

# When registering a right that is going to be distributed, make sure that the given secret matches this one.
DIST_RIGHTS_REGISTER_SECRET = None

# When sending a right to another host, send this secret.
DIST_RIGHTS_SEND_SECRET = None

# When receiving a right from the distributor host, make sure that the given secret matches this one.
DIST_RIGHTS_RECEIVE_SECRET = None

# A list of documents on this TIM instance that can register and distribute rights directly
DIST_RIGHTS_MODERATION_DOCS = []

# Map of items that should trigger rights distribution when unlocking the item.
DIST_RIGHTS_UNLOCK_TARGETS = {
    # 'path/to/item': ['some_target'],
}

# List of hosts to send /register calls.
DIST_RIGHTS_REGISTER_HOSTS = []

# When calling /register, send this secret.
DIST_RIGHTS_REGISTER_SEND_SECRET = None

# The group that is allowed to call /changeStartTime.
DIST_RIGHTS_START_TIME_GROUP = None

# Whether this host is the rights distributor.
DIST_RIGHTS_IS_DISTRIBUTOR = False

# The set of allowed IP networks. The following actions are restricted:
# * Login and email registration are denied for non-admins.
# * Answer route is blocked.
IP_BLOCK_ALLOWLIST = None

# The informational message to display in TIM header if the IP is outside the allowlist.
IP_BLOCK_MESSAGE = None

# If true, IPs that are:
# * outside allowed networks and
# * not in blocklist
# are not blocked but only logged.
IP_BLOCK_LOG_ONLY = False

# The set of documents for which the right is inherited from its containing folder.
INHERIT_FOLDER_RIGHTS_DOCS = {}

# A list of OAuth2 applications that can authenticate with TIM
# Refer to OAuth2Client class in timApp/auth/oauth2/models.py for documentation of each field
# Example:
# [
#     {
#        'client_id': 'example',
#        'client_secret': 'secret',
#        'client_name': 'Example application',
#        'redirect_urls': ['https://example.com/login/callback'],
#        'allowed_scopes': ['profile'],
#        'response_types': ['code', 'token'],
#        'grant_types': ['authorization_code'],
#     }
# ]
OAUTH2_CLIENTS = []

# Name of user that is used for displaying model/example answers.
MODEL_ANSWER_USER_NAME = "mallivastaus"

# User groups who are allowed to log in as model answer user with quickLogin route.
QUICKLOGIN_ALLOWED_MODEL_ANSWER_GROUPS = {
    "ohj1",
    TEACHERS_GROUPNAME,
}

# How long unreacted verifications should be persisted for in seconds
# Default: 1 hour
VERIFICATION_UNREACTED_CLEANUP_INTERVAL = 10 * 60
# How long reacted verifications should be persisted for in seconds
# Default: 30 days
VERIFICATION_REACTED_CLEANUP_INTERVAL = 30 * 24 * 60 * 60

# Supported languages for document translation.
# Database entries for languages are created when TIM is started/re-started.
# Pre-existing entries are skipped.
# Default list includes languages supported by the translation service
# DeepL: https://https://www.deepl.com/docs-api/translating-text/
# Custom language syntax is the following:
# {
#   "lang_code": "<standardized tag>",
#   "lang_name": "<name in English>",
#   "autonym": "<name in its language>",
# }
# The standardized tag lang_code should adhere to IETF BCP47,
# detailed in RFC5646 (https://www.rfc-editor.org/info/rfc5646).
LANGUAGES = [
    "Bulgarian",
    "Czech",
    "Danish",
    "German",
    "Greek",
    "American English",
    "British English",
    "Spanish",
    "Estonian",
    "Finnish",
    "French",
    "Hungarian",
    "Italian",
    "Japanese",
    "Lithuanian",
    "Latvian",
    "Dutch",
    "Polish",
    "Portuguese",
    "Brazilian Portuguese",
    "Romanian",
    "Russian",
    "Slovak",
    "Slovenian",
    "Swedish",
    "Chinese",
    # TODO Change lang_code to the accurate tag-format of Simple Finnish.
    {"lang_code": "fi-simple", "lang_name": "Simple Finnish", "autonym": "selkosuomi"},
    # TODO Remove this from list in production and during automatic tests.
    # REVERSE_LANG,
]

# Translation services with their initialization values are listed below.
# Syntax for inserting a new translation service is the following:
# (
#   <Class of the TranslationService>,
#   <Some type (Any), that is used in initializing the TranslationService>
# )

MACHINE_TRANSLATORS = [
    (
        DeeplTranslationService,
        {
            "service_url": "https://api-free.deepl.com/v2",
            "ignore_tag": "😂",
        },
    ),
    (
        DeeplProTranslationService,
        {
            "service_url": "https://api.deepl.com/v2",
            "ignore_tag": "😂",
        },
    ),
    # TODO Remove this from list in production and during automatic tests.
    # (
    #    ReversingTranslationService,
    #    None,
    # ),
]<|MERGE_RESOLUTION|>--- conflicted
+++ resolved
@@ -7,7 +7,7 @@
 from celery.schedules import crontab
 
 from timApp.user.special_group_names import TEACHERS_GROUPNAME
-<<<<<<< HEAD
+from timApp.util.git_utils import get_latest_commit_timestamp, get_current_branch
 from timApp.document.translation.reversingtranslator import (
     ReversingTranslationService,
     REVERSE_LANG,
@@ -16,9 +16,6 @@
     DeeplTranslationService,
     DeeplProTranslationService,
 )
-=======
-from timApp.util.git_utils import get_latest_commit_timestamp, get_current_branch
->>>>>>> a51f65a2
 
 # NOTE: If you are a different organization (other than JYU), please don't modify this file directly.
 # This avoids merge conflicts. Override the values with prodconfig.py instead.
