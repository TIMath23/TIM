--- conflicted
+++ resolved
@@ -103,7 +103,6 @@
     PYTHONPATH: /pali:/py:/usr/local/lib/python3.6/dist-packages
   command: ./startAll.sh
   restart: unless-stopped
-<<<<<<< HEAD
  textfield:
   image: timimages/tim:${TIM_IMAGE_TAG}
   #build: ./timApp/modules/textfield
@@ -143,7 +142,6 @@
   volumes:
    - ./timApp/modules/jsrunner:/jsrunner:ro
   working_dir: /jsrunner
-=======
  dropdown:
   image: timimages/tim:${TIM_IMAGE_TAG}
   volumes:
@@ -172,7 +170,6 @@
   working_dir: /feedback
   environment:
    PYTHONPATH: /feedback:/py:/usr/local/lib/python3.6/dist-packages
->>>>>>> bf4a8013
   command: ./startAll.sh
   restart: unless-stopped
  uploader:
